import nextcord
from nextcord.ext import commands


# Define a simple View that gives us a counter button
class Counter(nextcord.ui.View):

    # Define the actual button
    # When pressed, this increments the number displayed until it hits 5.
    # When it hits 5, the counter button is disabled and it turns green.
    # note: The name of the function does not matter to the library
    @nextcord.ui.button(label="0", style=nextcord.ButtonStyle.red)
    async def count(self, button: nextcord.ui.Button, interaction: nextcord.Interaction):
        number = int(button.label) if button.label else 0
        if number >= 4:
            button.style = nextcord.ButtonStyle.green
            button.disabled = True
        button.label = str(number + 1)

        # Make sure to update the message with our updated selves
        await interaction.response.edit_message(view=self)


# Define a View that will give us our own personal counter button
class EphemeralCounter(nextcord.ui.View):
    # When this button is pressed, it will respond with a Counter view that will
    # give the button presser their own personal button they can press 5 times.
    @nextcord.ui.button(label="Click", style=nextcord.ButtonStyle.blurple)
    async def receive(self, button: nextcord.ui.Button, interaction: nextcord.Interaction):
        # ephemeral=True makes the message hidden from everyone except the button presser
        await interaction.response.send_message("Enjoy!", view=Counter(), ephemeral=True)


bot = commands.Bot(command_prefix="$")

<<<<<<< HEAD

bot = commands.Bot(command_prefix='$')
=======
>>>>>>> aa541975


@bot.command()
async def counter(ctx):
    """Starts a counter for pressing."""
    await ctx.send("Press!", view=EphemeralCounter())


bot.run("token")<|MERGE_RESOLUTION|>--- conflicted
+++ resolved
@@ -33,12 +33,6 @@
 
 bot = commands.Bot(command_prefix="$")
 
-<<<<<<< HEAD
-
-bot = commands.Bot(command_prefix='$')
-=======
->>>>>>> aa541975
-
 
 @bot.command()
 async def counter(ctx):
