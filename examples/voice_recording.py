--- conflicted
+++ resolved
@@ -173,12 +173,8 @@
     except Exception:
         print(exc := format_exc())
         await interaction.send(
-<<<<<<< HEAD
             f"An error occured when exporting the recording\n"
             f"```\n{exc[:1900]}\n```"
-=======
-            f"An error occured when exporting the recording\n" "```\n" f"{exc[:1900]}" "```"
->>>>>>> 3d64c175
         )
         return
 
