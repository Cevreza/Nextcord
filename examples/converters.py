--- conflicted
+++ resolved
@@ -99,18 +99,9 @@
 
     # To check the resulting type, `isinstance` is used
     if isinstance(target, nextcord.Member):
-<<<<<<< HEAD
         await ctx.send(f'Member found: {target.mention}, adding them to the ignore list.')
     elif isinstance(target, nextcord.TextChannel):  # this could be an `else` but for completeness' sake.
         await ctx.send(f'Channel found: {target.mention}, adding it to the ignore list.')
-=======
-        await ctx.send(f"Member found: {target.mention}, adding them to the ignore list.")
-    elif isinstance(
-        target, nextcord.TextChannel
-    ):  # this could be an `else` but for completeness' sake.
-        await ctx.send(f"Channel found: {target.mention}, adding it to the ignore list.")
-
->>>>>>> aa541975
 
 
 # Built-in type converters.
