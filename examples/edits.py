--- conflicted
+++ resolved
@@ -13,12 +13,7 @@
         await before.channel.send(msg)
 
 
-<<<<<<< HEAD
-bot = Bot(command_prefix='$')
-=======
 bot = Bot(command_prefix="$")
-
->>>>>>> aa541975
 
 
 @bot.command()
