import random

import nextcord
from nextcord.ext import commands


class MyContext(commands.Context):
    async def tick(self, value):
        # reacts to the message with an emoji
        # depending on whether value is True or False
        # if its True, it'll add a green check mark
        # otherwise, it'll add a red cross mark
        emoji = "\N{WHITE HEAVY CHECK MARK}" if value else "\N{CROSS MARK}"
        try:
            # this will react to the command author's message
            await self.message.add_reaction(emoji)
        except nextcord.HTTPException:
            # sometimes errors occur during this, for example
            # maybe you don't have permission to do that
            # we don't mind, so we can just ignore them
            pass


class Bot(commands.Bot):
    def __init__(self, *args, **kwargs):
        super().__init__(*args, **kwargs)

    async def get_context(self, message: nextcord.Message, *, cls=MyContext):
        # when you override this method, you pass your new Context
        # subclass to the super() method, which tells the bot to
        # use the new MyContext class
        return await super().get_context(message, cls=cls)
<<<<<<< HEAD

=======
>>>>>>> aa541975


bot = Bot(command_prefix="$")


@bot.command()
async def guess(ctx, number: int):
    """Guess a random number from 1 to 6."""
    # explained in a previous example, this gives you
    # a random number from 1-6
    value = random.randint(1, 6)
    # with your new helper function, you can add a
    # green check mark if the guess was correct,
    # or a red cross mark if it wasn't
    await ctx.tick(number == value)


bot.run("token")<|MERGE_RESOLUTION|>--- conflicted
+++ resolved
@@ -30,10 +30,6 @@
         # subclass to the super() method, which tells the bot to
         # use the new MyContext class
         return await super().get_context(message, cls=cls)
-<<<<<<< HEAD
-
-=======
->>>>>>> aa541975
 
 
 bot = Bot(command_prefix="$")
