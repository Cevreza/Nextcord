import nextcord
from nextcord.ext import commands


class Bot(commands.Bot):
    def __init__(self, *args, **kwargs):
        super().__init__(*args, **kwargs)

    async def on_message_delete(self, message: nextcord.Message):
        msg = f"{message.author} has deleted the message: {message.content}"
        await message.channel.send(msg)


<<<<<<< HEAD
bot = Bot(command_prefix='$')
=======
bot = Bot(command_prefix="$")

>>>>>>> aa541975


@bot.command()
async def deleteme(ctx):
    msg = await ctx.send("I will delete myself now...")
    await msg.delete()

    # this also works
    await ctx.send("Goodbye in 3 seconds...", delete_after=3.0)


bot.run("token")<|MERGE_RESOLUTION|>--- conflicted
+++ resolved
@@ -11,12 +11,7 @@
         await message.channel.send(msg)
 
 
-<<<<<<< HEAD
-bot = Bot(command_prefix='$')
-=======
 bot = Bot(command_prefix="$")
-
->>>>>>> aa541975
 
 
 @bot.command()
