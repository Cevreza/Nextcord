# This is an example for sending message to a channel using its webhook URL.
# You can use this to send messages to a channel without using the bot.

import asyncio
<<<<<<< HEAD
=======

>>>>>>> aa541975
import aiohttp
import nextcord


async def send_to_webhook(url, content):
    # Create a new HTTP session and use it to create webhook object
    async with aiohttp.ClientSession() as session:
        webhook = nextcord.Webhook.from_url(url, session=session)
        await webhook.send(content)


asyncio.run(send_to_webhook("url", "Hello, world!"))<|MERGE_RESOLUTION|>--- conflicted
+++ resolved
@@ -2,10 +2,7 @@
 # You can use this to send messages to a channel without using the bot.
 
 import asyncio
-<<<<<<< HEAD
-=======
 
->>>>>>> aa541975
 import aiohttp
 import nextcord
 
