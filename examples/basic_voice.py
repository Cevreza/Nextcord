--- conflicted
+++ resolved
@@ -125,11 +125,7 @@
             ctx.voice_client.stop()
 
 
-<<<<<<< HEAD
-bot = commands.Bot(command_prefix="$", description='Relatively simple music bot example')
-=======
 bot = commands.Bot(command_prefix="$", description="Relatively simple music bot example")
->>>>>>> aa541975
 
 
 bot.add_cog(Music(bot))
