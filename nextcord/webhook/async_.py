"""
The MIT License (MIT)

Copyright (c) 2015-present Rapptz

Permission is hereby granted, free of charge, to any person obtaining a
copy of this software and associated documentation files (the "Software"),
to deal in the Software without restriction, including without limitation
the rights to use, copy, modify, merge, publish, distribute, sublicense,
and/or sell copies of the Software, and to permit persons to whom the
Software is furnished to do so, subject to the following conditions:

The above copyright notice and this permission notice shall be included in
all copies or substantial portions of the Software.

THE SOFTWARE IS PROVIDED "AS IS", WITHOUT WARRANTY OF ANY KIND, EXPRESS
OR IMPLIED, INCLUDING BUT NOT LIMITED TO THE WARRANTIES OF MERCHANTABILITY,
FITNESS FOR A PARTICULAR PURPOSE AND NONINFRINGEMENT. IN NO EVENT SHALL THE
AUTHORS OR COPYRIGHT HOLDERS BE LIABLE FOR ANY CLAIM, DAMAGES OR OTHER
LIABILITY, WHETHER IN AN ACTION OF CONTRACT, TORT OR OTHERWISE, ARISING
FROM, OUT OF OR IN CONNECTION WITH THE SOFTWARE OR THE USE OR OTHER
DEALINGS IN THE SOFTWARE.
"""

from __future__ import annotations

import asyncio
import json
import logging
import re
from contextvars import ContextVar
from typing import (
    TYPE_CHECKING,
    Any,
    Dict,
    List,
    Literal,
    NamedTuple,
    Optional,
    Tuple,
    Union,
    overload,
)
from urllib.parse import quote as urlquote

import aiohttp

from .. import utils
from ..asset import Asset
from ..channel import PartialMessageable
from ..enums import WebhookType, try_enum
from ..errors import DiscordServerError, Forbidden, HTTPException, InvalidArgument, NotFound
from ..http import Route
from ..message import Attachment, Message
from ..mixins import Hashable
from ..user import BaseUser, User

__all__ = (
    "Webhook",
    "WebhookMessage",
    "PartialWebhookChannel",
    "PartialWebhookGuild",
)

_log = logging.getLogger(__name__)

if TYPE_CHECKING:
<<<<<<< HEAD
=======
    import datetime

    from ..abc import Snowflake
    from ..channel import TextChannel
>>>>>>> 6d50931a
    from ..embeds import Embed
    from ..file import File
    from ..guild import Guild
    from ..http import Response
    from ..mentions import AllowedMentions
    from ..state import ConnectionState
    from ..types.message import Message as MessagePayload
    from ..types.webhook import Webhook as WebhookPayload
    from ..ui.view import View
<<<<<<< HEAD
    from ..file import File
    import datetime
=======
>>>>>>> 6d50931a

MISSING = utils.MISSING


class AsyncDeferredLock:
    def __init__(self, lock: asyncio.Lock):
        self.lock = lock
        self.delta: Optional[float] = None

    async def __aenter__(self):
        await self.lock.acquire()
        return self

    def delay_by(self, delta: float) -> None:
        self.delta = delta

    async def __aexit__(self, type, value, traceback):
        if self.delta:
            await asyncio.sleep(self.delta)
        self.lock.release()


class AsyncWebhookAdapter:
    def __init__(self):
        self._locks: Dict[Any, asyncio.Lock] = {}

    async def request(
        self,
        route: Route,
        session: aiohttp.ClientSession,
        *,
        payload: Optional[Dict[str, Any]] = None,
        multipart: Optional[List[Dict[str, Any]]] = None,
        files: Optional[List[File]] = None,
        reason: Optional[str] = None,
        auth_token: Optional[str] = None,
        params: Optional[Dict[str, Any]] = None,
    ) -> Any:
        headers: Dict[str, str] = {}
        files = files or []
        to_send: Optional[Union[str, aiohttp.FormData]] = None
        bucket = (route.webhook_id, route.webhook_token)

        try:
            lock = self._locks[bucket]
        except KeyError:
            self._locks[bucket] = lock = asyncio.Lock()

        if payload is not None:
            headers["Content-Type"] = "application/json"
            to_send = utils._to_json(payload)

        if auth_token is not None:
            headers["Authorization"] = f"Bot {auth_token}"

        if reason is not None:
            headers["X-Audit-Log-Reason"] = urlquote(reason, safe="/ ")

        response: Optional[aiohttp.ClientResponse] = None
        data: Optional[Union[Dict[str, Any], str]] = None
        method = route.method
        url = route.url
        webhook_id = route.webhook_id

        async with AsyncDeferredLock(lock) as lock:
            for attempt in range(5):
                for file in files:
                    file.reset(seek=attempt)

                if multipart:
                    form_data = aiohttp.FormData(quote_fields=False)
                    for p in multipart:
                        form_data.add_field(**p)
                    to_send = form_data

                try:
                    async with session.request(
                        method, url, data=to_send, headers=headers, params=params
                    ) as response:
                        _log.debug(
                            "Webhook ID %s with %s %s has returned status code %s",
                            webhook_id,
                            method,
                            url,
                            response.status,
                        )
                        data = (await response.text(encoding="utf-8")) or None
                        if data and response.headers["Content-Type"] == "application/json":
                            data = json.loads(data)

                        remaining = response.headers.get("X-Ratelimit-Remaining")
                        if remaining == "0" and response.status != 429:
                            delta = utils._parse_ratelimit_header(response)
                            _log.debug(
                                "Webhook ID %s has been pre-emptively rate limited, waiting %.2f seconds",
                                webhook_id,
                                delta,
                            )
                            lock.delay_by(delta)

                        if 300 > response.status >= 200:
                            return data

                        if response.status == 429:
                            if not response.headers.get("Via"):
                                raise HTTPException(response, data)

                            retry_after: float = data["retry_after"]  # type: ignore
                            _log.warning(
                                "Webhook ID %s is rate limited. Retrying in %.2f seconds",
                                webhook_id,
                                retry_after,
                            )
                            await asyncio.sleep(retry_after)
                            continue

                        if response.status >= 500:
                            await asyncio.sleep(1 + attempt * 2)
                            continue

                        if response.status == 403:
                            raise Forbidden(response, data)
                        elif response.status == 404:
                            raise NotFound(response, data)
                        else:
                            raise HTTPException(response, data)

                except OSError as e:
                    if attempt < 4 and e.errno in (54, 10054):
                        await asyncio.sleep(1 + attempt * 2)
                        continue
                    raise

            if response:
                if response.status >= 500:
                    raise DiscordServerError(response, data)
                raise HTTPException(response, data)

            raise RuntimeError("Unreachable code in HTTP handling.")

    def delete_webhook(
        self,
        webhook_id: int,
        *,
        token: Optional[str] = None,
        session: aiohttp.ClientSession,
        reason: Optional[str] = None,
    ) -> Response[None]:
        route = Route("DELETE", "/webhooks/{webhook_id}", webhook_id=webhook_id)
        return self.request(route, session, reason=reason, auth_token=token)

    def delete_webhook_with_token(
        self,
        webhook_id: int,
        token: str,
        *,
        session: aiohttp.ClientSession,
        reason: Optional[str] = None,
    ) -> Response[None]:
        route = Route(
            "DELETE",
            "/webhooks/{webhook_id}/{webhook_token}",
            webhook_id=webhook_id,
            webhook_token=token,
        )
        return self.request(route, session, reason=reason)

    def edit_webhook(
        self,
        webhook_id: int,
        token: str,
        payload: Dict[str, Any],
        *,
        session: aiohttp.ClientSession,
        reason: Optional[str] = None,
    ) -> Response[WebhookPayload]:
        route = Route("PATCH", "/webhooks/{webhook_id}", webhook_id=webhook_id)
        return self.request(route, session, reason=reason, payload=payload, auth_token=token)

    def edit_webhook_with_token(
        self,
        webhook_id: int,
        token: str,
        payload: Dict[str, Any],
        *,
        session: aiohttp.ClientSession,
        reason: Optional[str] = None,
    ) -> Response[WebhookPayload]:
        route = Route(
            "PATCH",
            "/webhooks/{webhook_id}/{webhook_token}",
            webhook_id=webhook_id,
            webhook_token=token,
        )
        return self.request(route, session, reason=reason, payload=payload)

    def execute_webhook(
        self,
        webhook_id: int,
        token: str,
        *,
        session: aiohttp.ClientSession,
        payload: Optional[Dict[str, Any]] = None,
        multipart: Optional[List[Dict[str, Any]]] = None,
        files: Optional[List[File]] = None,
        thread_id: Optional[int] = None,
        wait: bool = False,
    ) -> Response[Optional[MessagePayload]]:
        params = {"wait": int(wait)}
        if thread_id:
            params["thread_id"] = thread_id
        route = Route(
            "POST",
            "/webhooks/{webhook_id}/{webhook_token}",
            webhook_id=webhook_id,
            webhook_token=token,
        )
        return self.request(
            route, session, payload=payload, multipart=multipart, files=files, params=params
        )

    def get_webhook_message(
        self,
        webhook_id: int,
        token: str,
        message_id: int,
        *,
        session: aiohttp.ClientSession,
    ) -> Response[MessagePayload]:
        route = Route(
            "GET",
            "/webhooks/{webhook_id}/{webhook_token}/messages/{message_id}",
            webhook_id=webhook_id,
            webhook_token=token,
            message_id=message_id,
        )
        return self.request(route, session)

    def edit_webhook_message(
        self,
        webhook_id: int,
        token: str,
        message_id: int,
        *,
        session: aiohttp.ClientSession,
        payload: Optional[Dict[str, Any]] = None,
        multipart: Optional[List[Dict[str, Any]]] = None,
        files: Optional[List[File]] = None,
    ) -> Response[Message]:
        route = Route(
            "PATCH",
            "/webhooks/{webhook_id}/{webhook_token}/messages/{message_id}",
            webhook_id=webhook_id,
            webhook_token=token,
            message_id=message_id,
        )
        return self.request(route, session, payload=payload, multipart=multipart, files=files)

    def delete_webhook_message(
        self,
        webhook_id: int,
        token: str,
        message_id: int,
        *,
        session: aiohttp.ClientSession,
    ) -> Response[None]:
        route = Route(
            "DELETE",
            "/webhooks/{webhook_id}/{webhook_token}/messages/{message_id}",
            webhook_id=webhook_id,
            webhook_token=token,
            message_id=message_id,
        )
        return self.request(route, session)

    def fetch_webhook(
        self,
        webhook_id: int,
        token: str,
        *,
        session: aiohttp.ClientSession,
    ) -> Response[WebhookPayload]:
        route = Route("GET", "/webhooks/{webhook_id}", webhook_id=webhook_id)
        return self.request(route, session=session, auth_token=token)

    def fetch_webhook_with_token(
        self,
        webhook_id: int,
        token: str,
        *,
        session: aiohttp.ClientSession,
    ) -> Response[WebhookPayload]:
        route = Route(
            "GET",
            "/webhooks/{webhook_id}/{webhook_token}",
            webhook_id=webhook_id,
            webhook_token=token,
        )
        return self.request(route, session=session)

    def create_interaction_response(
        self,
        interaction_id: int,
        token: str,
        *,
        session: aiohttp.ClientSession,
        type: int,
        data: Optional[Dict[str, Any]] = None,
        files: Optional[List[File]] = None,
    ) -> Response[None]:
        payload: Dict[str, Any] | None = {
            "type": type,
        }

        if data is not None:
            payload["data"] = data

        multipart = []

        if files:
            if "data" not in payload:
                payload["data"] = {}
            if "attachments" not in payload["data"]:
                payload["data"]["attachments"] = []
            multipart.append({"name": "payload_json"})
            for index, file in enumerate(files):
                payload["data"]["attachments"].append(
                    {
                        "id": index,
                        "filename": file.filename,
                        "description": file.description,
                    }
                )
                multipart.append(
                    {
                        "name": f"files[{index}]",
                        "value": file.fp,
                        "filename": file.filename,
                        "content_type": "application/octet-stream",
                    }
                )
            multipart[0]["value"] = utils._to_json(payload)
            payload = None

        route = Route(
            "POST",
            "/interactions/{webhook_id}/{webhook_token}/callback",
            webhook_id=interaction_id,
            webhook_token=token,
        )

        return self.request(
            route, session=session, payload=payload, multipart=multipart, files=files
        )

    def get_original_interaction_response(
        self,
        application_id: int,
        token: str,
        *,
        session: aiohttp.ClientSession,
    ) -> Response[MessagePayload]:
        r = Route(
            "GET",
            "/webhooks/{webhook_id}/{webhook_token}/messages/@original",
            webhook_id=application_id,
            webhook_token=token,
        )
        return self.request(r, session=session)

    def edit_original_interaction_response(
        self,
        application_id: int,
        token: str,
        *,
        session: aiohttp.ClientSession,
        payload: Optional[Dict[str, Any]] = None,
        multipart: Optional[List[Dict[str, Any]]] = None,
        files: Optional[List[File]] = None,
    ) -> Response[MessagePayload]:
        r = Route(
            "PATCH",
            "/webhooks/{webhook_id}/{webhook_token}/messages/@original",
            webhook_id=application_id,
            webhook_token=token,
        )
        return self.request(r, session, payload=payload, multipart=multipart, files=files)

    def delete_original_interaction_response(
        self,
        application_id: int,
        token: str,
        *,
        session: aiohttp.ClientSession,
    ) -> Response[None]:
        r = Route(
            "DELETE",
            "/webhooks/{webhook_id}/{wehook_token}/messages/@original",
            webhook_id=application_id,
            wehook_token=token,
        )
        return self.request(r, session=session)


class ExecuteWebhookParameters(NamedTuple):
    payload: Optional[Dict[str, Any]]
    multipart: Optional[List[Dict[str, Any]]]
    files: Optional[List[File]]


def handle_message_parameters(
    content: Optional[str] = MISSING,
    *,
    username: str = MISSING,
    avatar_url: Any = MISSING,
    tts: bool = False,
    ephemeral: bool = False,
    file: File = MISSING,
    files: List[File] = MISSING,
    attachments: List[Attachment] = MISSING,
    embed: Optional[Embed] = MISSING,
    embeds: List[Embed] = MISSING,
    view: Optional[View] = MISSING,
    allowed_mentions: Optional[AllowedMentions] = MISSING,
    previous_allowed_mentions: Optional[AllowedMentions] = None,
) -> ExecuteWebhookParameters:
    if files is not MISSING and file is not MISSING:
        raise InvalidArgument("Cannot mix file and files keyword arguments.")
    if embeds is not MISSING and embed is not MISSING:
        raise InvalidArgument("Cannot mix embed and embeds keyword arguments.")

    payload: Dict[str, Any] | None = {}

    if file is not MISSING or files is not MISSING:
        payload["attachments"] = []

    if attachments is not MISSING:
        payload["attachments"] = [a.to_dict() for a in attachments]

    if embeds is not MISSING:
        payload["embeds"] = [e.to_dict() for e in embeds]

    if embed is not MISSING:
        if embed is None:
            payload["embeds"] = []
        else:
            payload["embeds"] = [embed.to_dict()]

    if content is not MISSING:
        if content is not None:
            payload["content"] = str(content)
        else:
            payload["content"] = None

    if view is not MISSING:
        if view is not None:
            payload["components"] = view.to_components()
        else:
            payload["components"] = []

    payload["tts"] = tts
    if avatar_url:
        payload["avatar_url"] = str(avatar_url)
    if username:
        payload["username"] = username
    if ephemeral:
        payload["flags"] = 64

    if allowed_mentions:
        if previous_allowed_mentions is not None:
            payload["allowed_mentions"] = previous_allowed_mentions.merge(
                allowed_mentions
            ).to_dict()
        else:
            payload["allowed_mentions"] = allowed_mentions.to_dict()
    elif previous_allowed_mentions is not None:
        payload["allowed_mentions"] = previous_allowed_mentions.to_dict()

    multipart = []
    if file is not MISSING:
        files = [file]

    if files:
        multipart.append({"name": "payload_json"})
        for index, file in enumerate(files):
            payload["attachments"].append(
                {
                    "id": index,
                    "filename": file.filename,
                    "description": file.description,  # type: ignore
                    # ignore complaints about assigning to an Attachment
                }
            )
            multipart.append(
                {
                    "name": f"files[{index}]",
                    "value": file.fp,
                    "filename": file.filename,
                    "content_type": "application/octet-stream",
                }
            )
        multipart[0]["value"] = utils._to_json(payload)
        payload = None

    return ExecuteWebhookParameters(payload=payload, multipart=multipart, files=files)


async_context: ContextVar[AsyncWebhookAdapter] = ContextVar(
    "async_webhook_context", default=AsyncWebhookAdapter()
)


class PartialWebhookChannel(Hashable):
    """Represents a partial channel for webhooks.

    These are typically given for channel follower webhooks.

    .. versionadded:: 2.0

    Attributes
    -----------
    id: :class:`int`
        The partial channel's ID.
    name: :class:`str`
        The partial channel's name.
    """

    __slots__ = ("id", "name")

    def __init__(self, *, data):
        self.id = int(data["id"])
        self.name = data["name"]

    def __repr__(self):
        return f"<PartialWebhookChannel name={self.name!r} id={self.id}>"


class PartialWebhookGuild(Hashable):
    """Represents a partial guild for webhooks.

    These are typically given for channel follower webhooks.

    .. versionadded:: 2.0

    Attributes
    -----------
    id: :class:`int`
        The partial guild's ID.
    name: :class:`str`
        The partial guild's name.
    """

    __slots__ = ("id", "name", "_icon", "_state")

    def __init__(self, *, data, state):
        self._state = state
        self.id = int(data["id"])
        self.name = data["name"]
        self._icon = data["icon"]

    def __repr__(self):
        return f"<PartialWebhookGuild name={self.name!r} id={self.id}>"

    @property
    def icon(self) -> Optional[Asset]:
        """Optional[:class:`Asset`]: Returns the guild's icon asset, if available."""
        if self._icon is None:
            return None
        return Asset._from_guild_icon(self._state, self.id, self._icon)


class _FriendlyHttpAttributeErrorHelper:
    __slots__ = ()

    def __getattr__(self, attr):
        raise AttributeError("PartialWebhookState does not support http methods.")


class _WebhookState:
    __slots__ = ("_parent", "_webhook")

    def __init__(self, webhook: Any, parent: Optional[Union[ConnectionState, _WebhookState]]):
        self._webhook: Any = webhook

        self._parent: Optional[ConnectionState]
        if isinstance(parent, _WebhookState):
            self._parent = None
        else:
            self._parent = parent

    def _get_guild(self, guild_id):
        if self._parent is not None:
            return self._parent._get_guild(guild_id)
        return None

    def store_user(self, data):
        if self._parent is not None:
            return self._parent.store_user(data)
        # state parameter is artificial
        return BaseUser(state=self, data=data)  # type: ignore

    def create_user(self, data):
        # state parameter is artificial
        return BaseUser(state=self, data=data)  # type: ignore

    @property
    def http(self):
        if self._parent is not None:
            return self._parent.http

        # Some data classes assign state.http and that should be kosher
        # however, using it should result in a late-binding error.
        return _FriendlyHttpAttributeErrorHelper()

    def __getattr__(self, attr):
        if self._parent is not None:
            return getattr(self._parent, attr)

        raise AttributeError(f"PartialWebhookState does not support {attr!r}.")


class WebhookMessage(Message):
    """Represents a message sent from your webhook.

    This allows you to edit or delete a message sent by your
    webhook.

    This inherits from :class:`nextcord.Message` with changes to
    :meth:`edit` and :meth:`delete` to work.

    .. versionadded:: 1.6
    """

    _state: _WebhookState

    async def edit(
        self,
        content: Optional[str] = MISSING,
        embeds: List[Embed] = MISSING,
        embed: Optional[Embed] = MISSING,
        file: File = MISSING,
        files: List[File] = MISSING,
        attachments: List[Attachment] = MISSING,
        view: Optional[View] = MISSING,
        allowed_mentions: Optional[AllowedMentions] = None,
        delete_after: Optional[float] = None,
    ) -> WebhookMessage:
        """|coro|

        Edits the message.

        .. versionadded:: 1.6

        .. versionchanged:: 2.0
            The edit is no longer in-place, instead the newly edited message is returned.

        Parameters
        ------------
        content: Optional[:class:`str`]
            The content to edit the message with or ``None`` to clear it.
        embeds: List[:class:`Embed`]
            A list of embeds to edit the message with.
        embed: Optional[:class:`Embed`]
            The embed to edit the message with. ``None`` suppresses the embeds.
            This should not be mixed with the ``embeds`` parameter.
        file: :class:`File`
            The file to upload. This cannot be mixed with ``files`` parameter.

            .. versionadded:: 2.0
        files: List[:class:`File`]
            A list of files to send with the content. This cannot be mixed with the
            ``file`` parameter.

            .. versionadded:: 2.0
        attachments: List[:class:`Attachment`]
            A list of attachments to keep in the message. To keep all existing attachments,
            pass ``message.attachments``.

            .. versionadded:: 2.0
        allowed_mentions: :class:`AllowedMentions`
            Controls the mentions being processed in this message.
            See :meth:`.abc.Messageable.send` for more information.
        view: Optional[:class:`~nextcord.ui.View`]
            The updated view to update this message with. If ``None`` is passed then
            the view is removed.

            .. versionadded:: 2.0
        delete_after: Optional[:class:`float`]
            If provided, the number of seconds to wait in the background
            before deleting the message we just edited. If the deletion fails,
            then it is silently ignored.

            .. versionadded:: 2.0

        Raises
        -------
        HTTPException
            Editing the message failed.
        Forbidden
            Edited a message that is not yours.
        InvalidArgument
            You specified both ``embed`` and ``embeds`` or ``file`` and ``files``.
        ValueError
            The length of ``embeds`` was invalid.
        InvalidArgument
            There was no token associated with this webhook.

        Returns
        --------
        :class:`WebhookMessage`
            The newly edited message.
        """
        message = await self._state._webhook.edit_message(
            self.id,
            content=content,
            embeds=embeds,
            embed=embed,
            file=file,
            files=files,
            attachments=attachments,
            view=view,
            allowed_mentions=allowed_mentions,
        )

        if delete_after is not None:
            await self.delete(delay=delete_after)

        return message

    async def delete(self, *, delay: Optional[float] = None) -> None:
        """|coro|

        Deletes the message.

        Parameters
        -----------
        delay: Optional[:class:`float`]
            If provided, the number of seconds to wait before deleting the message.
            The waiting is done in the background and deletion failures are ignored.

        Raises
        ------
        Forbidden
            You do not have proper permissions to delete the message.
        NotFound
            The message was deleted already.
        HTTPException
            Deleting the message failed.
        """

        if delay is not None:

            async def inner_call(delay: float = delay):
                await asyncio.sleep(delay)
                try:
                    await self._state._webhook.delete_message(self.id)
                except HTTPException:
                    pass

            asyncio.create_task(inner_call())
        else:
            await self._state._webhook.delete_message(self.id)


class BaseWebhook(Hashable):
    __slots__: Tuple[str, ...] = (
        "id",
        "type",
        "guild_id",
        "channel_id",
        "token",
        "auth_token",
        "user",
        "name",
        "_avatar",
        "source_channel",
        "source_guild",
        "_state",
    )

    def __init__(
        self,
        data: WebhookPayload,
        token: Optional[str] = None,
        state: Optional[ConnectionState] = None,
    ):
        self.auth_token: Optional[str] = token
        self._state: Union[ConnectionState, _WebhookState] = state or _WebhookState(
            self, parent=state
        )
        self._update(data)

    def _update(self, data: WebhookPayload):
        self.id = int(data["id"])
        self.type = try_enum(WebhookType, int(data["type"]))
        self.channel_id = utils._get_as_snowflake(data, "channel_id")
        self.guild_id = utils._get_as_snowflake(data, "guild_id")
        self.name = data.get("name")
        self._avatar = data.get("avatar")
        self.token = data.get("token")

        user = data.get("user")
        self.user: Optional[Union[BaseUser, User]] = None
        if user is not None:
            # state parameter may be _WebhookState
            self.user = User(state=self._state, data=user)  # type: ignore

        source_channel = data.get("source_channel")
        if source_channel:
            source_channel = PartialWebhookChannel(data=source_channel)

        self.source_channel: Optional[PartialWebhookChannel] = source_channel

        source_guild = data.get("source_guild")
        if source_guild:
            source_guild = PartialWebhookGuild(data=source_guild, state=self._state)

        self.source_guild: Optional[PartialWebhookGuild] = source_guild

    def is_partial(self) -> bool:
        """:class:`bool`: Whether the webhook is a "partial" webhook.

        .. versionadded:: 2.0"""
        return self.channel_id is None

    def is_authenticated(self) -> bool:
        """:class:`bool`: Whether the webhook is authenticated with a bot token.

        .. versionadded:: 2.0
        """
        return self.auth_token is not None

    @property
    def guild(self) -> Optional[Guild]:
        """Optional[:class:`Guild`]: The guild this webhook belongs to.

        If this is a partial webhook, then this will always return ``None``.
        """
        return self._state and self._state._get_guild(self.guild_id)

    @property
    def channel(self) -> Optional[TextChannel]:
        """Optional[:class:`TextChannel`]: The text channel this webhook belongs to.

        If this is a partial webhook, then this will always return ``None``.
        """
        guild = self.guild
        return guild and guild.get_channel(self.channel_id)  # type: ignore

    @property
    def created_at(self) -> datetime.datetime:
        """:class:`datetime.datetime`: Returns the webhook's creation time in UTC."""
        return utils.snowflake_time(self.id)

    @property
    def avatar(self) -> Asset:
        """:class:`Asset`: Returns an :class:`Asset` for the avatar the webhook has.

        If the webhook does not have a traditional avatar, an asset for
        the default avatar is returned instead.
        """
        if self._avatar is None:
            # Default is always blurple apparently
            return Asset._from_default_avatar(self._state, 0)
        return Asset._from_avatar(self._state, self.id, self._avatar)


class Webhook(BaseWebhook):
    """Represents an asynchronous Discord webhook.

    Webhooks are a form to send messages to channels in Discord without a
    bot user or authentication.

    There are two main ways to use Webhooks. The first is through the ones
    received by the library such as :meth:`.Guild.webhooks` and
    :meth:`.TextChannel.webhooks`. The ones received by the library will
    automatically be bound using the library's internal HTTP session.

    The second form involves creating a webhook object manually using the
    :meth:`~.Webhook.from_url` or :meth:`~.Webhook.partial` classmethods.

    For example, creating a webhook from a URL and using :doc:`aiohttp <aio:index>`:

    .. code-block:: python3

        from nextcord import Webhook
        import aiohttp

        async def foo():
            async with aiohttp.ClientSession() as session:
                webhook = Webhook.from_url('url-here', session=session)
                await webhook.send('Hello World', username='Foo')

    For a synchronous counterpart, see :class:`SyncWebhook`.

    .. container:: operations

        .. describe:: x == y

            Checks if two webhooks are equal.

        .. describe:: x != y

            Checks if two webhooks are not equal.

        .. describe:: hash(x)

            Returns the webhooks's hash.

    .. versionchanged:: 1.4
        Webhooks are now comparable and hashable.

    Attributes
    ------------
    id: :class:`int`
        The webhook's ID
    type: :class:`WebhookType`
        The type of the webhook.

        .. versionadded:: 1.3

    token: Optional[:class:`str`]
        The authentication token of the webhook. If this is ``None``
        then the webhook cannot be used to make requests.
    guild_id: Optional[:class:`int`]
        The guild ID this webhook is for.
    channel_id: Optional[:class:`int`]
        The channel ID this webhook is for.
    user: Optional[:class:`abc.User`]
        The user this webhook was created by. If the webhook was
        received without authentication then this will be ``None``.
    name: Optional[:class:`str`]
        The default name of the webhook.
    source_guild: Optional[:class:`PartialWebhookGuild`]
        The guild of the channel that this webhook is following.
        Only given if :attr:`type` is :attr:`WebhookType.channel_follower`.

        .. versionadded:: 2.0

    source_channel: Optional[:class:`PartialWebhookChannel`]
        The channel that this webhook is following.
        Only given if :attr:`type` is :attr:`WebhookType.channel_follower`.

        .. versionadded:: 2.0
    """

    __slots__: Tuple[str, ...] = ("session",)

    def __init__(
        self,
        data: WebhookPayload,
        session: aiohttp.ClientSession,
        token: Optional[str] = None,
        state=None,
    ):
        super().__init__(data, token, state)
        self.session = session

    def __repr__(self):
        return f"<Webhook id={self.id!r}>"

    @property
    def url(self) -> str:
        """:class:`str` : Returns the webhook's url."""
        return f"https://discord.com/api/webhooks/{self.id}/{self.token}"

    @classmethod
    def partial(
        cls, id: int, token: str, *, session: aiohttp.ClientSession, bot_token: Optional[str] = None
    ) -> Webhook:
        """Creates a partial :class:`Webhook`.

        Parameters
        -----------
        id: :class:`int`
            The ID of the webhook.
        token: :class:`str`
            The authentication token of the webhook.
        session: :class:`aiohttp.ClientSession`
            The session to use to send requests with. Note
            that the library does not manage the session and
            will not close it.

            .. versionadded:: 2.0
        bot_token: Optional[:class:`str`]
            The bot authentication token for authenticated requests
            involving the webhook.

            .. versionadded:: 2.0

        Returns
        --------
        :class:`Webhook`
            A partial :class:`Webhook`.
            A partial webhook is just a webhook object with an ID and a token.
        """
        data: WebhookPayload = {
            "id": id,
            "type": 1,
            "token": token,
        }

        return cls(data, session, token=bot_token)

    @classmethod
    def from_url(
        cls, url: str, *, session: aiohttp.ClientSession, bot_token: Optional[str] = None
    ) -> Webhook:
        """Creates a partial :class:`Webhook` from a webhook URL.

        Parameters
        ------------
        url: :class:`str`
            The URL of the webhook.
        session: :class:`aiohttp.ClientSession`
            The session to use to send requests with. Note
            that the library does not manage the session and
            will not close it.

            .. versionadded:: 2.0
        bot_token: Optional[:class:`str`]
            The bot authentication token for authenticated requests
            involving the webhook.

            .. versionadded:: 2.0

        Raises
        -------
        InvalidArgument
            The URL is invalid.

        Returns
        --------
        :class:`Webhook`
            A partial :class:`Webhook`.
            A partial webhook is just a webhook object with an ID and a token.
        """
        m = re.search(
            r"discord(?:app)?.com/api/webhooks/(?P<id>[0-9]{17,20})/(?P<token>[A-Za-z0-9\.\-\_]{60,68})",
            url,
        )
        if m is None:
            raise InvalidArgument("Invalid webhook URL given.")

        data: Dict[str, Any] = m.groupdict()
        data["type"] = 1
        return cls(data, session, token=bot_token)  # type: ignore

    @classmethod
    def _as_follower(cls, data, *, channel, user) -> Webhook:
        name = f"{channel.guild} #{channel}"
        feed: WebhookPayload = {
            "id": data["webhook_id"],
            "type": 2,
            "name": name,
            "channel_id": channel.id,
            "guild_id": channel.guild.id,
            "user": {
                "username": user.name,
                "discriminator": user.discriminator,
                "id": user.id,
                "avatar": user._avatar,
            },
        }

        state = channel._state
        session = channel._state.http._HTTPClient__session
        return cls(feed, session=session, state=state, token=state.http.token)

    @classmethod
    def from_state(cls, data, state) -> Webhook:
        session = state.http._HTTPClient__session
        return cls(data, session=session, state=state, token=state.http.token)

    async def fetch(self, *, prefer_auth: bool = True) -> Webhook:
        """|coro|

        Fetches the current webhook.

        This could be used to get a full webhook from a partial webhook.

        .. versionadded:: 2.0

        .. note::

            When fetching with an unauthenticated webhook, i.e.
            :meth:`is_authenticated` returns ``False``, then the
            returned webhook does not contain any user information.

        Parameters
        -----------
        prefer_auth: :class:`bool`
            Whether to use the bot token over the webhook token
            if available. Defaults to ``True``.

        Raises
        -------
        HTTPException
            Could not fetch the webhook
        NotFound
            Could not find the webhook by this ID
        InvalidArgument
            This webhook does not have a token associated with it.

        Returns
        --------
        :class:`Webhook`
            The fetched webhook.
        """
        adapter = async_context.get()

        if prefer_auth and self.auth_token:
            data = await adapter.fetch_webhook(self.id, self.auth_token, session=self.session)
        elif self.token:
            data = await adapter.fetch_webhook_with_token(self.id, self.token, session=self.session)
        else:
            raise InvalidArgument("This webhook does not have a token associated with it")

        return Webhook(data, self.session, token=self.auth_token, state=self._state)

    async def delete(self, *, reason: Optional[str] = None, prefer_auth: bool = True):
        """|coro|

        Deletes this Webhook.

        Parameters
        ------------
        reason: Optional[:class:`str`]
            The reason for deleting this webhook. Shows up on the audit log.

            .. versionadded:: 1.4
        prefer_auth: :class:`bool`
            Whether to use the bot token over the webhook token
            if available. Defaults to ``True``.

            .. versionadded:: 2.0

        Raises
        -------
        HTTPException
            Deleting the webhook failed.
        NotFound
            This webhook does not exist.
        Forbidden
            You do not have permissions to delete this webhook.
        InvalidArgument
            This webhook does not have a token associated with it.
        """
        if self.token is None and self.auth_token is None:
            raise InvalidArgument("This webhook does not have a token associated with it")

        adapter = async_context.get()

        if prefer_auth and self.auth_token:
            await adapter.delete_webhook(
                self.id, token=self.auth_token, session=self.session, reason=reason
            )
        elif self.token:
            await adapter.delete_webhook_with_token(
                self.id, self.token, session=self.session, reason=reason
            )

    async def edit(
        self,
        *,
        reason: Optional[str] = None,
        name: Optional[str] = MISSING,
        avatar: Optional[Union[bytes, Asset, Attachment, File]] = MISSING,
        channel: Optional[Snowflake] = None,
        prefer_auth: bool = True,
    ) -> Webhook:
        """|coro|

        Edits this Webhook.

        Parameters
        ------------
        name: Optional[:class:`str`]
            The webhook's new default name.
        avatar: Optional[Union[:class:`bytes`, :class:`Asset`, :class:`Attachment`, :class:`File`]]
            A :term:`py:bytes-like object` representing the webhook's new default avatar.
        channel: Optional[:class:`abc.Snowflake`]
            The webhook's new channel. This requires an authenticated webhook.

            .. versionadded:: 2.0
        reason: Optional[:class:`str`]
            The reason for editing this webhook. Shows up on the audit log.

            .. versionadded:: 1.4
        prefer_auth: :class:`bool`
            Whether to use the bot token over the webhook token
            if available. Defaults to ``True``.

            .. versionadded:: 2.0

        Raises
        -------
        HTTPException
            Editing the webhook failed.
        NotFound
            This webhook does not exist.
        InvalidArgument
            This webhook does not have a token associated with it
            or it tried editing a channel without authentication.
        """
        if self.token is None and self.auth_token is None:
            raise InvalidArgument("This webhook does not have a token associated with it")

        payload: Dict[str, Any] = {}
        if name is not MISSING:
            payload["name"] = str(name) if name is not None else None

        if avatar is not MISSING:
<<<<<<< HEAD
            payload['avatar'] = await utils._obj_to_base64_data(avatar)
=======
            payload["avatar"] = utils._bytes_to_base64_data(avatar) if avatar is not None else None
>>>>>>> 6d50931a

        adapter = async_context.get()

        data: Optional[WebhookPayload] = None
        # If a channel is given, always use the authenticated endpoint
        if channel is not None:
            if self.auth_token is None:
                raise InvalidArgument("Editing channel requires authenticated webhook")

            payload["channel_id"] = channel.id
            data = await adapter.edit_webhook(
                self.id, self.auth_token, payload=payload, session=self.session, reason=reason
            )

        if prefer_auth and self.auth_token:
            data = await adapter.edit_webhook(
                self.id, self.auth_token, payload=payload, session=self.session, reason=reason
            )
        elif self.token:
            data = await adapter.edit_webhook_with_token(
                self.id, self.token, payload=payload, session=self.session, reason=reason
            )

        if data is None:
            raise RuntimeError("Unreachable code hit: data was not assigned")

        return Webhook(data=data, session=self.session, token=self.auth_token, state=self._state)

    def _create_message(self, data):
        state = _WebhookState(self, parent=self._state)
        # state may be artificial (unlikely at this point...)
        channel = self.channel or PartialMessageable(state=self._state, id=int(data["channel_id"]))  # type: ignore
        # state is artificial
        return WebhookMessage(data=data, state=state, channel=channel)  # type: ignore

    @overload
    async def send(
        self,
        content: str = MISSING,
        *,
        username: str = MISSING,
        avatar_url: Union[Asset, str] = MISSING,
        tts: bool = MISSING,
        ephemeral: bool = MISSING,
        file: File = MISSING,
        files: List[File] = MISSING,
        embed: Embed = MISSING,
        embeds: List[Embed] = MISSING,
        allowed_mentions: AllowedMentions = MISSING,
        view: View = MISSING,
        thread: Snowflake = MISSING,
        wait: Literal[True],
        delete_after: Optional[float] = None,
    ) -> WebhookMessage:
        ...

    @overload
    async def send(
        self,
        content: str = MISSING,
        *,
        username: str = MISSING,
        avatar_url: Union[Asset, str] = MISSING,
        tts: bool = MISSING,
        ephemeral: bool = MISSING,
        file: File = MISSING,
        files: List[File] = MISSING,
        embed: Embed = MISSING,
        embeds: List[Embed] = MISSING,
        allowed_mentions: AllowedMentions = MISSING,
        view: View = MISSING,
        thread: Snowflake = MISSING,
        wait: Literal[False] = ...,
        delete_after: Optional[float] = None,
    ) -> None:
        ...

    async def send(
        self,
        content: str = MISSING,
        *,
        username: str = MISSING,
        avatar_url: Union[Asset, str] = MISSING,
        tts: bool = False,
        ephemeral: bool = False,
        file: File = MISSING,
        files: List[File] = MISSING,
        embed: Embed = MISSING,
        embeds: List[Embed] = MISSING,
        allowed_mentions: AllowedMentions = MISSING,
        view: View = MISSING,
        thread: Snowflake = MISSING,
        wait: bool = False,
        delete_after: Optional[float] = None,
    ) -> Optional[WebhookMessage]:
        """|coro|

        Sends a message using the webhook.

        The content must be a type that can convert to a string through ``str(content)``.

        To upload a single file, the ``file`` parameter should be used with a
        single :class:`File` object.

        If the ``embed`` parameter is provided, it must be of type :class:`Embed` and
        it must be a rich embed type. You cannot mix the ``embed`` parameter with the
        ``embeds`` parameter, which must be a :class:`list` of :class:`Embed` objects to send.

        Parameters
        ------------
        content: :class:`str`
            The content of the message to send.
        wait: :class:`bool`
            Whether the server should wait before sending a response. This essentially
            means that the return type of this function changes from ``None`` to
            a :class:`WebhookMessage` if set to ``True``. If the type of webhook
            is :attr:`WebhookType.application` then this is always set to ``True``.
        username: :class:`str`
            The username to send with this message. If no username is provided
            then the default username for the webhook is used.
        avatar_url: :class:`str`
            The avatar URL to send with this message. If no avatar URL is provided
            then the default avatar for the webhook is used. If this is not a
            string then it is explicitly cast using ``str``.
        tts: :class:`bool`
            Indicates if the message should be sent using text-to-speech.
        ephemeral: :class:`bool`
            Indicates if the message should only be visible to the user.
            This is only available to :attr:`WebhookType.application` webhooks.
            If a view is sent with an ephemeral message and it has no timeout set
            then the timeout is set to 15 minutes.
        delete_after: Optional[:class:`float`]
            If provided, the number of seconds to wait in the background
            before deleting the message we just sent. If the deletion fails,
            then it is silently ignored.

            .. versionadded:: 2.0
        file: :class:`File`
            The file to upload. This cannot be mixed with ``files`` parameter.
        files: List[:class:`File`]
            A list of files to send with the content. This cannot be mixed with the
            ``file`` parameter.
        embed: :class:`Embed`
            The rich embed for the content to send. This cannot be mixed with
            ``embeds`` parameter.
        embeds: List[:class:`Embed`]
            A list of embeds to send with the content. Maximum of 10. This cannot
            be mixed with the ``embed`` parameter.
        allowed_mentions: :class:`AllowedMentions`
            Controls the mentions being processed in this message.

            .. versionadded:: 1.4
        view: :class:`nextcord.ui.View`
            The view to send with the message. You can only send a view
            if this webhook is not partial and has state attached. A
            webhook has state attached if the webhook is managed by the
            library.

            .. versionadded:: 2.0
        thread: :class:`~nextcord.abc.Snowflake`
            The thread to send this webhook to.

            .. versionadded:: 2.0

        Raises
        --------
        HTTPException
            Sending the message failed.
        NotFound
            This webhook was not found or has expired.
        Forbidden
            The authorization token for the webhook is incorrect.
        InvalidArgument
            You specified both ``embed`` and ``embeds`` or ``file`` and ``files``.
        ValueError
            The length of ``embeds`` was invalid.
        InvalidArgument
            There was no token associated with this webhook or ``ephemeral``
            was passed with the improper webhook type or there was no state
            attached with this webhook when giving it a view.

        Returns
        ---------
        Optional[:class:`WebhookMessage`]
            If ``wait`` is ``True`` then the message that was sent, otherwise ``None``.
        """

        if self.token is None:
            raise InvalidArgument("This webhook does not have a token associated with it")

        previous_mentions: Optional[AllowedMentions] = getattr(
            self._state, "allowed_mentions", None
        )
        if content is None:
            content = MISSING

        application_webhook = self.type is WebhookType.application
        if ephemeral and not application_webhook:
            raise InvalidArgument("ephemeral messages can only be sent from application webhooks")

        if application_webhook:
            wait = True

        if view is not MISSING:
            if isinstance(self._state, _WebhookState):
                raise InvalidArgument("Webhook views require an associated state with the webhook")
            if ephemeral is True and view.timeout is None:
                view.timeout = 15 * 60.0

        params = handle_message_parameters(
            content=content,
            username=username,
            avatar_url=avatar_url,
            tts=tts,
            file=file,
            files=files,
            embed=embed,
            embeds=embeds,
            ephemeral=ephemeral,
            view=view,
            allowed_mentions=allowed_mentions,
            previous_allowed_mentions=previous_mentions,
        )
        adapter = async_context.get()
        thread_id: Optional[int] = None
        if thread is not MISSING:
            thread_id = thread.id

        data = await adapter.execute_webhook(
            self.id,
            self.token,
            session=self.session,
            payload=params.payload,
            multipart=params.multipart,
            files=params.files,
            thread_id=thread_id,
            wait=wait,
        )

        msg = None
        if wait:
            msg = self._create_message(data)

        if view is not MISSING and not view.is_finished():
            message_id = None if msg is None else msg.id
            self._state.store_view(view, message_id)

        if delete_after is not None and msg is not None:
            await msg.delete(delay=delete_after)

        return msg

    async def fetch_message(self, id: int) -> WebhookMessage:
        """|coro|

        Retrieves a single :class:`~nextcord.WebhookMessage` owned by this webhook.

        .. versionadded:: 2.0

        Parameters
        ------------
        id: :class:`int`
            The message ID to look for.

        Raises
        --------
        ~nextcord.NotFound
            The specified message was not found.
        ~nextcord.Forbidden
            You do not have the permissions required to get a message.
        ~nextcord.HTTPException
            Retrieving the message failed.
        InvalidArgument
            There was no token associated with this webhook.

        Returns
        --------
        :class:`~nextcord.WebhookMessage`
            The message asked for.
        """

        if self.token is None:
            raise InvalidArgument("This webhook does not have a token associated with it")

        adapter = async_context.get()
        data = await adapter.get_webhook_message(
            self.id,
            self.token,
            id,
            session=self.session,
        )
        return self._create_message(data)

    async def edit_message(
        self,
        message_id: int,
        *,
        content: Optional[str] = MISSING,
        embeds: List[Embed] = MISSING,
        embed: Optional[Embed] = MISSING,
        file: File = MISSING,
        files: List[File] = MISSING,
        attachments: List[Attachment] = MISSING,
        view: Optional[View] = MISSING,
        allowed_mentions: Optional[AllowedMentions] = None,
    ) -> WebhookMessage:
        """|coro|

        Edits a message owned by this webhook.

        This is a lower level interface to :meth:`WebhookMessage.edit` in case
        you only have an ID.

        .. versionadded:: 1.6

        .. versionchanged:: 2.0
            The edit is no longer in-place, instead the newly edited message is returned.

        Parameters
        ------------
        message_id: :class:`int`
            The message ID to edit.
        content: Optional[:class:`str`]
            The content to edit the message with or ``None`` to clear it.
        embeds: List[:class:`Embed`]
            A list of embeds to edit the message with.
        embed: Optional[:class:`Embed`]
            The embed to edit the message with. ``None`` suppresses the embeds.
            This should not be mixed with the ``embeds`` parameter.
        file: :class:`File`
            The file to upload. This cannot be mixed with ``files`` parameter.

            .. versionadded:: 2.0
        files: List[:class:`File`]
            A list of files to send with the content. This cannot be mixed with the
            ``file`` parameter.

            .. versionadded:: 2.0
        attachments: List[:class:`Attachment`]
            A list of attachments to keep in the message.

            .. versionadded:: 2.0
        allowed_mentions: :class:`AllowedMentions`
            Controls the mentions being processed in this message.
            See :meth:`.abc.Messageable.send` for more information.
        view: Optional[:class:`~nextcord.ui.View`]
            The updated view to update this message with. If ``None`` is passed then
            the view is removed. The webhook must have state attached, similar to
            :meth:`send`.

            .. versionadded:: 2.0

        Raises
        -------
        HTTPException
            Editing the message failed.
        Forbidden
            Edited a message that is not yours.
        InvalidArgument
            You specified both ``embed`` and ``embeds`` or ``file`` and ``files``.
        ValueError
            The length of ``embeds`` was invalid.
        InvalidArgument
            There was no token associated with this webhook or the webhook had
            no state.

        Returns
        --------
        :class:`WebhookMessage`
            The newly edited webhook message.
        """

        if self.token is None:
            raise InvalidArgument("This webhook does not have a token associated with it")

        if view is not MISSING:
            if isinstance(self._state, _WebhookState):
                raise InvalidArgument("This webhook does not have state associated with it")

            self._state.prevent_view_updates_for(message_id)

        previous_mentions: Optional[AllowedMentions] = getattr(
            self._state, "allowed_mentions", None
        )
        params = handle_message_parameters(
            content=content,
            file=file,
            files=files,
            attachments=attachments,
            embed=embed,
            embeds=embeds,
            view=view,
            allowed_mentions=allowed_mentions,
            previous_allowed_mentions=previous_mentions,
        )
        adapter = async_context.get()
        data = await adapter.edit_webhook_message(
            self.id,
            self.token,
            message_id,
            session=self.session,
            payload=params.payload,
            multipart=params.multipart,
            files=params.files,
        )

        message = self._create_message(data)
        if view and not view.is_finished():
            self._state.store_view(view, message_id)
        return message

    async def delete_message(self, message_id: int, /) -> None:
        """|coro|

        Deletes a message owned by this webhook.

        This is a lower level interface to :meth:`WebhookMessage.delete` in case
        you only have an ID.

        .. versionadded:: 1.6

        Parameters
        ------------
        message_id: :class:`int`
            The message ID to delete.

        Raises
        -------
        HTTPException
            Deleting the message failed.
        Forbidden
            Deleted a message that is not yours.
        """
        if self.token is None:
            raise InvalidArgument("This webhook does not have a token associated with it")

        adapter = async_context.get()
        await adapter.delete_webhook_message(
            self.id,
            self.token,
            message_id,
            session=self.session,
        )<|MERGE_RESOLUTION|>--- conflicted
+++ resolved
@@ -65,13 +65,6 @@
 _log = logging.getLogger(__name__)
 
 if TYPE_CHECKING:
-<<<<<<< HEAD
-=======
-    import datetime
-
-    from ..abc import Snowflake
-    from ..channel import TextChannel
->>>>>>> 6d50931a
     from ..embeds import Embed
     from ..file import File
     from ..guild import Guild
@@ -81,11 +74,8 @@
     from ..types.message import Message as MessagePayload
     from ..types.webhook import Webhook as WebhookPayload
     from ..ui.view import View
-<<<<<<< HEAD
     from ..file import File
     import datetime
-=======
->>>>>>> 6d50931a
 
 MISSING = utils.MISSING
 
@@ -1299,11 +1289,7 @@
             payload["name"] = str(name) if name is not None else None
 
         if avatar is not MISSING:
-<<<<<<< HEAD
             payload['avatar'] = await utils._obj_to_base64_data(avatar)
-=======
-            payload["avatar"] = utils._bytes_to_base64_data(avatar) if avatar is not None else None
->>>>>>> 6d50931a
 
         adapter = async_context.get()
 
