--- conflicted
+++ resolved
@@ -657,11 +657,7 @@
 
     def __init__(self, original: AT, volume: float = 1.0):
         if not isinstance(original, AudioSource):
-<<<<<<< HEAD
-            raise TypeError(f"expected AudioSource not {original.__class__.__name__}.")
-=======
             raise TypeError(f'Expected AudioSource not {original.__class__.__name__}.')
->>>>>>> 7a53fb2b
 
         if original.is_opus():
             raise ClientException("AudioSource must not be Opus encoded.")
