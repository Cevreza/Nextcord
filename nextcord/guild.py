"""
The MIT License (MIT)

Copyright (c) 2015-present Rapptz
Copyright (c) 2021-present tag-epic

Permission is hereby granted, free of charge, to any person obtaining a
copy of this software and associated documentation files (the "Software"),
to deal in the Software without restriction, including without limitation
the rights to use, copy, modify, merge, publish, distribute, sublicense,
and/or sell copies of the Software, and to permit persons to whom the
Software is furnished to do so, subject to the following conditions:

The above copyright notice and this permission notice shall be included in
all copies or substantial portions of the Software.

THE SOFTWARE IS PROVIDED "AS IS", WITHOUT WARRANTY OF ANY KIND, EXPRESS
OR IMPLIED, INCLUDING BUT NOT LIMITED TO THE WARRANTIES OF MERCHANTABILITY,
FITNESS FOR A PARTICULAR PURPOSE AND NONINFRINGEMENT. IN NO EVENT SHALL THE
AUTHORS OR COPYRIGHT HOLDERS BE LIABLE FOR ANY CLAIM, DAMAGES OR OTHER
LIABILITY, WHETHER IN AN ACTION OF CONTRACT, TORT OR OTHERWISE, ARISING
FROM, OUT OF OR IN CONNECTION WITH THE SOFTWARE OR THE USE OR OTHER
DEALINGS IN THE SOFTWARE.
"""

from __future__ import annotations

import copy
import unicodedata
from typing import (
    TYPE_CHECKING,
    Any,
    ClassVar,
    Dict,
    List,
    Literal,
    NamedTuple,
    Optional,
    Sequence,
    Set,
    Tuple,
    Union,
    overload,
)

from . import abc, utils
from .asset import Asset
from .channel import *
from .channel import _guild_channel_factory, _threaded_guild_channel_factory
from .colour import Colour
from .emoji import Emoji
from .enums import (
    AuditLogAction,
    ChannelType,
    ContentFilter,
    NotificationLevel,
    NSFWLevel,
    ScheduledEventEntityType,
    ScheduledEventPrivacyLevel,
    VerificationLevel,
    VideoQualityMode,
    VoiceRegion,
    try_enum,
)
from .errors import ClientException, InvalidArgument, InvalidData
from .file import File
from .flags import SystemChannelFlags
from .integrations import Integration, _integration_factory
from .invite import Invite
from .iterators import AuditLogIterator, MemberIterator, ScheduledEventIterator
from .member import Member, VoiceState
from .mixins import Hashable
from .permissions import PermissionOverwrite
from .role import Role
from .scheduled_events import EntityMetadata, ScheduledEvent
from .stage_instance import StageInstance
from .sticker import GuildSticker
from .threads import Thread, ThreadMember
from .user import User
from .widget import Widget

__all__ = (
    'Guild',
)

MISSING = utils.MISSING

if TYPE_CHECKING:
    import datetime

    from .abc import Snowflake, SnowflakeTime
<<<<<<< HEAD
    from .channel import (
        CategoryChannel,
        StageChannel,
        StoreChannel,
        TextChannel,
        VoiceChannel,
=======
    from .application_command import ApplicationCommand
    from .types.guild import Ban as BanPayload, Guild as GuildPayload, MFALevel, GuildFeature
    from .types.threads import (
        Thread as ThreadPayload,
>>>>>>> d5f0a0eb
    )
    from .permissions import Permissions
    from .state import ConnectionState
    from .template import Template
    from .types.guild import Ban as BanPayload
    from .types.guild import Guild as GuildPayload
    from .types.guild import GuildFeature, MFALevel
    from .types.scheduled_events import ScheduledEvent as ScheduledEventPayload
    from .types.threads import Thread as ThreadPayload
    from .types.voice import GuildVoiceState
    from .voice_client import VoiceProtocol
    from .webhook import Webhook

    VocalGuildChannel = Union[VoiceChannel, StageChannel]
    GuildChannel = Union[VoiceChannel, StageChannel, TextChannel, CategoryChannel, StoreChannel]
    ByCategoryItem = Tuple[Optional[CategoryChannel], List[GuildChannel]]


class BanEntry(NamedTuple):
    reason: Optional[str]
    user: User


class _GuildLimit(NamedTuple):
    emoji: int
    stickers: int
    bitrate: float
    filesize: int


class Guild(Hashable):
    """Represents a Discord guild.

    This is referred to as a "server" in the official Discord UI.

    .. container:: operations

        .. describe:: x == y

            Checks if two guilds are equal.

        .. describe:: x != y

            Checks if two guilds are not equal.

        .. describe:: hash(x)

            Returns the guild's hash.

        .. describe:: str(x)

            Returns the guild's name.

    Attributes
    ----------
    name: :class:`str`
        The guild name.
    emojis: Tuple[:class:`Emoji`, ...]
        All emojis that the guild owns.
    stickers: Tuple[:class:`GuildSticker`, ...]
        All stickers that the guild owns.

        .. versionadded:: 2.0
    region: :class:`VoiceRegion`
        The region the guild belongs on. There is a chance that the region
        will be a :class:`str` if the value is not recognised by the enumerator.
    afk_timeout: :class:`int`
        The timeout to get sent to the AFK channel.
    afk_channel: Optional[:class:`VoiceChannel`]
        The channel that denotes the AFK channel. ``None`` if it doesn't exist.
    id: :class:`int`
        The guild's ID.
    owner_id: :class:`int`
        The guild owner's ID. Use :attr:`Guild.owner` instead.
    unavailable: :class:`bool`
        Indicates if the guild is unavailable. If this is ``True`` then the
        reliability of other attributes outside of :attr:`Guild.id` is slim and they might
        all be ``None``. It is best to not do anything with the guild if it is unavailable.

        Check the :func:`on_guild_unavailable` and :func:`on_guild_available` events.
    max_presences: Optional[:class:`int`]
        The maximum amount of presences for the guild.
    max_members: Optional[:class:`int`]
        The maximum amount of members for the guild.

        .. note::

            This attribute is only available via :meth:`.Client.fetch_guild`.
    max_video_channel_users: Optional[:class:`int`]
        The maximum amount of users in a video channel.

        .. versionadded:: 1.4
    description: Optional[:class:`str`]
        The guild's description.
    mfa_level: :class:`int`
        Indicates the guild's two factor authorisation level. If this value is 0 then
        the guild does not require 2FA for their administrative members. If the value is
        1 then they do.
    verification_level: :class:`VerificationLevel`
        The guild's verification level.
    explicit_content_filter: :class:`ContentFilter`
        The guild's explicit content filter.
    default_notifications: :class:`NotificationLevel`
        The guild's notification settings.
    features: List[:class:`str`]
        A list of features that the guild has. The features that a guild can have are
        subject to arbitrary change by Discord.

        They are currently as follows:

        - ``ANIMATED_ICON``: Guild can upload an animated icon.
        - ``BANNER``: Guild can upload and use a banner. (i.e. :attr:`.banner`)
        - ``COMMERCE``: Guild can sell things using store channels.
        - ``COMMUNITY``: Guild is a community server.
        - ``DISCOVERABLE``: Guild shows up in Server Discovery.
        - ``FEATURABLE``: Guild is able to be featured in Server Discovery.
        - ``INVITE_SPLASH``: Guild's invite page can have a special splash.
        - ``MEMBER_VERIFICATION_GATE_ENABLED``: Guild has Membership Screening enabled.
        - ``MONETIZATION_ENABLED``: Guild has enabled monetization.
        - ``MORE_EMOJI``: Guild has increased custom emoji slots.
        - ``MORE_STICKERS``: Guild has increased custom sticker slots.
        - ``NEWS``: Guild can create news channels.
        - ``PARTNERED``: Guild is a partnered server.
        - ``PREVIEW_ENABLED``: Guild can be viewed before being accepted via Membership Screening.
        - ``PRIVATE_THREADS``: Guild has access to create private threads.
        - ``SEVEN_DAY_THREAD_ARCHIVE``: Guild has access to the seven day archive time for threads.
        - ``THREE_DAY_THREAD_ARCHIVE``: Guild has access to the three day archive time for threads.
        - ``TICKETED_EVENTS_ENABLED``: Guild has enabled ticketed events.
        - ``VANITY_URL``: Guild can have a vanity invite URL (e.g. discord.gg/discord-api).
        - ``VERIFIED``: Guild is a verified server.
        - ``VIP_REGIONS``: Guild has VIP voice regions.
        - ``WELCOME_SCREEN_ENABLED``: Guild has enabled the welcome screen.

    premium_tier: :class:`int`
        The premium tier for this guild. Corresponds to "Nitro Server" in the official UI.
        The number goes from 0 to 3 inclusive.
    premium_subscription_count: :class:`int`
        The number of "boosts" this guild currently has.
    preferred_locale: Optional[:class:`str`]
        The preferred locale for the guild. Used when filtering Server Discovery
        results to a specific language.
    nsfw_level: :class:`NSFWLevel`
        The guild's NSFW level.

        .. versionadded:: 2.0
    """

    __slots__ = (
        'afk_timeout',
        'afk_channel',
        'name',
        'id',
        'unavailable',
        'region',
        'owner_id',
        'mfa_level',
        'emojis',
        'stickers',
        'features',
        'verification_level',
        'explicit_content_filter',
        'default_notifications',
        'description',
        'max_presences',
        'max_members',
        'max_video_channel_users',
        'premium_tier',
        'premium_subscription_count',
        'preferred_locale',
        'nsfw_level',
        '_application_commands',
        '_members',
        '_channels',
        '_icon',
        '_banner',
        '_state',
        '_roles',
        '_member_count',
        '_large',
        '_splash',
        '_voice_states',
        '_system_channel_id',
        '_system_channel_flags',
        '_discovery_splash',
        '_rules_channel_id',
        '_public_updates_channel_id',
        '_stage_instances',
        '_threads',
        '_scheduled_events',
    )

    _PREMIUM_GUILD_LIMITS: ClassVar[Dict[Optional[int], _GuildLimit]] = {
        None: _GuildLimit(emoji=50, stickers=0, bitrate=96e3, filesize=8388608),
        0: _GuildLimit(emoji=50, stickers=0, bitrate=96e3, filesize=8388608),
        1: _GuildLimit(emoji=100, stickers=15, bitrate=128e3, filesize=8388608),
        2: _GuildLimit(emoji=150, stickers=30, bitrate=256e3, filesize=52428800),
        3: _GuildLimit(emoji=250, stickers=60, bitrate=384e3, filesize=104857600),
    }

    def __init__(self, *, data: GuildPayload, state: ConnectionState):
        self._channels: Dict[int, GuildChannel] = {}
        self._members: Dict[int, Member] = {}
        self._scheduled_events: Dict[int, ScheduledEvent] = {}
        self._voice_states: Dict[int, VoiceState] = {}
        self._threads: Dict[int, Thread] = {}
        self._application_commands: Dict[int, ApplicationCommand] = {}
        self._state: ConnectionState = state
        self._from_data(data)

    def _add_channel(self, channel: GuildChannel, /) -> None:
        self._channels[channel.id] = channel

    def _remove_channel(self, channel: Snowflake, /) -> None:
        self._channels.pop(channel.id, None)

    def _voice_state_for(self, user_id: int, /) -> Optional[VoiceState]:
        return self._voice_states.get(user_id)

    def _add_member(self, member: Member, /) -> None:
        self._members[member.id] = member

    def _store_thread(self, payload: ThreadPayload, /) -> Thread:
        thread = Thread(guild=self, state=self._state, data=payload)
        self._threads[thread.id] = thread
        return thread

    def _remove_member(self, member: Snowflake, /) -> None:
        self._members.pop(member.id, None)

    def _add_thread(self, thread: Thread, /) -> None:
        self._threads[thread.id] = thread

    def _remove_thread(self, thread: Snowflake, /) -> None:
        self._threads.pop(thread.id, None)

    def _clear_threads(self) -> None:
        self._threads.clear()

    def _remove_threads_by_channel(self, channel_id: int) -> None:
        to_remove = [k for k, t in self._threads.items() if t.parent_id == channel_id]
        for k in to_remove:
            del self._threads[k]

    def _filter_threads(self, channel_ids: Set[int]) -> Dict[int, Thread]:
        to_remove: Dict[int, Thread] = {k: t for k, t in self._threads.items() if t.parent_id in channel_ids}
        for k in to_remove:
            del self._threads[k]
        return to_remove

    def _add_scheduled_event(self, event: ScheduledEvent) -> None:
        self._scheduled_events[event.id] = event

    def _remove_scheduled_event(self, event: Snowflake) -> None:
        self._scheduled_events.pop(event, None)

    def _store_scheduled_event(self, payload: ScheduledEventPayload) -> ScheduledEvent:
        event = ScheduledEvent(guild=self, state=self._state, data=payload)
        self._scheduled_events[event.id] = event
        return event

    def __str__(self) -> str:
        return self.name or ''

    def __repr__(self) -> str:
        attrs = (
            ('id', self.id),
            ('name', self.name),
            ('shard_id', self.shard_id),
            ('chunked', self.chunked),
            ('member_count', getattr(self, '_member_count', None)),
        )
        inner = ' '.join('%s=%r' % t for t in attrs)
        return f'<Guild {inner}>'

    def _update_voice_state(self, data: GuildVoiceState, channel_id: int) -> Tuple[Optional[Member], VoiceState, VoiceState]:
        user_id = int(data['user_id'])
        channel = self.get_channel(channel_id)
        try:
            # check if we should remove the voice state from cache
            if channel is None:
                after = self._voice_states.pop(user_id)
            else:
                after = self._voice_states[user_id]

            before = copy.copy(after)
            after._update(data, channel)
        except KeyError:
            # if we're here then we're getting added into the cache
            after = VoiceState(data=data, channel=channel)
            before = VoiceState(data=data, channel=None)
            self._voice_states[user_id] = after

        member = self.get_member(user_id)
        if member is None:
            try:
                member = Member(data=data['member'], state=self._state, guild=self)
            except KeyError:
                member = None

        return member, before, after

    def _add_role(self, role: Role, /) -> None:
        # roles get added to the bottom (position 1, pos 0 is @everyone)
        # so since self.roles has the @everyone role, we can't increment
        # its position because it's stuck at position 0. Luckily x += False
        # is equivalent to adding 0. So we cast the position to a bool and
        # increment it.
        for r in self._roles.values():
            r.position += not r.is_default()

        self._roles[role.id] = role

    def _remove_role(self, role_id: int, /) -> Role:
        # this raises KeyError if it fails..
        role = self._roles.pop(role_id)

        # since it didn't, we can change the positions now
        # basically the same as above except we only decrement
        # the position if we're above the role we deleted.
        for r in self._roles.values():
            r.position -= r.position > role.position

        return role

    def _from_data(self, guild: GuildPayload) -> None:
        # according to Stan, this is always available even if the guild is unavailable
        # I don't have this guarantee when someone updates the guild.
        member_count = guild.get('member_count', None)
        if member_count is not None:
            self._member_count: int = member_count

        self.name: str = guild.get('name')
        self.region: VoiceRegion = try_enum(VoiceRegion, guild.get('region'))
        self.verification_level: VerificationLevel = try_enum(VerificationLevel, guild.get('verification_level'))
        self.default_notifications: NotificationLevel = try_enum(
            NotificationLevel, guild.get('default_message_notifications')
        )
        self.explicit_content_filter: ContentFilter = try_enum(ContentFilter, guild.get('explicit_content_filter', 0))
        self.afk_timeout: int = guild.get('afk_timeout')
        self._icon: Optional[str] = guild.get('icon')
        self._banner: Optional[str] = guild.get('banner')
        self.unavailable: bool = guild.get('unavailable', False)
        self.id: int = int(guild['id'])
        self._roles: Dict[int, Role] = {}
        state = self._state  # speed up attribute access
        for r in guild.get('roles', []):
            role = Role(guild=self, data=r, state=state)
            self._roles[role.id] = role

        self.mfa_level: MFALevel = guild.get('mfa_level')
        self.emojis: Tuple[Emoji, ...] = tuple(map(lambda d: state.store_emoji(self, d), guild.get('emojis', [])))
        self.stickers: Tuple[GuildSticker, ...] = tuple(
            map(lambda d: state.store_sticker(self, d), guild.get('stickers', []))
        )
        self.features: List[GuildFeature] = guild.get('features', [])
        self._splash: Optional[str] = guild.get('splash')
        self._system_channel_id: Optional[int] = utils._get_as_snowflake(guild, 'system_channel_id')
        self.description: Optional[str] = guild.get('description')
        self.max_presences: Optional[int] = guild.get('max_presences')
        self.max_members: Optional[int] = guild.get('max_members')
        self.max_video_channel_users: Optional[int] = guild.get('max_video_channel_users')
        self.premium_tier: int = guild.get('premium_tier', 0)
        self.premium_subscription_count: int = guild.get('premium_subscription_count') or 0
        self._system_channel_flags: int = guild.get('system_channel_flags', 0)
        self.preferred_locale: Optional[str] = guild.get('preferred_locale')
        self._discovery_splash: Optional[str] = guild.get('discovery_splash')
        self._rules_channel_id: Optional[int] = utils._get_as_snowflake(guild, 'rules_channel_id')
        self._public_updates_channel_id: Optional[int] = utils._get_as_snowflake(guild, 'public_updates_channel_id')
        self.nsfw_level: NSFWLevel = try_enum(NSFWLevel, guild.get('nsfw_level', 0))

        self._stage_instances: Dict[int, StageInstance] = {}
        for s in guild.get('stage_instances', []):
            stage_instance = StageInstance(guild=self, data=s, state=state)
            self._stage_instances[stage_instance.id] = stage_instance

        cache_joined = self._state.member_cache_flags.joined
        self_id = self._state.self_id
        for mdata in guild.get('members', []):
            member = Member(data=mdata, guild=self, state=state)
            if cache_joined or member.id == self_id:
                self._add_member(member)

        self._sync(guild)
        self._large: Optional[bool] = None if member_count is None else self._member_count >= 250

        self.owner_id: Optional[int] = utils._get_as_snowflake(guild, 'owner_id')
        self.afk_channel: Optional[VocalGuildChannel] = self.get_channel(utils._get_as_snowflake(guild, 'afk_channel_id'))  # type: ignore

        for obj in guild.get('voice_states', []):
            self._update_voice_state(obj, int(obj['channel_id']))

        for event in guild.get('guild_scheduled_events', []):
            self._store_scheduled_event(event)

    # TODO: refactor/remove?
    def _sync(self, data: GuildPayload) -> None:
        try:
            self._large = data['large']
        except KeyError:
            pass

        empty_tuple = tuple()
        for presence in data.get('presences', []):
            user_id = int(presence['user']['id'])
            member = self.get_member(user_id)
            if member is not None:
                member._presence_update(presence, empty_tuple)  # type: ignore

        if 'channels' in data:
            channels = data['channels']
            for c in channels:
                factory, ch_type = _guild_channel_factory(c['type'])
                if factory:
                    self._add_channel(factory(guild=self, data=c, state=self._state))  # type: ignore

        if 'threads' in data:
            threads = data['threads']
            for thread in threads:
                self._add_thread(Thread(guild=self, state=self._state, data=thread))

    @property
    def channels(self) -> List[GuildChannel]:
        """List[:class:`abc.GuildChannel`]: A list of channels that belongs to this guild."""
        return list(self._channels.values())

    @property
    def threads(self) -> List[Thread]:
        """List[:class:`Thread`]: A list of threads that you have permission to view.

        .. versionadded:: 2.0
        """
        return list(self._threads.values())

    @property
    def large(self) -> bool:
        """:class:`bool`: Indicates if the guild is a 'large' guild.

        A large guild is defined as having more than ``large_threshold`` count
        members, which for this library is set to the maximum of 250.
        """
        if self._large is None:
            try:
                return self._member_count >= 250
            except AttributeError:
                return len(self._members) >= 250
        return self._large

    @property
    def voice_channels(self) -> List[VoiceChannel]:
        """List[:class:`VoiceChannel`]: A list of voice channels that belongs to this guild.

        This is sorted by the position and are in UI order from top to bottom.
        """
        r = [ch for ch in self._channels.values() if isinstance(ch, VoiceChannel)]
        r.sort(key=lambda c: (c.position, c.id))
        return r

    @property
    def stage_channels(self) -> List[StageChannel]:
        """List[:class:`StageChannel`]: A list of stage channels that belongs to this guild.

        .. versionadded:: 1.7

        This is sorted by the position and are in UI order from top to bottom.
        """
        r = [ch for ch in self._channels.values() if isinstance(ch, StageChannel)]
        r.sort(key=lambda c: (c.position, c.id))
        return r

    @property
    def me(self) -> Member:
        """:class:`Member`: Similar to :attr:`Client.user` except an instance of :class:`Member`.
        This is essentially used to get the member version of yourself.
        """
        self_id = self._state.user.id
        # The self member is *always* cached
        return self.get_member(self_id)  # type: ignore

    @property
    def voice_client(self) -> Optional[VoiceProtocol]:
        """Optional[:class:`VoiceProtocol`]: Returns the :class:`VoiceProtocol` associated with this guild, if any."""
        return self._state._get_voice_client(self.id)

    @property
    def text_channels(self) -> List[TextChannel]:
        """List[:class:`TextChannel`]: A list of text channels that belongs to this guild.

        This is sorted by the position and are in UI order from top to bottom.
        """
        r = [ch for ch in self._channels.values() if isinstance(ch, TextChannel)]
        r.sort(key=lambda c: (c.position, c.id))
        return r

    @property
    def categories(self) -> List[CategoryChannel]:
        """List[:class:`CategoryChannel`]: A list of categories that belongs to this guild.

        This is sorted by the position and are in UI order from top to bottom.
        """
        r = [ch for ch in self._channels.values() if isinstance(ch, CategoryChannel)]
        r.sort(key=lambda c: (c.position, c.id))
        return r

    @property
    def scheduled_events(self) -> List[ScheduledEvent]:
        """List[:class:`ScheduledEvent`]: A list of scheduled events in this guild.

        .. versionadded:: 2.0
        """
        return list(self._scheduled_events.values())

    def by_category(self) -> List[ByCategoryItem]:
        """Returns every :class:`CategoryChannel` and their associated channels.

        These channels and categories are sorted in the official Discord UI order.

        If the channels do not have a category, then the first element of the tuple is
        ``None``.

        Returns
        --------
        List[Tuple[Optional[:class:`CategoryChannel`], List[:class:`abc.GuildChannel`]]]:
            The categories and their associated channels.
        """
        grouped: Dict[Optional[int], List[GuildChannel]] = {}
        for channel in self._channels.values():
            if isinstance(channel, CategoryChannel):
                grouped.setdefault(channel.id, [])
                continue

            try:
                grouped[channel.category_id].append(channel)
            except KeyError:
                grouped[channel.category_id] = [channel]

        def key(t: ByCategoryItem) -> Tuple[Tuple[int, int], List[GuildChannel]]:
            k, v = t
            return ((k.position, k.id) if k else (-1, -1), v)

        _get = self._channels.get
        as_list: List[ByCategoryItem] = [(_get(k), v) for k, v in grouped.items()]  # type: ignore
        as_list.sort(key=key)
        for _, channels in as_list:
            channels.sort(key=lambda c: (c._sorting_bucket, c.position, c.id))
        return as_list

    def _resolve_channel(self, id: Optional[int], /) -> Optional[Union[GuildChannel, Thread]]:
        if id is None:
            return

        return self._channels.get(id) or self._threads.get(id)

    def get_channel_or_thread(self, channel_id: int, /) -> Optional[Union[Thread, GuildChannel]]:
        """Returns a channel or thread with the given ID.

        .. versionadded:: 2.0

        Parameters
        -----------
        channel_id: :class:`int`
            The ID to search for.

        Returns
        --------
        Optional[Union[:class:`Thread`, :class:`.abc.GuildChannel`]]
            The returned channel or thread or ``None`` if not found.
        """
        return self._channels.get(channel_id) or self._threads.get(channel_id)

    def get_channel(self, channel_id: int, /) -> Optional[GuildChannel]:
        """Returns a channel with the given ID.

        .. note::

            This does *not* search for threads.

        Parameters
        -----------
        channel_id: :class:`int`
            The ID to search for.

        Returns
        --------
        Optional[:class:`.abc.GuildChannel`]
            The returned channel or ``None`` if not found.
        """
        return self._channels.get(channel_id)

    def get_thread(self, thread_id: int, /) -> Optional[Thread]:
        """Returns a thread with the given ID.

        .. versionadded:: 2.0

        Parameters
        -----------
        thread_id: :class:`int`
            The ID to search for.

        Returns
        --------
        Optional[:class:`Thread`]
            The returned thread or ``None`` if not found.
        """
        return self._threads.get(thread_id)

    @property
    def system_channel(self) -> Optional[TextChannel]:
        """Optional[:class:`TextChannel`]: Returns the guild's channel used for system messages.

        If no channel is set, then this returns ``None``.
        """
        channel_id = self._system_channel_id
        return channel_id and self._channels.get(channel_id)  # type: ignore

    @property
    def system_channel_flags(self) -> SystemChannelFlags:
        """:class:`SystemChannelFlags`: Returns the guild's system channel settings."""
        return SystemChannelFlags._from_value(self._system_channel_flags)

    @property
    def rules_channel(self) -> Optional[TextChannel]:
        """Optional[:class:`TextChannel`]: Return's the guild's channel used for the rules.
        The guild must be a Community guild.

        If no channel is set, then this returns ``None``.

        .. versionadded:: 1.3
        """
        channel_id = self._rules_channel_id
        return channel_id and self._channels.get(channel_id)  # type: ignore

    @property
    def public_updates_channel(self) -> Optional[TextChannel]:
        """Optional[:class:`TextChannel`]: Return's the guild's channel where admins and
        moderators of the guilds receive notices from Discord. The guild must be a
        Community guild.

        If no channel is set, then this returns ``None``.

        .. versionadded:: 1.4
        """
        channel_id = self._public_updates_channel_id
        return channel_id and self._channels.get(channel_id)  # type: ignore

    @property
    def emoji_limit(self) -> int:
        """:class:`int`: The maximum number of emoji slots this guild has."""
        more_emoji = 200 if 'MORE_EMOJI' in self.features else 50
        return max(more_emoji, self._PREMIUM_GUILD_LIMITS[self.premium_tier].emoji)

    @property
    def sticker_limit(self) -> int:
        """:class:`int`: The maximum number of sticker slots this guild has.

        .. versionadded:: 2.0
        """
        more_stickers = 60 if 'MORE_STICKERS' in self.features else 0
        return max(more_stickers, self._PREMIUM_GUILD_LIMITS[self.premium_tier].stickers)

    @property
    def bitrate_limit(self) -> float:
        """:class:`float`: The maximum bitrate for voice channels this guild can have."""
        vip_guild = self._PREMIUM_GUILD_LIMITS[1].bitrate if 'VIP_REGIONS' in self.features else 96e3
        return max(vip_guild, self._PREMIUM_GUILD_LIMITS[self.premium_tier].bitrate)

    @property
    def filesize_limit(self) -> int:
        """:class:`int`: The maximum number of bytes files can have when uploaded to this guild."""
        return self._PREMIUM_GUILD_LIMITS[self.premium_tier].filesize

    @property
    def members(self) -> List[Member]:
        """List[:class:`Member`]: A list of members that belong to this guild."""
        return list(self._members.values())

    @property
    def bots(self) -> List[Member]:
        """List[:class:`Member`]: A list of bots that belong to this guild.

        .. warning::

            Due to a Discord limitation, in order for this attribute to remain up-to-date and
            accurate, it requires :attr:`Intents.members` to be specified.

        .. versionadded:: 2.0"""
        return [m for m in self._members.values() if m.bot]

    @property
    def humans(self) -> List[Member]:
        """List[:class:`Member`]: A list of user accounts that belong to this guild.

        .. warning::

            Due to a Discord limitation, in order for this attribute to remain up-to-date and
            accurate, it requires :attr:`Intents.members` to be specified.

        .. versionadded:: 2.0"""
        return [m for m in self._members.values() if not m.bot]

    def get_member(self, user_id: int, /) -> Optional[Member]:
        """Returns a member with the given ID.

        Parameters
        -----------
        user_id: :class:`int`
            The ID to search for.

        Returns
        --------
        Optional[:class:`Member`]
            The member or ``None`` if not found.
        """
        return self._members.get(user_id)

    @property
    def premium_subscribers(self) -> List[Member]:
        """List[:class:`Member`]: A list of members who have "boosted" this guild."""
        return [member for member in self.members if member.premium_since is not None]

    @property
    def roles(self) -> List[Role]:
        """List[:class:`Role`]: Returns a :class:`list` of the guild's roles in hierarchy order.

        The first element of this list will be the lowest role in the
        hierarchy.
        """
        return sorted(self._roles.values())

    def get_role(self, role_id: int, /) -> Optional[Role]:
        """Returns a role with the given ID.

        Parameters
        -----------
        role_id: :class:`int`
            The ID to search for.

        Returns
        --------
        Optional[:class:`Role`]
            The role or ``None`` if not found.
        """
        return self._roles.get(role_id)

    @property
    def default_role(self) -> Role:
        """:class:`Role`: Gets the @everyone role that all members have by default."""
        # The @everyone role is *always* given
        return self.get_role(self.id)  # type: ignore

    @property
    def premium_subscriber_role(self) -> Optional[Role]:
        """Optional[:class:`Role`]: Gets the premium subscriber role, AKA "boost" role, in this guild.

        .. versionadded:: 1.6
        """
        for role in self._roles.values():
            if role.is_premium_subscriber():
                return role
        return None

    @property
    def self_role(self) -> Optional[Role]:
        """Optional[:class:`Role`]: Gets the role associated with this client's user, if any.

        .. versionadded:: 1.6
        """
        self_id = self._state.self_id
        for role in self._roles.values():
            tags = role.tags
            if tags and tags.bot_id == self_id:
                return role
        return None

    @property
    def stage_instances(self) -> List[StageInstance]:
        """List[:class:`StageInstance`]: Returns a :class:`list` of the guild's stage instances that
        are currently running.

        .. versionadded:: 2.0
        """
        return list(self._stage_instances.values())

    def get_stage_instance(self, stage_instance_id: int, /) -> Optional[StageInstance]:
        """Returns a stage instance with the given ID.

        .. versionadded:: 2.0

        Parameters
        -----------
        stage_instance_id: :class:`int`
            The ID to search for.

        Returns
        --------
        Optional[:class:`StageInstance`]
            The stage instance or ``None`` if not found.
        """
        return self._stage_instances.get(stage_instance_id)

    @property
    def owner(self) -> Optional[Member]:
        """Optional[:class:`Member`]: The member that owns the guild."""
        return self.get_member(self.owner_id)  # type: ignore

    @property
    def icon(self) -> Optional[Asset]:
        """Optional[:class:`Asset`]: Returns the guild's icon asset, if available."""
        if self._icon is None:
            return None
        return Asset._from_guild_icon(self._state, self.id, self._icon)

    @property
    def banner(self) -> Optional[Asset]:
        """Optional[:class:`Asset`]: Returns the guild's banner asset, if available."""
        if self._banner is None:
            return None
        return Asset._from_guild_image(self._state, self.id, self._banner, path='banners')

    @property
    def splash(self) -> Optional[Asset]:
        """Optional[:class:`Asset`]: Returns the guild's invite splash asset, if available."""
        if self._splash is None:
            return None
        return Asset._from_guild_image(self._state, self.id, self._splash, path='splashes')

    @property
    def discovery_splash(self) -> Optional[Asset]:
        """Optional[:class:`Asset`]: Returns the guild's discovery splash asset, if available."""
        if self._discovery_splash is None:
            return None
        return Asset._from_guild_image(self._state, self.id, self._discovery_splash, path='discovery-splashes')

    @property
    def member_count(self) -> Optional[int]:
        """Optional[:class:`int`]: Returns the true member count, if available.

        .. warning::

            Due to a Discord limitation, in order for this attribute to remain up-to-date and
            accurate, it requires :attr:`Intents.members` to be specified.

        """
        return getattr(self, "_member_count", None)

    @property
    def chunked(self) -> bool:
        """:class:`bool`: Returns a boolean indicating if the guild is "chunked".

        A chunked guild means that :attr:`member_count` is equal to the
        number of members stored in the internal :attr:`members` cache.

        If this value returns ``False``, then you should request for
        offline members.
        """
        count = getattr(self, '_member_count', None)
        if count is None:
            return False
        return count == len(self._members)

    @property
    def shard_id(self) -> int:
        """:class:`int`: Returns the shard ID for this guild if applicable."""
        count = self._state.shard_count
        if count is None:
            return 0
        return (self.id >> 22) % count

    @property
    def created_at(self) -> datetime.datetime:
        """:class:`datetime.datetime`: Returns the guild's creation time in UTC."""
        return utils.snowflake_time(self.id)

    def get_member_named(self, name: str, /) -> Optional[Member]:
        """Returns the first member found that matches the name provided.

        The name can have an optional discriminator argument, e.g. "Jake#0001"
        or "Jake" will both do the lookup. However the former will give a more
        precise result. Note that the discriminator must have all 4 digits
        for this to work.

        If a nickname is passed, then it is looked up via the nickname. Note
        however, that a nickname + discriminator combo will not lookup the nickname
        but rather the username + discriminator combo due to nickname + discriminator
        not being unique.

        If no member is found, ``None`` is returned.

        Parameters
        -----------
        name: :class:`str`
            The name of the member to lookup with an optional discriminator.

        Returns
        --------
        Optional[:class:`Member`]
            The member in this guild with the associated name. If not found
            then ``None`` is returned.
        """

        result = None
        members = self.members
        if len(name) > 5 and name[-5] == '#':
            # The 5 length is checking to see if #0000 is in the string,
            # as a#0000 has a length of 6, the minimum for a potential
            # discriminator lookup.
            potential_discriminator = name[-4:]

            # do the actual lookup and return if found
            # if it isn't found then we'll do a full name lookup below.
            result = utils.get(members, name=name[:-5], discriminator=potential_discriminator)
            if result is not None:
                return result

        def pred(m: Member) -> bool:
            return m.nick == name or m.name == name

        return utils.find(pred, members)

    def _create_channel(
        self,
        name: str,
        channel_type: ChannelType,
        overwrites: Dict[Union[Role, Member], PermissionOverwrite] = MISSING,
        category: Optional[Snowflake] = None,
        **options: Any,
    ):
        if overwrites is MISSING:
            overwrites = {}
        elif not isinstance(overwrites, dict):
            raise InvalidArgument('overwrites parameter expects a dict.')

        perms = []
        for target, perm in overwrites.items():
            if not isinstance(perm, PermissionOverwrite):
                raise InvalidArgument(f'Expected PermissionOverwrite received {perm.__class__.__name__}')

            allow, deny = perm.pair()
            payload = {'allow': allow.value, 'deny': deny.value, 'id': target.id}

            if isinstance(target, Role):
                payload['type'] = abc._Overwrites.ROLE
            else:
                payload['type'] = abc._Overwrites.MEMBER

            perms.append(payload)

        parent_id = category.id if category else None
        return self._state.http.create_channel(
            self.id, channel_type.value, name=name, parent_id=parent_id, permission_overwrites=perms, **options
        )

    async def create_text_channel(
        self,
        name: str,
        *,
        reason: Optional[str] = None,
        category: Optional[CategoryChannel] = None,
        position: int = MISSING,
        topic: str = MISSING,
        slowmode_delay: int = MISSING,
        nsfw: bool = MISSING,
        overwrites: Dict[Union[Role, Member], PermissionOverwrite] = MISSING,
    ) -> TextChannel:
        """|coro|

        Creates a :class:`TextChannel` for the guild.

        Note that you need the :attr:`~Permissions.manage_channels` permission
        to create the channel.

        The ``overwrites`` parameter can be used to create a 'secret'
        channel upon creation. This parameter expects a :class:`dict` of
        overwrites with the target (either a :class:`Member` or a :class:`Role`)
        as the key and a :class:`PermissionOverwrite` as the value.

        .. note::

            Creating a channel of a specified position will not update the position of
            other channels to follow suit. A follow-up call to :meth:`~TextChannel.edit`
            will be required to update the position of the channel in the channel list.

        Examples
        ----------

        Creating a basic channel:

        .. code-block:: python3

            channel = await guild.create_text_channel('cool-channel')

        Creating a "secret" channel:

        .. code-block:: python3

            overwrites = {
                guild.default_role: nextcord.PermissionOverwrite(read_messages=False),
                guild.me: nextcord.PermissionOverwrite(read_messages=True)
            }

            channel = await guild.create_text_channel('secret', overwrites=overwrites)

        Parameters
        -----------
        name: :class:`str`
            The channel's name.
        overwrites: Dict[Union[:class:`Role`, :class:`Member`], :class:`PermissionOverwrite`]
            A :class:`dict` of target (either a role or a member) to
            :class:`PermissionOverwrite` to apply upon creation of a channel.
            Useful for creating secret channels.
        category: Optional[:class:`CategoryChannel`]
            The category to place the newly created channel under.
            The permissions will be automatically synced to category if no
            overwrites are provided.
        position: :class:`int`
            The position in the channel list. This is a number that starts
            at 0. e.g. the top channel is position 0.
        topic: :class:`str`
            The new channel's topic.
        slowmode_delay: :class:`int`
            Specifies the slowmode rate limit for user in this channel, in seconds.
            The maximum value possible is `21600`.
        nsfw: :class:`bool`
            To mark the channel as NSFW or not.
        reason: Optional[:class:`str`]
            The reason for creating this channel. Shows up on the audit log.

        Raises
        -------
        Forbidden
            You do not have the proper permissions to create this channel.
        HTTPException
            Creating the channel failed.
        InvalidArgument
            The permission overwrite information is not in proper form.

        Returns
        -------
        :class:`TextChannel`
            The channel that was just created.
        """

        options = {}
        if position is not MISSING:
            options['position'] = position

        if topic is not MISSING:
            options['topic'] = topic

        if slowmode_delay is not MISSING:
            options['rate_limit_per_user'] = slowmode_delay

        if nsfw is not MISSING:
            options['nsfw'] = nsfw

        data = await self._create_channel(
            name, overwrites=overwrites, channel_type=ChannelType.text, category=category, reason=reason, **options
        )
        channel = TextChannel(state=self._state, guild=self, data=data)

        # temporarily add to the cache
        self._channels[channel.id] = channel
        return channel

    async def create_voice_channel(
        self,
        name: str,
        *,
        reason: Optional[str] = None,
        category: Optional[CategoryChannel] = None,
        position: int = MISSING,
        bitrate: int = MISSING,
        user_limit: int = MISSING,
        rtc_region: Optional[VoiceRegion] = MISSING,
        video_quality_mode: VideoQualityMode = MISSING,
        overwrites: Dict[Union[Role, Member], PermissionOverwrite] = MISSING,
    ) -> VoiceChannel:
        """|coro|

        This is similar to :meth:`create_text_channel` except makes a :class:`VoiceChannel` instead.

        Parameters
        -----------
        name: :class:`str`
            The channel's name.
        overwrites: Dict[Union[:class:`Role`, :class:`Member`], :class:`PermissionOverwrite`]
            A :class:`dict` of target (either a role or a member) to
            :class:`PermissionOverwrite` to apply upon creation of a channel.
            Useful for creating secret channels.
        category: Optional[:class:`CategoryChannel`]
            The category to place the newly created channel under.
            The permissions will be automatically synced to category if no
            overwrites are provided.
        position: :class:`int`
            The position in the channel list. This is a number that starts
            at 0. e.g. the top channel is position 0.
        bitrate: :class:`int`
            The channel's preferred audio bitrate in bits per second.
        user_limit: :class:`int`
            The channel's limit for number of members that can be in a voice channel.
        rtc_region: Optional[:class:`VoiceRegion`]
            The region for the voice channel's voice communication.
            A value of ``None`` indicates automatic voice region detection.

            .. versionadded:: 1.7
        video_quality_mode: :class:`VideoQualityMode`
            The camera video quality for the voice channel's participants.

            .. versionadded:: 2.0
        reason: Optional[:class:`str`]
            The reason for creating this channel. Shows up on the audit log.

        Raises
        ------
        Forbidden
            You do not have the proper permissions to create this channel.
        HTTPException
            Creating the channel failed.
        InvalidArgument
            The permission overwrite information is not in proper form.

        Returns
        -------
        :class:`VoiceChannel`
            The channel that was just created.
        """
        options = {}
        if position is not MISSING:
            options['position'] = position

        if bitrate is not MISSING:
            options['bitrate'] = bitrate

        if user_limit is not MISSING:
            options['user_limit'] = user_limit

        if rtc_region is not MISSING:
            options['rtc_region'] = None if rtc_region is None else str(rtc_region)

        if video_quality_mode is not MISSING:
            options['video_quality_mode'] = video_quality_mode.value

        data = await self._create_channel(
            name, overwrites=overwrites, channel_type=ChannelType.voice, category=category, reason=reason, **options
        )
        channel = VoiceChannel(state=self._state, guild=self, data=data)

        # temporarily add to the cache
        self._channels[channel.id] = channel
        return channel

    async def create_stage_channel(
        self,
        name: str,
        *,
        topic: str,
        position: int = MISSING,
        overwrites: Dict[Union[Role, Member], PermissionOverwrite] = MISSING,
        category: Optional[CategoryChannel] = None,
        reason: Optional[str] = None,
    ) -> StageChannel:
        """|coro|

        This is similar to :meth:`create_text_channel` except makes a :class:`StageChannel` instead.

        .. versionadded:: 1.7

        Parameters
        -----------
        name: :class:`str`
            The channel's name.
        topic: :class:`str`
            The new channel's topic.
        overwrites: Dict[Union[:class:`Role`, :class:`Member`], :class:`PermissionOverwrite`]
            A :class:`dict` of target (either a role or a member) to
            :class:`PermissionOverwrite` to apply upon creation of a channel.
            Useful for creating secret channels.
        category: Optional[:class:`CategoryChannel`]
            The category to place the newly created channel under.
            The permissions will be automatically synced to category if no
            overwrites are provided.
        position: :class:`int`
            The position in the channel list. This is a number that starts
            at 0. e.g. the top channel is position 0.
        reason: Optional[:class:`str`]
            The reason for creating this channel. Shows up on the audit log.

        Raises
        ------
        Forbidden
            You do not have the proper permissions to create this channel.
        HTTPException
            Creating the channel failed.
        InvalidArgument
            The permission overwrite information is not in proper form.

        Returns
        -------
        :class:`StageChannel`
            The channel that was just created.
        """

        options: Dict[str, Any] = {
            'topic': topic,
        }
        if position is not MISSING:
            options['position'] = position

        data = await self._create_channel(
            name, overwrites=overwrites, channel_type=ChannelType.stage_voice, category=category, reason=reason, **options
        )
        channel = StageChannel(state=self._state, guild=self, data=data)

        # temporarily add to the cache
        self._channels[channel.id] = channel
        return channel

    async def create_category(
        self,
        name: str,
        *,
        overwrites: Dict[Union[Role, Member], PermissionOverwrite] = MISSING,
        reason: Optional[str] = None,
        position: int = MISSING,
    ) -> CategoryChannel:
        """|coro|

        Same as :meth:`create_text_channel` except makes a :class:`CategoryChannel` instead.

        .. note::

            The ``category`` parameter is not supported in this function since categories
            cannot have categories.

        Raises
        ------
        Forbidden
            You do not have the proper permissions to create this channel.
        HTTPException
            Creating the channel failed.
        InvalidArgument
            The permission overwrite information is not in proper form.

        Returns
        -------
        :class:`CategoryChannel`
            The channel that was just created.
        """
        options: Dict[str, Any] = {}
        if position is not MISSING:
            options['position'] = position

        data = await self._create_channel(
            name, overwrites=overwrites, channel_type=ChannelType.category, reason=reason, **options
        )
        channel = CategoryChannel(state=self._state, guild=self, data=data)

        # temporarily add to the cache
        self._channels[channel.id] = channel
        return channel

    create_category_channel = create_category

    async def leave(self) -> None:
        """|coro|

        Leaves the guild.

        .. note::

            You cannot leave the guild that you own, you must delete it instead
            via :meth:`delete`.

        Raises
        --------
        HTTPException
            Leaving the guild failed.
        """
        await self._state.http.leave_guild(self.id)

    async def delete(self) -> None:
        """|coro|

        Deletes the guild. You must be the guild owner to delete the
        guild.

        Raises
        --------
        HTTPException
            Deleting the guild failed.
        Forbidden
            You do not have permissions to delete the guild.
        """

        await self._state.http.delete_guild(self.id)

    async def edit(
        self,
        *,
        reason: Optional[str] = MISSING,
        name: str = MISSING,
        description: Optional[str] = MISSING,
        icon: Optional[bytes] = MISSING,
        banner: Optional[bytes] = MISSING,
        splash: Optional[bytes] = MISSING,
        discovery_splash: Optional[bytes] = MISSING,
        community: bool = MISSING,
        region: Optional[Union[str, VoiceRegion]] = MISSING,
        afk_channel: Optional[VoiceChannel] = MISSING,
        owner: Snowflake = MISSING,
        afk_timeout: int = MISSING,
        default_notifications: NotificationLevel = MISSING,
        verification_level: VerificationLevel = MISSING,
        explicit_content_filter: ContentFilter = MISSING,
        vanity_code: str = MISSING,
        system_channel: Optional[TextChannel] = MISSING,
        system_channel_flags: SystemChannelFlags = MISSING,
        preferred_locale: str = MISSING,
        rules_channel: Optional[TextChannel] = MISSING,
        public_updates_channel: Optional[TextChannel] = MISSING,
    ) -> Guild:
        r"""|coro|

        Edits the guild.

        You must have the :attr:`~Permissions.manage_guild` permission
        to edit the guild.

        .. versionchanged:: 1.4
            The `rules_channel` and `public_updates_channel` keyword-only parameters were added.

        .. versionchanged:: 2.0
            The `discovery_splash` and `community` keyword-only parameters were added.

        .. versionchanged:: 2.0
            The newly updated guild is returned.

        Parameters
        ----------
        name: :class:`str`
            The new name of the guild.
        description: Optional[:class:`str`]
            The new description of the guild. Could be ``None`` for no description.
            This is only available to guilds that contain ``PUBLIC`` in :attr:`Guild.features`.
        icon: :class:`bytes`
            A :term:`py:bytes-like object` representing the icon. Only PNG/JPEG is supported.
            GIF is only available to guilds that contain ``ANIMATED_ICON`` in :attr:`Guild.features`.
            Could be ``None`` to denote removal of the icon.
        banner: :class:`bytes`
            A :term:`py:bytes-like object` representing the banner.
            Could be ``None`` to denote removal of the banner. This is only available to guilds that contain
            ``BANNER`` in :attr:`Guild.features`.
        splash: :class:`bytes`
            A :term:`py:bytes-like object` representing the invite splash.
            Only PNG/JPEG supported. Could be ``None`` to denote removing the
            splash. This is only available to guilds that contain ``INVITE_SPLASH``
            in :attr:`Guild.features`.
        discovery_splash: :class:`bytes`
            A :term:`py:bytes-like object` representing the discovery splash.
            Only PNG/JPEG supported. Could be ``None`` to denote removing the
            splash. This is only available to guilds that contain ``DISCOVERABLE``
            in :attr:`Guild.features`.
        community: :class:`bool`
            Whether the guild should be a Community guild. If set to ``True``\, both ``rules_channel``
            and ``public_updates_channel`` parameters are required.
        region: Union[:class:`str`, :class:`VoiceRegion`]
            The new region for the guild's voice communication.
        afk_channel: Optional[:class:`VoiceChannel`]
            The new channel that is the AFK channel. Could be ``None`` for no AFK channel.
        afk_timeout: :class:`int`
            The number of seconds until someone is moved to the AFK channel.
        owner: :class:`Member`
            The new owner of the guild to transfer ownership to. Note that you must
            be owner of the guild to do this.
        verification_level: :class:`VerificationLevel`
            The new verification level for the guild.
        default_notifications: :class:`NotificationLevel`
            The new default notification level for the guild.
        explicit_content_filter: :class:`ContentFilter`
            The new explicit content filter for the guild.
        vanity_code: :class:`str`
            The new vanity code for the guild.
        system_channel: Optional[:class:`TextChannel`]
            The new channel that is used for the system channel. Could be ``None`` for no system channel.
        system_channel_flags: :class:`SystemChannelFlags`
            The new system channel settings to use with the new system channel.
        preferred_locale: :class:`str`
            The new preferred locale for the guild. Used as the primary language in the guild.
            If set, this must be an ISO 639 code, e.g. ``en-US`` or ``ja`` or ``zh-CN``.
        rules_channel: Optional[:class:`TextChannel`]
            The new channel that is used for rules. This is only available to
            guilds that contain ``PUBLIC`` in :attr:`Guild.features`. Could be ``None`` for no rules
            channel.
        public_updates_channel: Optional[:class:`TextChannel`]
            The new channel that is used for public updates from Discord. This is only available to
            guilds that contain ``PUBLIC`` in :attr:`Guild.features`. Could be ``None`` for no
            public updates channel.
        reason: Optional[:class:`str`]
            The reason for editing this guild. Shows up on the audit log.

        Raises
        -------
        Forbidden
            You do not have permissions to edit the guild.
        HTTPException
            Editing the guild failed.
        InvalidArgument
            The image format passed in to ``icon`` is invalid. It must be
            PNG or JPG. This is also raised if you are not the owner of the
            guild and request an ownership transfer.

        Returns
        --------
        :class:`Guild`
            The newly updated guild. Note that this has the same limitations as
            mentioned in :meth:`Client.fetch_guild` and may not have full data.
        """

        http = self._state.http

        if vanity_code is not MISSING:
            await http.change_vanity_code(self.id, vanity_code, reason=reason)

        fields: Dict[str, Any] = {}
        if name is not MISSING:
            fields['name'] = name

        if description is not MISSING:
            fields['description'] = description

        if preferred_locale is not MISSING:
            fields['preferred_locale'] = preferred_locale

        if afk_timeout is not MISSING:
            fields['afk_timeout'] = afk_timeout

        if icon is not MISSING:
            if icon is None:
                fields['icon'] = icon
            else:
                fields['icon'] = utils._bytes_to_base64_data(icon)

        if banner is not MISSING:
            if banner is None:
                fields['banner'] = banner
            else:
                fields['banner'] = utils._bytes_to_base64_data(banner)

        if splash is not MISSING:
            if splash is None:
                fields['splash'] = splash
            else:
                fields['splash'] = utils._bytes_to_base64_data(splash)

        if discovery_splash is not MISSING:
            if discovery_splash is None:
                fields['discovery_splash'] = discovery_splash
            else:
                fields['discovery_splash'] = utils._bytes_to_base64_data(discovery_splash)

        if default_notifications is not MISSING:
            if not isinstance(default_notifications, NotificationLevel):
                raise InvalidArgument('default_notifications field must be of type NotificationLevel')
            fields['default_message_notifications'] = default_notifications.value

        if afk_channel is not MISSING:
            if afk_channel is None:
                fields['afk_channel_id'] = afk_channel
            else:
                fields['afk_channel_id'] = afk_channel.id

        if system_channel is not MISSING:
            if system_channel is None:
                fields['system_channel_id'] = system_channel
            else:
                fields['system_channel_id'] = system_channel.id

        if rules_channel is not MISSING:
            if rules_channel is None:
                fields['rules_channel_id'] = rules_channel
            else:
                fields['rules_channel_id'] = rules_channel.id

        if public_updates_channel is not MISSING:
            if public_updates_channel is None:
                fields['public_updates_channel_id'] = public_updates_channel
            else:
                fields['public_updates_channel_id'] = public_updates_channel.id

        if owner is not MISSING:
            if self.owner_id != self._state.self_id:
                raise InvalidArgument('To transfer ownership you must be the owner of the guild.')

            fields['owner_id'] = owner.id

        if region is not MISSING:
            fields['region'] = str(region)

        if verification_level is not MISSING:
            if not isinstance(verification_level, VerificationLevel):
                raise InvalidArgument('verification_level field must be of type VerificationLevel')

            fields['verification_level'] = verification_level.value

        if explicit_content_filter is not MISSING:
            if not isinstance(explicit_content_filter, ContentFilter):
                raise InvalidArgument('explicit_content_filter field must be of type ContentFilter')

            fields['explicit_content_filter'] = explicit_content_filter.value

        if system_channel_flags is not MISSING:
            if not isinstance(system_channel_flags, SystemChannelFlags):
                raise InvalidArgument('system_channel_flags field must be of type SystemChannelFlags')

            fields['system_channel_flags'] = system_channel_flags.value

        if community is not MISSING:
            features = []
            if community:
                if 'rules_channel_id' in fields and 'public_updates_channel_id' in fields:
                    features.append('COMMUNITY')
                else:
                    raise InvalidArgument(
                        'community field requires both rules_channel and public_updates_channel fields to be provided'
                    )

            fields['features'] = features

        data = await http.edit_guild(self.id, reason=reason, **fields)
        return Guild(data=data, state=self._state)

    async def fetch_channels(self) -> Sequence[GuildChannel]:
        """|coro|

        Retrieves all :class:`abc.GuildChannel` that the guild has.

        .. note::

            This method is an API call. For general usage, consider :attr:`channels` instead.

        .. versionadded:: 1.2

        Raises
        -------
        InvalidData
            An unknown channel type was received from Discord.
        HTTPException
            Retrieving the channels failed.

        Returns
        -------
        Sequence[:class:`abc.GuildChannel`]
            All channels in the guild.
        """
        data = await self._state.http.get_all_guild_channels(self.id)

        def convert(d):
            factory, ch_type = _guild_channel_factory(d['type'])
            if factory is None:
                raise InvalidData('Unknown channel type {type} for channel ID {id}.'.format_map(d))

            channel = factory(guild=self, state=self._state, data=d)
            return channel

        return [convert(d) for d in data]

    async def active_threads(self) -> List[Thread]:
        """|coro|

        Returns a list of active :class:`Thread` that the client can access.

        This includes both private and public threads.

        .. versionadded:: 2.0

        Raises
        ------
        HTTPException
            The request to get the active threads failed.

        Returns
        --------
        List[:class:`Thread`]
            The active threads
        """
        data = await self._state.http.get_active_threads(self.id)
        threads = [Thread(guild=self, state=self._state, data=d) for d in data.get('threads', [])]
        thread_lookup: Dict[int, Thread] = {thread.id: thread for thread in threads}
        for member in data.get('members', []):
            thread = thread_lookup.get(int(member['id']))
            if thread is not None:
                thread._add_member(ThreadMember(parent=thread, data=member))

        return threads

    # TODO: Remove Optional typing here when async iterators are refactored
    def fetch_members(self, *, limit: int = 1000, after: Optional[SnowflakeTime] = None) -> MemberIterator:
        """Retrieves an :class:`.AsyncIterator` that enables receiving the guild's members. In order to use this,
        :meth:`Intents.members` must be enabled.

        .. note::

            This method is an API call. For general usage, consider :attr:`members` instead.

        .. versionadded:: 1.3

        All parameters are optional.

        Parameters
        ----------
        limit: Optional[:class:`int`]
            The number of members to retrieve. Defaults to 1000.
            Pass ``None`` to fetch all members. Note that this is potentially slow.
        after: Optional[Union[:class:`.abc.Snowflake`, :class:`datetime.datetime`]]
            Retrieve members after this date or object.
            If a datetime is provided, it is recommended to use a UTC aware datetime.
            If the datetime is naive, it is assumed to be local time.

        Raises
        ------
        ClientException
            The members intent is not enabled.
        HTTPException
            Getting the members failed.

        Yields
        ------
        :class:`.Member`
            The member with the member data parsed.

        Examples
        --------

        Usage ::

            async for member in guild.fetch_members(limit=150):
                print(member.name)

        Flattening into a list ::

            members = await guild.fetch_members(limit=150).flatten()
            # members is now a list of Member...
        """

        if not self._state._intents.members:
            raise ClientException('Intents.members must be enabled to use this.')

        return MemberIterator(self, limit=limit, after=after)

    async def fetch_member(self, member_id: int, /) -> Member:
        """|coro|

        Retrieves a :class:`Member` from a guild ID, and a member ID.

        .. note::

            This method is an API call. If you have :attr:`Intents.members` and member cache enabled, consider :meth:`get_member` instead.

        Parameters
        -----------
        member_id: :class:`int`
            The member's ID to fetch from.

        Raises
        -------
        Forbidden
            You do not have access to the guild.
        HTTPException
            Fetching the member failed.

        Returns
        --------
        :class:`Member`
            The member from the member ID.
        """
        data = await self._state.http.get_member(self.id, member_id)
        return Member(data=data, state=self._state, guild=self)

    async def fetch_ban(self, user: Snowflake) -> BanEntry:
        """|coro|

        Retrieves the :class:`BanEntry` for a user.

        You must have the :attr:`~Permissions.ban_members` permission
        to get this information.

        Parameters
        -----------
        user: :class:`abc.Snowflake`
            The user to get ban information from.

        Raises
        ------
        Forbidden
            You do not have proper permissions to get the information.
        NotFound
            This user is not banned.
        HTTPException
            An error occurred while fetching the information.

        Returns
        -------
        :class:`BanEntry`
            The :class:`BanEntry` object for the specified user.
        """
        data: BanPayload = await self._state.http.get_ban(user.id, self.id)
        return BanEntry(user=User(state=self._state, data=data['user']), reason=data['reason'])

    async def fetch_channel(self, channel_id: int, /) -> Union[GuildChannel, Thread]:
        """|coro|

        Retrieves a :class:`.abc.GuildChannel` or :class:`.Thread` with the specified ID.

        .. note::

            This method is an API call. For general usage, consider :meth:`get_channel_or_thread` instead.

        .. versionadded:: 2.0

        Raises
        -------
        :exc:`.InvalidData`
            An unknown channel type was received from Discord
            or the guild the channel belongs to is not the same
            as the one in this object points to.
        :exc:`.HTTPException`
            Retrieving the channel failed.
        :exc:`.NotFound`
            Invalid Channel ID.
        :exc:`.Forbidden`
            You do not have permission to fetch this channel.

        Returns
        --------
        Union[:class:`.abc.GuildChannel`, :class:`.Thread`]
            The channel from the ID.
        """
        data = await self._state.http.get_channel(channel_id)

        factory, ch_type = _threaded_guild_channel_factory(data['type'])
        if factory is None:
            raise InvalidData('Unknown channel type {type} for channel ID {id}.'.format_map(data))

        if ch_type in (ChannelType.group, ChannelType.private):
            raise InvalidData('Channel ID resolved to a private channel')

        guild_id = int(data['guild_id'])
        if self.id != guild_id:
            raise InvalidData('Guild ID resolved to a different guild')

        channel: GuildChannel = factory(guild=self, state=self._state, data=data)  # type: ignore
        return channel

    async def bans(self) -> List[BanEntry]:
        """|coro|

        Retrieves all the users that are banned from the guild as a :class:`list` of :class:`BanEntry`.

        You must have the :attr:`~Permissions.ban_members` permission
        to get this information.

        Raises
        -------
        Forbidden
            You do not have proper permissions to get the information.
        HTTPException
            An error occurred while fetching the information.

        Returns
        --------
        List[:class:`BanEntry`]
            A list of :class:`BanEntry` objects.
        """

        data: List[BanPayload] = await self._state.http.get_bans(self.id)
        return [BanEntry(user=User(state=self._state, data=e['user']), reason=e['reason']) for e in data]

    async def prune_members(
        self,
        *,
        days: int,
        compute_prune_count: bool = True,
        roles: List[Snowflake] = MISSING,
        reason: Optional[str] = None,
    ) -> Optional[int]:
        r"""|coro|

        Prunes the guild from its inactive members.

        The inactive members are denoted if they have not logged on in
        ``days`` number of days and they have no roles.

        You must have the :attr:`~Permissions.kick_members` permission
        to use this.

        To check how many members you would prune without actually pruning,
        see the :meth:`estimate_pruned_members` function.

        To prune members that have specific roles see the ``roles`` parameter.

        .. versionchanged:: 1.4
            The ``roles`` keyword-only parameter was added.

        Parameters
        -----------
        days: :class:`int`
            The number of days before counting as inactive.
        reason: Optional[:class:`str`]
            The reason for doing this action. Shows up on the audit log.
        compute_prune_count: :class:`bool`
            Whether to compute the prune count. This defaults to ``True``
            which makes it prone to timeouts in very large guilds. In order
            to prevent timeouts, you must set this to ``False``. If this is
            set to ``False``\, then this function will always return ``None``.
        roles: List[:class:`abc.Snowflake`]
            A list of :class:`abc.Snowflake` that represent roles to include in the pruning process. If a member
            has a role that is not specified, they'll be excluded.

        Raises
        -------
        Forbidden
            You do not have permissions to prune members.
        HTTPException
            An error occurred while pruning members.
        InvalidArgument
            An integer was not passed for ``days``.

        Returns
        ---------
        Optional[:class:`int`]
            The number of members pruned. If ``compute_prune_count`` is ``False``
            then this returns ``None``.
        """

        if not isinstance(days, int):
            raise InvalidArgument(f'Expected int for ``days``, received {days.__class__.__name__} instead.')

        if roles:
            role_ids = [str(role.id) for role in roles]
        else:
            role_ids = []

        data = await self._state.http.prune_members(
            self.id, days, compute_prune_count=compute_prune_count, roles=role_ids, reason=reason
        )
        return data['pruned']

    async def templates(self) -> List[Template]:
        """|coro|

        Gets the list of templates from this guild.

        Requires :attr:`~.Permissions.manage_guild` permissions.

        .. versionadded:: 1.7

        Raises
        -------
        Forbidden
            You don't have permissions to get the templates.

        Returns
        --------
        List[:class:`Template`]
            The templates for this guild.
        """
        from .template import Template

        data = await self._state.http.guild_templates(self.id)
        return [Template(data=d, state=self._state) for d in data]

    async def webhooks(self) -> List[Webhook]:
        """|coro|

        Gets the list of webhooks from this guild.

        Requires :attr:`~.Permissions.manage_webhooks` permissions.

        Raises
        -------
        Forbidden
            You don't have permissions to get the webhooks.

        Returns
        --------
        List[:class:`Webhook`]
            The webhooks for this guild.
        """

        from .webhook import Webhook

        data = await self._state.http.guild_webhooks(self.id)
        return [Webhook.from_state(d, state=self._state) for d in data]

    async def estimate_pruned_members(self, *, days: int, roles: List[Snowflake] = MISSING) -> int:
        """|coro|

        Similar to :meth:`prune_members` except instead of actually
        pruning members, it returns how many members it would prune
        from the guild had it been called.

        Parameters
        -----------
        days: :class:`int`
            The number of days before counting as inactive.
        roles: List[:class:`abc.Snowflake`]
            A list of :class:`abc.Snowflake` that represent roles to include in the estimate. If a member
            has a role that is not specified, they'll be excluded.

            .. versionadded:: 1.7

        Raises
        -------
        Forbidden
            You do not have permissions to prune members.
        HTTPException
            An error occurred while fetching the prune members estimate.
        InvalidArgument
            An integer was not passed for ``days``.

        Returns
        ---------
        :class:`int`
            The number of members estimated to be pruned.
        """

        if not isinstance(days, int):
            raise InvalidArgument(f'Expected int for ``days``, received {days.__class__.__name__} instead.')

        if roles:
            role_ids = [str(role.id) for role in roles]
        else:
            role_ids = []

        data = await self._state.http.estimate_pruned_members(self.id, days, role_ids)
        return data['pruned']

    async def invites(self) -> List[Invite]:
        """|coro|

        Returns a list of all active instant invites from the guild.

        You must have the :attr:`~Permissions.manage_guild` permission to get
        this information.

        Raises
        -------
        Forbidden
            You do not have proper permissions to get the information.
        HTTPException
            An error occurred while fetching the information.

        Returns
        -------
        List[:class:`Invite`]
            The list of invites that are currently active.
        """

        data = await self._state.http.invites_from(self.id)
        result = []
        for invite in data:
            channel = self.get_channel(int(invite['channel']['id']))
            result.append(Invite(state=self._state, data=invite, guild=self, channel=channel))

        return result

    async def create_template(self, *, name: str, description: str = MISSING) -> Template:
        """|coro|

        Creates a template for the guild.

        You must have the :attr:`~Permissions.manage_guild` permission to
        do this.

        .. versionadded:: 1.7

        Parameters
        -----------
        name: :class:`str`
            The name of the template.
        description: :class:`str`
            The description of the template.
        """
        from .template import Template

        payload = {'name': name}

        if description:
            payload['description'] = description

        data = await self._state.http.create_template(self.id, payload)

        return Template(state=self._state, data=data)

    async def create_integration(self, *, type: str, id: int) -> None:
        """|coro|

        Attaches an integration to the guild.

        You must have the :attr:`~Permissions.manage_guild` permission to
        do this.

        .. versionadded:: 1.4

        Parameters
        -----------
        type: :class:`str`
            The integration type (e.g. Twitch).
        id: :class:`int`
            The integration ID.

        Raises
        -------
        Forbidden
            You do not have permission to create the integration.
        HTTPException
            The account could not be found.
        """
        await self._state.http.create_integration(self.id, type, id)

    async def integrations(self) -> List[Integration]:
        """|coro|

        Returns a list of all integrations attached to the guild.

        You must have the :attr:`~Permissions.manage_guild` permission to
        do this.

        .. versionadded:: 1.4

        Raises
        -------
        Forbidden
            You do not have permission to create the integration.
        HTTPException
            Fetching the integrations failed.

        Returns
        --------
        List[:class:`Integration`]
            The list of integrations that are attached to the guild.
        """
        data = await self._state.http.get_all_integrations(self.id)

        def convert(d):
            factory, _ = _integration_factory(d['type'])
            if factory is None:
                raise InvalidData('Unknown integration type {type!r} for integration ID {id}'.format_map(d))
            return factory(guild=self, data=d)

        return [convert(d) for d in data]

    async def fetch_stickers(self) -> List[GuildSticker]:
        r"""|coro|

        Retrieves a list of all :class:`Sticker`\s for the guild.

        .. versionadded:: 2.0

        .. note::

            This method is an API call. For general usage, consider :attr:`stickers` instead.

        Raises
        ---------
        HTTPException
            An error occurred fetching the stickers.

        Returns
        --------
        List[:class:`GuildSticker`]
            The retrieved stickers.
        """
        data = await self._state.http.get_all_guild_stickers(self.id)
        return [GuildSticker(state=self._state, data=d) for d in data]

    async def fetch_sticker(self, sticker_id: int, /) -> GuildSticker:
        """|coro|

        Retrieves a custom :class:`Sticker` from the guild.

        .. versionadded:: 2.0

        .. note::

            This method is an API call.
            For general usage, consider iterating over :attr:`stickers` instead.

        Parameters
        -------------
        sticker_id: :class:`int`
            The sticker's ID.

        Raises
        ---------
        NotFound
            The sticker requested could not be found.
        HTTPException
            An error occurred fetching the sticker.

        Returns
        --------
        :class:`GuildSticker`
            The retrieved sticker.
        """
        data = await self._state.http.get_guild_sticker(self.id, sticker_id)
        return GuildSticker(state=self._state, data=data)

    async def create_sticker(
        self,
        *,
        name: str,
        description: Optional[str] = None,
        emoji: str,
        file: File,
        reason: Optional[str] = None,
    ) -> GuildSticker:
        """|coro|

        Creates a :class:`Sticker` for the guild.

        You must have :attr:`~Permissions.manage_emojis_and_stickers` permission to
        do this.

        .. versionadded:: 2.0

        Parameters
        -----------
        name: :class:`str`
            The sticker name. Must be at least 2 characters.
        description: Optional[:class:`str`]
            The sticker's description. Can be ``None``.
        emoji: :class:`str`
            The name of a unicode emoji that represents the sticker's expression.
        file: :class:`File`
            The file of the sticker to upload.
        reason: :class:`str`
            The reason for creating this sticker. Shows up on the audit log.

        Raises
        -------
        Forbidden
            You are not allowed to create stickers.
        HTTPException
            An error occurred creating a sticker.

        Returns
        --------
        :class:`GuildSticker`
            The created sticker.
        """
        if description is None:
            description = ''
        payload = {
            'name': name,
            'description': description,
        }

        try:
            emoji = unicodedata.name(emoji)
        except TypeError:
            pass
        else:
            emoji = emoji.replace(' ', '_')

        payload['tags'] = emoji

        data = await self._state.http.create_guild_sticker(self.id, payload, file, reason)
        return self._state.store_sticker(self, data)

    async def delete_sticker(self, sticker: Snowflake, *, reason: Optional[str] = None) -> None:
        """|coro|

        Deletes the custom :class:`Sticker` from the guild.

        You must have :attr:`~Permissions.manage_emojis_and_stickers` permission to
        do this.

        .. versionadded:: 2.0

        Parameters
        -----------
        sticker: :class:`abc.Snowflake`
            The sticker you are deleting.
        reason: Optional[:class:`str`]
            The reason for deleting this sticker. Shows up on the audit log.

        Raises
        -------
        Forbidden
            You are not allowed to delete stickers.
        HTTPException
            An error occurred deleting the sticker.
        """
        await self._state.http.delete_guild_sticker(self.id, sticker.id, reason)

    async def fetch_emojis(self) -> List[Emoji]:
        r"""|coro|

        Retrieves all custom :class:`Emoji`\s from the guild.

        .. note::

            This method is an API call. For general usage, consider :attr:`emojis` instead.

        Raises
        ---------
        HTTPException
            An error occurred fetching the emojis.

        Returns
        --------
        List[:class:`Emoji`]
            The retrieved emojis.
        """
        data = await self._state.http.get_all_custom_emojis(self.id)
        return [Emoji(guild=self, state=self._state, data=d) for d in data]

    async def fetch_emoji(self, emoji_id: int, /) -> Emoji:
        """|coro|

        Retrieves a custom :class:`Emoji` from the guild.

        .. note::

            This method is an API call.
            For general usage, consider iterating over :attr:`emojis` instead.

        Parameters
        -------------
        emoji_id: :class:`int`
            The emoji's ID.

        Raises
        ---------
        NotFound
            The emoji requested could not be found.
        HTTPException
            An error occurred fetching the emoji.

        Returns
        --------
        :class:`Emoji`
            The retrieved emoji.
        """
        data = await self._state.http.get_custom_emoji(self.id, emoji_id)
        return Emoji(guild=self, state=self._state, data=data)

    async def create_custom_emoji(
        self,
        *,
        name: str,
        image: bytes,
        roles: List[Role] = MISSING,
        reason: Optional[str] = None,
    ) -> Emoji:
        r"""|coro|

        Creates a custom :class:`Emoji` for the guild.

        There is currently a limit of 50 static and animated emojis respectively per guild,
        unless the guild has the ``MORE_EMOJI`` feature which extends the limit to 200.

        You must have the :attr:`~Permissions.manage_emojis` permission to
        do this.

        Parameters
        -----------
        name: :class:`str`
            The emoji name. Must be at least 2 characters.
        image: :class:`bytes`
            The :term:`py:bytes-like object` representing the image data to use.
            Only JPG, PNG and GIF images are supported.
        roles: List[:class:`Role`]
            A :class:`list` of :class:`Role`\s that can use this emoji. Leave empty to make it available to everyone.
        reason: Optional[:class:`str`]
            The reason for creating this emoji. Shows up on the audit log.

        Raises
        -------
        Forbidden
            You are not allowed to create emojis.
        HTTPException
            An error occurred creating an emoji.

        Returns
        --------
        :class:`Emoji`
            The created emoji.
        """

        img = utils._bytes_to_base64_data(image)
        if roles:
            role_ids = [role.id for role in roles]
        else:
            role_ids = []

        data = await self._state.http.create_custom_emoji(self.id, name, img, roles=role_ids, reason=reason)
        return self._state.store_emoji(self, data)

    async def delete_emoji(self, emoji: Snowflake, *, reason: Optional[str] = None) -> None:
        """|coro|

        Deletes the custom :class:`Emoji` from the guild.

        You must have :attr:`~Permissions.manage_emojis` permission to
        do this.

        Parameters
        -----------
        emoji: :class:`abc.Snowflake`
            The emoji you are deleting.
        reason: Optional[:class:`str`]
            The reason for deleting this emoji. Shows up on the audit log.

        Raises
        -------
        Forbidden
            You are not allowed to delete emojis.
        HTTPException
            An error occurred deleting the emoji.
        """

        await self._state.http.delete_custom_emoji(self.id, emoji.id, reason=reason)

    async def fetch_roles(self) -> List[Role]:
        """|coro|

        Retrieves all :class:`Role` that the guild has.

        .. note::

            This method is an API call. For general usage, consider :attr:`roles` instead.

        .. versionadded:: 1.3

        Raises
        -------
        HTTPException
            Retrieving the roles failed.

        Returns
        -------
        List[:class:`Role`]
            All roles in the guild.
        """
        data = await self._state.http.get_roles(self.id)
        return [Role(guild=self, state=self._state, data=d) for d in data]

    @overload
    async def create_role(
        self,
        *,
        reason: Optional[str] = ...,
        name: str = ...,
        permissions: Permissions = ...,
        colour: Union[Colour, int] = ...,
        hoist: bool = ...,
        mentionable: bool = ...,
    ) -> Role:
        ...

    @overload
    async def create_role(
        self,
        *,
        reason: Optional[str] = ...,
        name: str = ...,
        permissions: Permissions = ...,
        color: Union[Colour, int] = ...,
        hoist: bool = ...,
        mentionable: bool = ...,
    ) -> Role:
        ...

    async def create_role(
        self,
        *,
        name: str = MISSING,
        permissions: Permissions = MISSING,
        color: Union[Colour, int] = MISSING,
        colour: Union[Colour, int] = MISSING,
        hoist: bool = MISSING,
        mentionable: bool = MISSING,
        reason: Optional[str] = None,
    ) -> Role:
        """|coro|

        Creates a :class:`Role` for the guild.

        All fields are optional.

        You must have the :attr:`~Permissions.manage_roles` permission to
        do this.

        .. versionchanged:: 1.6
            Can now pass ``int`` to ``colour`` keyword-only parameter.

        Parameters
        -----------
        name: :class:`str`
            The role name. Defaults to 'new role'.
        permissions: :class:`Permissions`
            The permissions to have. Defaults to no permissions.
        colour: Union[:class:`Colour`, :class:`int`]
            The colour for the role. Defaults to :meth:`Colour.default`.
            This is aliased to ``color`` as well.
        hoist: :class:`bool`
            Indicates if the role should be shown separately in the member list.
            Defaults to ``False``.
        mentionable: :class:`bool`
            Indicates if the role should be mentionable by others.
            Defaults to ``False``.
        reason: Optional[:class:`str`]
            The reason for creating this role. Shows up on the audit log.

        Raises
        -------
        Forbidden
            You do not have permissions to create the role.
        HTTPException
            Creating the role failed.
        InvalidArgument
            An invalid keyword argument was given.

        Returns
        --------
        :class:`Role`
            The newly created role.
        """
        fields: Dict[str, Any] = {}
        if permissions is not MISSING:
            fields['permissions'] = str(permissions.value)
        else:
            fields['permissions'] = '0'

        actual_colour = colour or color or Colour.default()
        if isinstance(actual_colour, int):
            fields['color'] = actual_colour
        else:
            fields['color'] = actual_colour.value

        if hoist is not MISSING:
            fields['hoist'] = hoist

        if mentionable is not MISSING:
            fields['mentionable'] = mentionable

        if name is not MISSING:
            fields['name'] = name

        data = await self._state.http.create_role(self.id, reason=reason, **fields)
        role = Role(guild=self, data=data, state=self._state)

        # TODO: add to cache
        return role

    async def edit_role_positions(self, positions: Dict[Snowflake, int], *, reason: Optional[str] = None) -> List[Role]:
        """|coro|

        Bulk edits a list of :class:`Role` in the guild.

        You must have the :attr:`~Permissions.manage_roles` permission to
        do this.

        .. versionadded:: 1.4

        Example:

        .. code-block:: python3

            positions = {
                bots_role: 1, # penultimate role
                tester_role: 2,
                admin_role: 6
            }

            await guild.edit_role_positions(positions=positions)

        Parameters
        -----------
        positions
            A :class:`dict` of :class:`Role` to :class:`int` to change the positions
            of each given role.
        reason: Optional[:class:`str`]
            The reason for editing the role positions. Shows up on the audit log.

        Raises
        -------
        Forbidden
            You do not have permissions to move the roles.
        HTTPException
            Moving the roles failed.
        InvalidArgument
            An invalid keyword argument was given.

        Returns
        --------
        List[:class:`Role`]
            A list of all the roles in the guild.
        """
        if not isinstance(positions, dict):
            raise InvalidArgument('positions parameter expects a dict.')

        role_positions: List[Dict[str, Any]] = []
        for role, position in positions.items():

            payload = {'id': role.id, 'position': position}

            role_positions.append(payload)

        data = await self._state.http.move_role_position(self.id, role_positions, reason=reason)
        roles: List[Role] = []
        for d in data:
            role = Role(guild=self, data=d, state=self._state)
            roles.append(role)
            self._roles[role.id] = role

        return roles

    async def kick(self, user: Snowflake, *, reason: Optional[str] = None) -> None:
        """|coro|

        Kicks a user from the guild.

        The user must meet the :class:`abc.Snowflake` abc.

        You must have the :attr:`~Permissions.kick_members` permission to
        do this.

        Parameters
        -----------
        user: :class:`abc.Snowflake`
            The user to kick from their guild.
        reason: Optional[:class:`str`]
            The reason the user got kicked.

        Raises
        -------
        Forbidden
            You do not have the proper permissions to kick.
        HTTPException
            Kicking failed.
        """
        await self._state.http.kick(user.id, self.id, reason=reason)

    async def ban(
        self,
        user: Snowflake,
        *,
        reason: Optional[str] = None,
        delete_message_days: Literal[0, 1, 2, 3, 4, 5, 6, 7] = 1,
    ) -> None:
        """|coro|

        Bans a user from the guild.

        The user must meet the :class:`abc.Snowflake` abc.

        You must have the :attr:`~Permissions.ban_members` permission to
        do this.

        Parameters
        -----------
        user: :class:`abc.Snowflake`
            The user to ban from their guild.
        delete_message_days: :class:`int`
            The number of days worth of messages to delete from the user
            in the guild. The minimum is 0 and the maximum is 7.
        reason: Optional[:class:`str`]
            The reason the user got banned.

        Raises
        -------
        Forbidden
            You do not have the proper permissions to ban.
        HTTPException
            Banning failed.
        """
        await self._state.http.ban(user.id, self.id, delete_message_days, reason=reason)

    async def unban(self, user: Snowflake, *, reason: Optional[str] = None) -> None:
        """|coro|

        Unbans a user from the guild.

        The user must meet the :class:`abc.Snowflake` abc.

        You must have the :attr:`~Permissions.ban_members` permission to
        do this.

        Parameters
        -----------
        user: :class:`abc.Snowflake`
            The user to unban.
        reason: Optional[:class:`str`]
            The reason for doing this action. Shows up on the audit log.

        Raises
        -------
        Forbidden
            You do not have the proper permissions to unban.
        HTTPException
            Unbanning failed.
        """
        await self._state.http.unban(user.id, self.id, reason=reason)

    async def vanity_invite(self) -> Optional[Invite]:
        """|coro|

        Returns the guild's special vanity invite.

        The guild must have ``VANITY_URL`` in :attr:`~Guild.features`.

        You must have the :attr:`~Permissions.manage_guild` permission to use
        this as well.

        Raises
        -------
        Forbidden
            You do not have the proper permissions to get this.
        HTTPException
            Retrieving the vanity invite failed.

        Returns
        --------
        Optional[:class:`Invite`]
            The special vanity invite. If ``None`` then the guild does not
            have a vanity invite set.
        """

        # we start with { code: abc }
        payload = await self._state.http.get_vanity_code(self.id)
        if not payload['code']:
            return None

        # get the vanity URL channel since default channels aren't
        # reliable or a thing anymore
        data = await self._state.http.get_invite(payload['code'])

        channel = self.get_channel(int(data['channel']['id']))
        payload['revoked'] = False
        payload['temporary'] = False
        payload['max_uses'] = 0
        payload['max_age'] = 0
        payload['uses'] = payload.get('uses', 0)
        return Invite(state=self._state, data=payload, guild=self, channel=channel)

    # TODO: use MISSING when async iterators get refactored
    def audit_logs(
        self,
        *,
        limit: int = 100,
        before: Optional[SnowflakeTime] = None,
        after: Optional[SnowflakeTime] = None,
        oldest_first: Optional[bool] = None,
        user: Snowflake = None,
        action: AuditLogAction = None,
    ) -> AuditLogIterator:
        """Returns an :class:`AsyncIterator` that enables receiving the guild's audit logs.

        You must have the :attr:`~Permissions.view_audit_log` permission to use this.

        Examples
        ----------

        Getting the first 100 entries: ::

            async for entry in guild.audit_logs(limit=100):
                print(f'{entry.user} did {entry.action} to {entry.target}')

        Getting entries for a specific action: ::

            async for entry in guild.audit_logs(action=nextcord.AuditLogAction.ban):
                print(f'{entry.user} banned {entry.target}')

        Getting entries made by a specific user: ::

            entries = await guild.audit_logs(limit=None, user=guild.me).flatten()
            await channel.send(f'I made {len(entries)} moderation actions.')

        Parameters
        -----------
        limit: Optional[:class:`int`]
            The number of entries to retrieve. If ``None`` retrieve all entries.
        before: Union[:class:`abc.Snowflake`, :class:`datetime.datetime`]
            Retrieve entries before this date or entry.
            If a datetime is provided, it is recommended to use a UTC aware datetime.
            If the datetime is naive, it is assumed to be local time.
        after: Union[:class:`abc.Snowflake`, :class:`datetime.datetime`]
            Retrieve entries after this date or entry.
            If a datetime is provided, it is recommended to use a UTC aware datetime.
            If the datetime is naive, it is assumed to be local time.
        oldest_first: :class:`bool`
            If set to ``True``, return entries in oldest->newest order. Defaults to ``True`` if
            ``after`` is specified, otherwise ``False``.
        user: :class:`abc.Snowflake`
            The moderator to filter entries from.
        action: :class:`AuditLogAction`
            The action to filter with.

        Raises
        -------
        Forbidden
            You are not allowed to fetch audit logs
        HTTPException
            An error occurred while fetching the audit logs.

        Yields
        --------
        :class:`AuditLogEntry`
            The audit log entry.
        """
        if user is not None:
            user_id = user.id
        else:
            user_id = None

        if action:
            action = action.value

        return AuditLogIterator(
            self, before=before, after=after, limit=limit, oldest_first=oldest_first, user_id=user_id, action_type=action
        )

    async def widget(self) -> Widget:
        """|coro|

        Returns the widget of the guild.

        .. note::

            The guild must have the widget enabled to get this information.

        Raises
        -------
        Forbidden
            The widget for this guild is disabled.
        HTTPException
            Retrieving the widget failed.

        Returns
        --------
        :class:`Widget`
            The guild's widget.
        """
        data = await self._state.http.get_widget(self.id)

        return Widget(state=self._state, data=data)

    async def edit_widget(self, *, enabled: bool = MISSING, channel: Optional[Snowflake] = MISSING) -> None:
        """|coro|

        Edits the widget of the guild.

        You must have the :attr:`~Permissions.manage_guild` permission to
        use this

        .. versionadded:: 2.0

        Parameters
        -----------
        enabled: :class:`bool`
            Whether to enable the widget for the guild.
        channel: Optional[:class:`~nextcord.abc.Snowflake`]
            The new widget channel. ``None`` removes the widget channel.

        Raises
        -------
        Forbidden
            You do not have permission to edit the widget.
        HTTPException
            Editing the widget failed.
        """
        payload = {}
        if channel is not MISSING:
            payload['channel_id'] = None if channel is None else channel.id
        if enabled is not MISSING:
            payload['enabled'] = enabled

        await self._state.http.edit_widget(self.id, payload=payload)

    async def chunk(self, *, cache: bool = True) -> Optional[List[Member]]:
        """|coro|

        Requests all members that belong to this guild. In order to use this,
        :meth:`Intents.members` must be enabled.

        This is a websocket operation and can be slow.

        .. versionadded:: 1.5

        Parameters
        -----------
        cache: :class:`bool`
            Whether to cache the members as well.

        Raises
        -------
        ClientException
            The members intent is not enabled.

        Returns
        --------
        Optional[List[:class:`Member`]]
             Returns a list of all the members in the guild.
        """

        if not self._state._intents.members:
            raise ClientException('Intents.members must be enabled to use this.')

        if not self._state.is_guild_evicted(self):
            return await self._state.chunk_guild(self, cache=cache)

    async def query_members(
        self,
        query: Optional[str] = None,
        *,
        limit: int = 5,
        user_ids: Optional[List[int]] = None,
        presences: bool = False,
        cache: bool = True,
    ) -> List[Member]:
        """|coro|

        Request members that belong to this guild whose username starts with
        the query given.

        This is a websocket operation and can be slow.

        .. versionadded:: 1.3

        Parameters
        -----------
        query: Optional[:class:`str`]
            The string that the username's start with.
        limit: :class:`int`
            The maximum number of members to send back. This must be
            a number between 5 and 100.
        presences: :class:`bool`
            Whether to request for presences to be provided. This defaults
            to ``False``.

            .. versionadded:: 1.6

        cache: :class:`bool`
            Whether to cache the members internally. This makes operations
            such as :meth:`get_member` work for those that matched.
        user_ids: Optional[List[:class:`int`]]
            List of user IDs to search for. If the user ID is not in the guild then it won't be returned.

            .. versionadded:: 1.4


        Raises
        -------
        asyncio.TimeoutError
            The query timed out waiting for the members.
        ValueError
            Invalid parameters were passed to the function
        ClientException
            The presences intent is not enabled.

        Returns
        --------
        List[:class:`Member`]
            The list of members that have matched the query.
        """

        if presences and not self._state._intents.presences:
            raise ClientException('Intents.presences must be enabled to use this.')

        if query is None:
            if query == '':
                raise ValueError('Cannot pass empty query string.')

            if user_ids is None:
                raise ValueError('Must pass either query or user_ids')

        if user_ids is not None and query is not None:
            raise ValueError('Cannot pass both query and user_ids')

        if user_ids is not None and not user_ids:
            raise ValueError('user_ids must contain at least 1 value')

        limit = min(100, limit or 5)
        return await self._state.query_members(
            self, query=query, limit=limit, user_ids=user_ids, presences=presences, cache=cache
        )

    async def change_voice_state(
        self, *, channel: Optional[VocalGuildChannel], self_mute: bool = False, self_deaf: bool = False
    ):
        """|coro|

        Changes client's voice state in the guild.

        .. versionadded:: 1.4

        Parameters
        -----------
        channel: Optional[:class:`VoiceChannel`]
            Channel the client wants to join. Use ``None`` to disconnect.
        self_mute: :class:`bool`
            Indicates if the client should be self-muted.
        self_deaf: :class:`bool`
            Indicates if the client should be self-deafened.
        """
        ws = self._state._get_websocket(self.id)
        channel_id = channel.id if channel else None
        await ws.voice_state(self.id, channel_id, self_mute, self_deaf)

<<<<<<< HEAD
    async def fetch_scheduled_events(
        self,
        *,
        with_users: bool = False
    ) -> ScheduledEventIterator:
        """Retrieves an :class:`.AsyncIterator` that enables receiving scheduled
        events on this guild

        .. note::

            This method is an API call. For general usage, consider 
            :attr:`scheduled_events` instead.

        .. versionadded:: 2.0

        Parameters
        ----------
        with_users: Optional[:class:`bool`]
            If the event should be received with :attr:`ScheduledEvent.users`
            This defaults to ``False`` - the events' :attr:`~ScheduledEvent.users` 
            will be empty.

        Raises
        ------
        HTTPException
            Getting the events failed.

        Yields
        ------
        :class:`.ScheduledEvent`
            The event with users if applicable

        Examples
        --------

        Usage ::

            async for event in guild.fetch_scheduled_events():
                print(event.name)

        Flattening into a list ::

            events = await guild.fetch_scheduled_events().flatten()
            # events is now a list of ScheduledEvent...
        """
        return ScheduledEventIterator(self, with_users=with_users)

    def get_scheduled_event(self, event_id: int) -> Optional[ScheduledEvent]:
        """Get a scheduled event from cache by id.

        .. note::

            This may not return the updated users, use 
            :meth:`~Guild.fetch_scheduled_event` if that is desired.

        Parameters
        ----------
        event_id : int
            The scheduled event id to fetch.

        Returns
        -------
        Optional[ScheduledEvent]
            The event object, if found.
        """
        return self._scheduled_events.get(event_id)

    async def fetch_scheduled_event(
        self,
        event_id: Snowflake,
        *,
        with_users: bool = False
    ) -> ScheduledEvent:
        """|coro|

        Fetch a scheduled event object.

        .. note::

            This is an api call, if updated users is not needed, 
            consisder :meth:`~Guild.get_scheduled_event`

        Parameters
        ----------
        event_id: :class:`int`
            The event id to fetch
        with_users: :class:`bool`
            If the users should be received and cached too, by default False

        Returns
        -------
        :class:`ScheduledEvent`
            The received event object
        """
        return await self._state.http.get_event(
            self.id,
            event_id,
            with_users=with_users
        )

    async def create_scheduled_event(
        self,
        *,
        name: str,
        entity_type: ScheduledEventEntityType,
        start_time: datetime.datetime,
        channel: abc.GuildChannel = MISSING,
        metadata: EntityMetadata = MISSING,
        privacy_level: ScheduledEventPrivacyLevel = ScheduledEventPrivacyLevel.guild_only,
        end_time: datetime.datetime = MISSING,
        description: str = MISSING,
        reason: Optional[str] = None
    ) -> ScheduledEvent:
        """|coro|

        Create a new scheduled event object.

        Parameters
        ----------
        channel: :class:`abc.GuildChannel`
            The channel the event will happen in, if any
        metadata: :class:`EntityMetadata`
            The metadata for the event
        name: :class:`str`
            The name of the event
        privacy_level: :class:`ScheduledEventPrivacyLevel`
            The privacy level for the event
        start_time: :class:`py:datetime.datetime`
            The scheduled start time
        end_time: :class:`py:datetime.datetime`
            The scheduled end time
        description: :class:`str`
            The description for the event
        entity_type: :class:`ScheduledEventEntityType`
            The type of event

        Returns
        -------
        :class:`ScheduledEvent`
            The created event object.
        """
        payload: Dict[str, Any] = {}
        payload['name'] = name
        payload['entity_type'] = entity_type.value
        payload['scheduled_start_time'] = start_time.isoformat()
        if channel is not MISSING:
            payload['channel_id'] = channel.id
        if metadata is not MISSING:
            payload['entity_metadata'] = metadata.__dict__
        if privacy_level is not MISSING:
            payload['privacy_level'] = privacy_level.value
        if end_time is not MISSING:
            payload['scheduled_end_time'] = end_time.isoformat()
        if description is not MISSING:
            payload['description'] = description
        data = await self._state.http.create_event(self.id, reason=reason, **payload)
        return self._store_scheduled_event(data)
=======
    def add_application_command(
            self,
            app_cmd: ApplicationCommand,
            overwrite: bool = False,
            use_rollout: bool = False
    ) -> None:
        app_cmd.add_guild_rollout(self.id)
        self._state.add_application_command(app_cmd, overwrite=overwrite, use_rollout=use_rollout)

    async def deploy_application_commands(
            self,
            data: Optional[List[dict]] = None,
            associate_known: bool = True,
            delete_unknown: bool = True,
            update_known: bool = True
    ) -> None:
        await self._state.deploy_application_commands(
            data=data,
            guild_id=self.id,
            associate_known=associate_known,
            delete_unknown=delete_unknown,
            update_known=update_known
        )

    async def rollout_application_commands(
            self,
            associate_known: bool = True,
            delete_unknown: bool = True,
            update_known: bool = True,
            register_new: bool = True
    ) -> bool:
        """|coro|
        Rolls out application commands to the guild, associating, deleting, updating, and/or newly
        registering as needed.

        Parameters
        ----------
        associate_known: :class:`bool`
            Whether commands on Discord that match a locally added command should be associated with each other.
            Defaults to ``True``
        delete_unknown
        update_known
        register_new

        Returns
        -------
        :class:`bool`
            ``False`` if no commands that specify a guild have been added to the bot. ``True`` otherwise.
        """
        if self._state.get_guild_application_commands(self.id, rollout=True):
            guild_payload = await self._state.http.get_guild_commands(self._state.application_id, self.id)
            await self.deploy_application_commands(
                data=guild_payload,
                associate_known=associate_known,
                delete_unknown=delete_unknown,
                update_known=update_known
            )
            if register_new:
                await self.register_new_application_commands(data=guild_payload)
            return True
        return False

    async def delete_unknown_application_commands(self, data: Optional[List[dict]] = None) -> None:
        await self._state.delete_unknown_application_commands(data=data, guild_id=self.id)

    async def associate_application_commands(self, data: Optional[List[dict]] = None) -> None:
        await self._state.associate_application_commands(data=data, guild_id=self.id)

    async def update_application_commands(self, data: Optional[List[dict]] = None) -> None:
        await self._state.update_application_commands(data=data, guild_id=self.id)

    async def register_new_application_commands(self, data: Optional[List[dict]] = None) -> None:
        await self._state.register_new_application_commands(data=data, guild_id=self.id)

    async def register_application_commands(self, *commands: ApplicationCommand) -> None:
        for command in commands:
            await self._state.register_application_command(command, guild_id=self.id)

    async def delete_application_commands(self, *commands: ApplicationCommand) -> None:
        for command in commands:
            await self._state.delete_application_command(command, guild_id=self.id)
>>>>>>> d5f0a0eb
<|MERGE_RESOLUTION|>--- conflicted
+++ resolved
@@ -89,19 +89,16 @@
     import datetime
 
     from .abc import Snowflake, SnowflakeTime
-<<<<<<< HEAD
     from .channel import (
         CategoryChannel,
         StageChannel,
         StoreChannel,
         TextChannel,
         VoiceChannel,
-=======
     from .application_command import ApplicationCommand
     from .types.guild import Ban as BanPayload, Guild as GuildPayload, MFALevel, GuildFeature
     from .types.threads import (
         Thread as ThreadPayload,
->>>>>>> d5f0a0eb
     )
     from .permissions import Permissions
     from .state import ConnectionState
@@ -3013,7 +3010,6 @@
         channel_id = channel.id if channel else None
         await ws.voice_state(self.id, channel_id, self_mute, self_deaf)
 
-<<<<<<< HEAD
     async def fetch_scheduled_events(
         self,
         *,
@@ -3171,7 +3167,7 @@
             payload['description'] = description
         data = await self._state.http.create_event(self.id, reason=reason, **payload)
         return self._store_scheduled_event(data)
-=======
+
     def add_application_command(
             self,
             app_cmd: ApplicationCommand,
@@ -3252,5 +3248,4 @@
 
     async def delete_application_commands(self, *commands: ApplicationCommand) -> None:
         for command in commands:
-            await self._state.delete_application_command(command, guild_id=self.id)
->>>>>>> d5f0a0eb
+            await self._state.delete_application_command(command, guild_id=self.id)