--- conflicted
+++ resolved
@@ -3157,15 +3157,11 @@
         channel_id = channel.id if channel else None
         await ws.voice_state(self.id, channel_id, self_mute, self_deaf)
 
-<<<<<<< HEAD
-    async def fetch_scheduled_events(self, *, with_users: bool = False) -> ScheduledEventIterator:
-=======
     def fetch_scheduled_events(
         self,
         *,
         with_users: bool = False
     ) -> ScheduledEventIterator:
->>>>>>> eff62ec1
         """Retrieves an :class:`.AsyncIterator` that enables receiving scheduled
         events on this guild
 
