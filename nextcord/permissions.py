"""
The MIT License (MIT)

Copyright (c) 2015-present Rapptz
Copyright (c) 2021-present tag-epic

Permission is hereby granted, free of charge, to any person obtaining a
copy of this software and associated documentation files (the "Software"),
to deal in the Software without restriction, including without limitation
the rights to use, copy, modify, merge, publish, distribute, sublicense,
and/or sell copies of the Software, and to permit persons to whom the
Software is furnished to do so, subject to the following conditions:

The above copyright notice and this permission notice shall be included in
all copies or substantial portions of the Software.

THE SOFTWARE IS PROVIDED "AS IS", WITHOUT WARRANTY OF ANY KIND, EXPRESS
OR IMPLIED, INCLUDING BUT NOT LIMITED TO THE WARRANTIES OF MERCHANTABILITY,
FITNESS FOR A PARTICULAR PURPOSE AND NONINFRINGEMENT. IN NO EVENT SHALL THE
AUTHORS OR COPYRIGHT HOLDERS BE LIABLE FOR ANY CLAIM, DAMAGES OR OTHER
LIABILITY, WHETHER IN AN ACTION OF CONTRACT, TORT OR OTHERWISE, ARISING
FROM, OUT OF OR IN CONNECTION WITH THE SOFTWARE OR THE USE OR OTHER
DEALINGS IN THE SOFTWARE.
"""

from __future__ import annotations

from typing import (
    TYPE_CHECKING,
    Any,
    Callable,
    ClassVar,
    Dict,
    Iterator,
    Optional,
    Set,
    Tuple,
    Type,
    TypeVar,
)

from .flags import BaseFlags, alias_flag_value, fill_with_flags, flag_value

__all__ = (
    "Permissions",
    "PermissionOverwrite",
)

# A permission alias works like a regular flag but is marked
# So the PermissionOverwrite knows to work with it
class permission_alias(alias_flag_value):
    alias: str


def make_permission_alias(alias: str) -> Callable[[Callable[[Any], int]], permission_alias]:
    def decorator(func: Callable[[Any], int]) -> permission_alias:
        ret = permission_alias(func)
        ret.alias = alias
        return ret

    return decorator


P = TypeVar("P", bound="Permissions")


@fill_with_flags()
class Permissions(BaseFlags):
    """Wraps up the Discord permission value.

    The properties provided are two way. You can set and retrieve individual
    bits using the properties as if they were regular bools. This allows
    you to edit permissions.

    .. versionchanged:: 1.3
        You can now use keyword arguments to initialize :class:`Permissions`
        similar to :meth:`update`.

    .. container:: operations

        .. describe:: x == y

            Checks if two permissions are equal.
        .. describe:: x != y

            Checks if two permissions are not equal.
        .. describe:: x <= y

            Checks if a permission is a subset of another permission.
        .. describe:: x >= y

            Checks if a permission is a superset of another permission.
        .. describe:: x < y

             Checks if a permission is a strict subset of another permission.
        .. describe:: x > y

             Checks if a permission is a strict superset of another permission.
        .. describe:: hash(x)

               Return the permission's hash.
        .. describe:: iter(x)

               Returns an iterator of ``(perm, value)`` pairs. This allows it
               to be, for example, constructed as a dict or a list of pairs.
               Note that aliases are not shown.

    Attributes
    -----------
    value: :class:`int`
        The raw value. This value is a bit array field of a 53-bit integer
        representing the currently available permissions. You should query
        permissions via the properties rather than using this raw value.
    """

    __slots__ = ()

    def __init__(self, permissions: int = 0, **kwargs: bool):
        if not isinstance(permissions, int):
            raise TypeError(
                f"Expected int parameter, received {permissions.__class__.__name__} instead."
            )

        self.value = permissions
        for key, value in kwargs.items():
            if key not in self.VALID_FLAGS:
                raise TypeError(f"{key!r} is not a valid permission name.")
            setattr(self, key, value)

    def is_subset(self, other: Permissions) -> bool:
        """Returns ``True`` if self has the same or fewer permissions as other."""
        if isinstance(other, Permissions):
            return (self.value & other.value) == self.value
        else:
            raise TypeError(
                f"cannot compare {self.__class__.__name__} with {other.__class__.__name__}"
            )

    def is_superset(self, other: Permissions) -> bool:
        """Returns ``True`` if self has the same or more permissions as other."""
        if isinstance(other, Permissions):
            return (self.value | other.value) == self.value
        else:
            raise TypeError(
                f"cannot compare {self.__class__.__name__} with {other.__class__.__name__}"
            )

    def is_strict_subset(self, other: Permissions) -> bool:
        """Returns ``True`` if the permissions on other are a strict subset of those on self."""
        return self.is_subset(other) and self != other

    def is_strict_superset(self, other: Permissions) -> bool:
        """Returns ``True`` if the permissions on other are a strict superset of those on self."""
        return self.is_superset(other) and self != other

    __le__ = is_subset
    __ge__ = is_superset
    __lt__ = is_strict_subset
    __gt__ = is_strict_superset

    @classmethod
    def none(cls: Type[P]) -> P:
        """A factory method that creates a :class:`Permissions` with all
        permissions set to ``False``."""
        return cls(0)

    @classmethod
    def all(cls: Type[P]) -> P:
        """A factory method that creates a :class:`Permissions` with all
        permissions set to ``True``.
        """
        return cls(-1)

    @classmethod
    def all_channel(cls: Type[P]) -> P:
        """A :class:`Permissions` with all channel-specific permissions set to
        ``True`` and the guild-specific ones set to ``False``. The guild-specific
        permissions are currently:

        - :attr:`manage_emojis`
        - :attr:`view_audit_log`
        - :attr:`view_guild_insights`
        - :attr:`manage_guild`
        - :attr:`change_nickname`
        - :attr:`manage_nicknames`
        - :attr:`kick_members`
        - :attr:`ban_members`
        - :attr:`administrator`

        .. versionchanged:: 1.7
           Added :attr:`stream`, :attr:`priority_speaker` and :attr:`use_slash_commands` permissions.

        .. versionchanged:: 2.0
           Added :attr:`create_public_threads`, :attr:`create_private_threads`, :attr:`manage_threads`,
           :attr:`use_external_stickers`, :attr:`send_messages_in_threads` and
           :attr:`request_to_speak` permissions.
        """
        return cls(0b111110110110011111101111111111101010001)

    @classmethod
    def general(cls: Type[P]) -> P:
        """A factory method that creates a :class:`Permissions` with all
        "General" permissions from the official Discord UI set to ``True``.

        .. versionchanged:: 1.7
           Permission :attr:`read_messages` is now included in the general permissions, but
           permissions :attr:`administrator`, :attr:`create_instant_invite`, :attr:`kick_members`,
           :attr:`ban_members`, :attr:`change_nickname` and :attr:`manage_nicknames` are
           no longer part of the general permissions.
        """
        return cls(0b01110000000010000000010010110000)

    @classmethod
    def membership(cls: Type[P]) -> P:
        """A factory method that creates a :class:`Permissions` with all
        "Membership" permissions from the official Discord UI set to ``True``.

        .. versionadded:: 1.7
        """
        return cls(0b00001100000000000000000000000111)

    @classmethod
    def text(cls: Type[P]) -> P:
        """A factory method that creates a :class:`Permissions` with all
        "Text" permissions from the official Discord UI set to ``True``.

        .. versionchanged:: 1.7
           Permission :attr:`read_messages` is no longer part of the text permissions.
           Added :attr:`use_slash_commands` permission.

        .. versionchanged:: 2.0
           Added :attr:`create_public_threads`, :attr:`create_private_threads`, :attr:`manage_threads`,
           :attr:`send_messages_in_threads` and :attr:`use_external_stickers` permissions.
        """
        return cls(0b111110010000000000001111111100001000000)

    @classmethod
    def voice(cls: Type[P]) -> P:
        """A factory method that creates a :class:`Permissions` with all
        "Voice" permissions from the official Discord UI set to ``True``."""
        return cls(0b00000011111100000000001100000000)

    @classmethod
    def stage(cls: Type[P]) -> P:
        """A factory method that creates a :class:`Permissions` with all
        "Stage Channel" permissions from the official Discord UI set to ``True``.

        .. versionadded:: 1.7
        """
        return cls(1 << 32)

    @classmethod
    def stage_moderator(cls: Type[P]) -> P:
        """A factory method that creates a :class:`Permissions` with all
        "Stage Moderator" permissions from the official Discord UI set to ``True``.

        .. versionadded:: 1.7
        """
        return cls(0b100000001010000000000000000000000)

    @classmethod
    def advanced(cls: Type[P]) -> P:
        """A factory method that creates a :class:`Permissions` with all
        "Advanced" permissions from the official Discord UI set to ``True``.

        .. versionadded:: 1.7
        """
        return cls(1 << 3)

    def update(self, **kwargs: bool) -> None:
        r"""Bulk updates this permission object.

        Allows you to set multiple attributes by using keyword
        arguments. The names must be equivalent to the properties
        listed. Extraneous key/value pairs will be silently ignored.

        Parameters
        ------------
        \*\*kwargs
            A list of key/value pairs to bulk update permissions with.
        """
        for key, value in kwargs.items():
            if key in self.VALID_FLAGS:
                setattr(self, key, value)

    def handle_overwrite(self, allow: int, deny: int) -> None:
        # Basically this is what's happening here.
        # We have an original bit array, e.g. 1010
        # Then we have another bit array that is 'denied', e.g. 1111
        # And then we have the last one which is 'allowed', e.g. 0101
        # We want original OP denied to end up resulting in
        # whatever is in denied to be set to 0.
        # So 1010 OP 1111 -> 0000
        # Then we take this value and look at the allowed values.
        # And whatever is allowed is set to 1.
        # So 0000 OP2 0101 -> 0101
        # The OP is base  & ~denied.
        # The OP2 is base | allowed.
        self.value = (self.value & ~deny) | allow

    @flag_value
    def create_instant_invite(self) -> int:
        """:class:`bool`: Returns ``True`` if the user can create instant invites."""
        return 1 << 0

    @flag_value
    def kick_members(self) -> int:
        """:class:`bool`: Returns ``True`` if the user can kick users from the guild."""
        return 1 << 1

    @flag_value
    def ban_members(self) -> int:
        """:class:`bool`: Returns ``True`` if a user can ban users from the guild."""
        return 1 << 2

    @flag_value
    def administrator(self) -> int:
        """:class:`bool`: Returns ``True`` if a user is an administrator. This role overrides all other permissions.

        This also bypasses all channel-specific overrides.
        """
        return 1 << 3

    @flag_value
    def manage_channels(self) -> int:
        """:class:`bool`: Returns ``True`` if a user can edit, delete, or create channels in the guild.

        This also corresponds to the "Manage Channel" channel-specific override."""
        return 1 << 4

    @flag_value
    def manage_guild(self) -> int:
        """:class:`bool`: Returns ``True`` if a user can edit guild properties."""
        return 1 << 5

    @flag_value
    def add_reactions(self) -> int:
        """:class:`bool`: Returns ``True`` if a user can add reactions to messages."""
        return 1 << 6

    @flag_value
    def view_audit_log(self) -> int:
        """:class:`bool`: Returns ``True`` if a user can view the guild's audit log."""
        return 1 << 7

    @flag_value
    def priority_speaker(self) -> int:
        """:class:`bool`: Returns ``True`` if a user can be more easily heard while talking."""
        return 1 << 8

    @flag_value
    def stream(self) -> int:
        """:class:`bool`: Returns ``True`` if a user can stream in a voice channel."""
        return 1 << 9

    @flag_value
    def read_messages(self) -> int:
        """:class:`bool`: Returns ``True`` if a user can read messages from all or specific text channels."""
        return 1 << 10

    @make_permission_alias("read_messages")
    def view_channel(self) -> int:
        """:class:`bool`: An alias for :attr:`read_messages`.

        .. versionadded:: 1.3
        """
        return 1 << 10

    @flag_value
    def send_messages(self) -> int:
        """:class:`bool`: Returns ``True`` if a user can send messages from all or specific text channels."""
        return 1 << 11

    @flag_value
    def send_tts_messages(self) -> int:
        """:class:`bool`: Returns ``True`` if a user can send TTS messages from all or specific text channels."""
        return 1 << 12

    @flag_value
    def manage_messages(self) -> int:
        """:class:`bool`: Returns ``True`` if a user can delete or pin messages in a text channel.

        .. note::

            Note that there are currently no ways to edit other people's messages.
        """
        return 1 << 13

    @flag_value
    def embed_links(self) -> int:
        """:class:`bool`: Returns ``True`` if a user's messages will automatically be embedded by Discord."""
        return 1 << 14

    @flag_value
    def attach_files(self) -> int:
        """:class:`bool`: Returns ``True`` if a user can send files in their messages."""
        return 1 << 15

    @flag_value
    def read_message_history(self) -> int:
        """:class:`bool`: Returns ``True`` if a user can read a text channel's previous messages."""
        return 1 << 16

    @flag_value
    def mention_everyone(self) -> int:
        """:class:`bool`: Returns ``True`` if a user's @everyone or @here will mention everyone in the text channel."""
        return 1 << 17

    @flag_value
    def external_emojis(self) -> int:
        """:class:`bool`: Returns ``True`` if a user can use emojis from other guilds."""
        return 1 << 18

    @make_permission_alias("external_emojis")
    def use_external_emojis(self) -> int:
        """:class:`bool`: An alias for :attr:`external_emojis`.

        .. versionadded:: 1.3
        """
        return 1 << 18

    @flag_value
    def view_guild_insights(self) -> int:
        """:class:`bool`: Returns ``True`` if a user can view the guild's insights.

        .. versionadded:: 1.3
        """
        return 1 << 19

    @flag_value
    def connect(self) -> int:
        """:class:`bool`: Returns ``True`` if a user can connect to a voice channel."""
        return 1 << 20

    @flag_value
    def speak(self) -> int:
        """:class:`bool`: Returns ``True`` if a user can speak in a voice channel."""
        return 1 << 21

    @flag_value
    def mute_members(self) -> int:
        """:class:`bool`: Returns ``True`` if a user can mute other users."""
        return 1 << 22

    @flag_value
    def deafen_members(self) -> int:
        """:class:`bool`: Returns ``True`` if a user can deafen other users."""
        return 1 << 23

    @flag_value
    def move_members(self) -> int:
        """:class:`bool`: Returns ``True`` if a user can move users between other voice channels."""
        return 1 << 24

    @flag_value
    def use_voice_activation(self) -> int:
        """:class:`bool`: Returns ``True`` if a user can use voice activation in voice channels."""
        return 1 << 25

    @flag_value
    def change_nickname(self) -> int:
        """:class:`bool`: Returns ``True`` if a user can change their nickname in the guild."""
        return 1 << 26

    @flag_value
    def manage_nicknames(self) -> int:
        """:class:`bool`: Returns ``True`` if a user can change other user's nickname in the guild."""
        return 1 << 27

    @flag_value
    def manage_roles(self) -> int:
        """:class:`bool`: Returns ``True`` if a user can create or edit roles less than their role's position.

        This also corresponds to the "Manage Permissions" channel-specific override.
        """
        return 1 << 28

    @make_permission_alias("manage_roles")
    def manage_permissions(self) -> int:
        """:class:`bool`: An alias for :attr:`manage_roles`.

        .. versionadded:: 1.3
        """
        return 1 << 28

    @flag_value
    def manage_webhooks(self) -> int:
        """:class:`bool`: Returns ``True`` if a user can create, edit, or delete webhooks."""
        return 1 << 29

    @flag_value
    def manage_emojis(self) -> int:
        """:class:`bool`: Returns ``True`` if a user can create, edit, or delete emojis."""
        return 1 << 30

    @make_permission_alias("manage_emojis")
    def manage_emojis_and_stickers(self) -> int:
        """:class:`bool`: An alias for :attr:`manage_emojis`.

        .. versionadded:: 2.0
        """
        return 1 << 30

    @flag_value
    def use_slash_commands(self) -> int:
        """:class:`bool`: Returns ``True`` if a user can use slash commands.

        .. versionadded:: 1.7
        """
        return 1 << 31

    @flag_value
    def request_to_speak(self) -> int:
        """:class:`bool`: Returns ``True`` if a user can request to speak in a stage channel.

        .. versionadded:: 1.7
        """
        return 1 << 32

    @flag_value
    def manage_events(self) -> int:
        """:class:`bool`: Returns ``True`` if a user can manage guild events.

        .. versionadded:: 2.0
        """
        return 1 << 33

    @flag_value
    def manage_threads(self) -> int:
        """:class:`bool`: Returns ``True`` if a user can manage threads.

        .. versionadded:: 2.0
        """
        return 1 << 34

    @flag_value
    def create_public_threads(self) -> int:
        """:class:`bool`: Returns ``True`` if a user can create public threads.

        .. versionadded:: 2.0
        """
        return 1 << 35

    @flag_value
    def create_private_threads(self) -> int:
        """:class:`bool`: Returns ``True`` if a user can create private threads.

        .. versionadded:: 2.0
        """
        return 1 << 36

    @flag_value
    def external_stickers(self) -> int:
        """:class:`bool`: Returns ``True`` if a user can use stickers from other guilds.

        .. versionadded:: 2.0
        """
        return 1 << 37

    @make_permission_alias("external_stickers")
    def use_external_stickers(self) -> int:
        """:class:`bool`: An alias for :attr:`external_stickers`.

        .. versionadded:: 2.0
        """
        return 1 << 37

    @flag_value
    def send_messages_in_threads(self) -> int:
        """:class:`bool`: Returns ``True`` if a user can send messages in threads.

        .. versionadded:: 2.0
        """
        return 1 << 38

    @flag_value
    def start_embedded_activities(self) -> int:
        """:class:`bool`: Returns ``True`` if a user can launch activities in a voice channel.

        .. versionadded:: 2.0
        """
        return 1 << 39

    @flag_value
    def moderate_members(self) -> int:
        """:class:`bool`: Returns ``True`` if a user can moderate members (add timeouts).

        Referred to as ``Timeout Members`` in the discord client.

        .. versionadded:: 2.0
        """
        return 1 << 40


PO = TypeVar("PO", bound="PermissionOverwrite")


def _augment_from_permissions(cls):
    cls.VALID_NAMES = set(Permissions.VALID_FLAGS)
    aliases = set()

    # make descriptors for all the valid names and aliases
    for name, value in Permissions.__dict__.items():
        if isinstance(value, permission_alias):
            key = value.alias
            aliases.add(name)
        elif isinstance(value, flag_value):
            key = name
        else:
            continue

        # god bless Python
        def getter(self, x=key):
            return self._values.get(x)

        def setter(self, value, x=key):
            self._set(x, value)

        prop = property(getter, setter)
        setattr(cls, name, prop)

    cls.PURE_FLAGS = cls.VALID_NAMES - aliases
    return cls


@_augment_from_permissions
class PermissionOverwrite:
    r"""A type that is used to represent a channel specific permission.

    Unlike a regular :class:`Permissions`\, the default value of a
    permission is equivalent to ``None`` and not ``False``. Setting
    a value to ``False`` is **explicitly** denying that permission,
    while setting a value to ``True`` is **explicitly** allowing
    that permission.

    The values supported by this are the same as :class:`Permissions`
    with the added possibility of it being set to ``None``.

    .. container:: operations

        .. describe:: x == y

            Checks if two overwrites are equal.
        .. describe:: x != y

            Checks if two overwrites are not equal.
        .. describe:: iter(x)

           Returns an iterator of ``(perm, value)`` pairs. This allows it
           to be, for example, constructed as a dict or a list of pairs.
           Note that aliases are not shown.

    Parameters
    -----------
    \*\*kwargs
        Set the value of permissions by their name.
    """

    __slots__ = ("_values",)

    if TYPE_CHECKING:
        VALID_NAMES: ClassVar[Set[str]]
        PURE_FLAGS: ClassVar[Set[str]]
        # I wish I didn't have to do this
        create_instant_invite: Optional[bool]
        kick_members: Optional[bool]
        ban_members: Optional[bool]
        administrator: Optional[bool]
        manage_channels: Optional[bool]
        manage_guild: Optional[bool]
        add_reactions: Optional[bool]
        view_audit_log: Optional[bool]
        priority_speaker: Optional[bool]
        stream: Optional[bool]
        read_messages: Optional[bool]
        view_channel: Optional[bool]
        send_messages: Optional[bool]
        send_tts_messages: Optional[bool]
        manage_messages: Optional[bool]
        embed_links: Optional[bool]
        attach_files: Optional[bool]
        read_message_history: Optional[bool]
        mention_everyone: Optional[bool]
        external_emojis: Optional[bool]
        use_external_emojis: Optional[bool]
        view_guild_insights: Optional[bool]
        connect: Optional[bool]
        speak: Optional[bool]
        mute_members: Optional[bool]
        deafen_members: Optional[bool]
        move_members: Optional[bool]
        use_voice_activation: Optional[bool]
        change_nickname: Optional[bool]
        manage_nicknames: Optional[bool]
        manage_roles: Optional[bool]
        manage_permissions: Optional[bool]
        manage_webhooks: Optional[bool]
        manage_emojis: Optional[bool]
        manage_emojis_and_stickers: Optional[bool]
        use_slash_commands: Optional[bool]
        request_to_speak: Optional[bool]
        manage_events: Optional[bool]
        manage_threads: Optional[bool]
        create_public_threads: Optional[bool]
        create_private_threads: Optional[bool]
        send_messages_in_threads: Optional[bool]
        external_stickers: Optional[bool]
        use_external_stickers: Optional[bool]
        start_embedded_activities: Optional[bool]
        moderate_members: Optional[bool]

    def __init__(self, **kwargs: Optional[bool]):
        self._values: Dict[str, Optional[bool]] = {}

        for key, value in kwargs.items():
            if key not in self.VALID_NAMES:
<<<<<<< HEAD
                raise ValueError(f"no permission called {key}.")
=======
                raise ValueError(f'No permission called {key}.')
>>>>>>> 7a53fb2b

            setattr(self, key, value)

    def __eq__(self, other: Any) -> bool:
        return isinstance(other, PermissionOverwrite) and self._values == other._values

    def _set(self, key: str, value: Optional[bool]) -> None:
        if value not in (True, None, False):
            raise TypeError(f"Expected bool or NoneType, received {value.__class__.__name__}")

        if value is None:
            self._values.pop(key, None)
        else:
            self._values[key] = value

    def pair(self) -> Tuple[Permissions, Permissions]:
        """Tuple[:class:`Permissions`, :class:`Permissions`]: Returns the (allow, deny) pair from this overwrite."""

        allow = Permissions.none()
        deny = Permissions.none()

        for key, value in self._values.items():
            if value is True:
                setattr(allow, key, True)
            elif value is False:
                setattr(deny, key, True)

        return allow, deny

    @classmethod
    def from_pair(cls: Type[PO], allow: Permissions, deny: Permissions) -> PO:
        """Creates an overwrite from an allow/deny pair of :class:`Permissions`."""
        ret = cls()
        for key, value in allow:
            if value is True:
                setattr(ret, key, True)

        for key, value in deny:
            if value is True:
                setattr(ret, key, False)

        return ret

    def is_empty(self) -> bool:
        """Checks if the permission overwrite is currently empty.

        An empty permission overwrite is one that has no overwrites set
        to ``True`` or ``False``.

        Returns
        -------
        :class:`bool`
            Indicates if the overwrite is empty.
        """
        return len(self._values) == 0

    def update(self, **kwargs: bool) -> None:
        r"""Bulk updates this permission overwrite object.

        Allows you to set multiple attributes by using keyword
        arguments. The names must be equivalent to the properties
        listed. Extraneous key/value pairs will be silently ignored.

        Parameters
        ------------
        \*\*kwargs
            A list of key/value pairs to bulk update with.
        """
        for key, value in kwargs.items():
            if key not in self.VALID_NAMES:
                continue

            setattr(self, key, value)

    def __iter__(self) -> Iterator[Tuple[str, Optional[bool]]]:
        for key in self.PURE_FLAGS:
            yield key, self._values.get(key)<|MERGE_RESOLUTION|>--- conflicted
+++ resolved
@@ -714,11 +714,7 @@
 
         for key, value in kwargs.items():
             if key not in self.VALID_NAMES:
-<<<<<<< HEAD
-                raise ValueError(f"no permission called {key}.")
-=======
                 raise ValueError(f'No permission called {key}.')
->>>>>>> 7a53fb2b
 
             setattr(self, key, value)
 
