--- conflicted
+++ resolved
@@ -61,12 +61,7 @@
     return decorator
 
 
-<<<<<<< HEAD
 P = TypeVar('P', bound='Permissions')
-=======
-P = TypeVar("P", bound="Permissions")
-
->>>>>>> 6d50931a
 
 
 @fill_with_flags()
