--- conflicted
+++ resolved
@@ -111,11 +111,7 @@
 
     def chunk(self, max_size: int) -> _ChunkedAsyncIterator[T]:
         if max_size <= 0:
-<<<<<<< HEAD
-            raise ValueError("async iterator chunk sizes must be greater than 0.")
-=======
             raise ValueError('Async iterator chunk sizes must be greater than 0')
->>>>>>> 7a53fb2b
         return _ChunkedAsyncIterator(self, max_size)
 
     def map(self, func: _Func[T, OT]) -> _MappedAsyncIterator[OT]:
