"""
The MIT License (MIT)

Copyright (c) 2015-present Rapptz
Copyright (c) 2021-present tag-epic

Permission is hereby granted, free of charge, to any person obtaining a
copy of this software and associated documentation files (the "Software"),
to deal in the Software without restriction, including without limitation
the rights to use, copy, modify, merge, publish, distribute, sublicense,
and/or sell copies of the Software, and to permit persons to whom the
Software is furnished to do so, subject to the following conditions:

The above copyright notice and this permission notice shall be included in
all copies or substantial portions of the Software.

THE SOFTWARE IS PROVIDED "AS IS", WITHOUT WARRANTY OF ANY KIND, EXPRESS
OR IMPLIED, INCLUDING BUT NOT LIMITED TO THE WARRANTIES OF MERCHANTABILITY,
FITNESS FOR A PARTICULAR PURPOSE AND NONINFRINGEMENT. IN NO EVENT SHALL THE
AUTHORS OR COPYRIGHT HOLDERS BE LIABLE FOR ANY CLAIM, DAMAGES OR OTHER
LIABILITY, WHETHER IN AN ACTION OF CONTRACT, TORT OR OTHERWISE, ARISING
FROM, OUT OF OR IN CONNECTION WITH THE SOFTWARE OR THE USE OR OTHER
DEALINGS IN THE SOFTWARE.
"""

from __future__ import annotations

import asyncio
import copy
import inspect
import itertools
import logging
import os
from collections import OrderedDict, deque
<<<<<<< HEAD
from typing import (TYPE_CHECKING, Any, Callable, Coroutine, Deque, Dict, List,
                    Optional, Sequence, Set, Tuple, TypeVar, Union)

from . import utils
from .activity import BaseActivity
from .channel import (CategoryChannel, DMChannel, GroupChannel,
                      PartialMessageable, StageChannel, TextChannel,
                      VoiceChannel, _channel_factory)
=======
from typing import (
    TYPE_CHECKING,
    Any,
    Callable,
    Coroutine,
    Deque,
    Dict,
    List,
    Optional,
    Sequence,
    Set,
    Tuple,
    TypeVar,
    Union,
)

from . import utils
from .activity import BaseActivity
from .channel import *
from .channel import _channel_factory
>>>>>>> 6d50931a
from .emoji import Emoji
from .enums import ChannelType, Status, try_enum
from .flags import ApplicationFlags, Intents, MemberCacheFlags
from .guild import Guild
from .integrations import _integration_factory
from .interactions import Interaction
from .invite import Invite
from .member import Member
from .mentions import AllowedMentions
from .message import Message
from .object import Object
from .partial_emoji import PartialEmoji
<<<<<<< HEAD
from .raw_models import (RawBulkMessageDeleteEvent, RawIntegrationDeleteEvent,
                         RawMemberRemoveEvent, RawMessageDeleteEvent,
                         RawMessageUpdateEvent, RawReactionActionEvent,
                         RawReactionClearEmojiEvent, RawReactionClearEvent,
                         RawTypingEvent)
=======
from .raw_models import *
>>>>>>> 6d50931a
from .role import Role
from .scheduled_events import ScheduledEvent, ScheduledEventUser
from .stage_instance import StageInstance
from .sticker import GuildSticker
from .threads import Thread, ThreadMember
from .ui.modal import Modal, ModalStore
from .ui.view import View, ViewStore
from .user import ClientUser, User

if TYPE_CHECKING:
    from asyncio import Future

    from .abc import PrivateChannel
    from .application_command import ApplicationCommand
    from .client import Client
    from .gateway import DiscordWebSocket
    from .guild import GuildChannel, VocalGuildChannel
    from .http import HTTPClient
    from .message import MessageableChannel
    from .types.activity import Activity as ActivityPayload
    from .types.channel import DMChannel as DMChannelPayload
    from .types.checks import ApplicationCheck, ApplicationHook
    from .types.emoji import Emoji as EmojiPayload
    from .types.guild import Guild as GuildPayload
    from .types.message import Message as MessagePayload
    from .types.scheduled_events import ScheduledEvent as ScheduledEventPayload
    from .types.sticker import GuildSticker as GuildStickerPayload
    from .types.user import User as UserPayload
    from .voice_client import VoiceProtocol

    T = TypeVar("T")
    CS = TypeVar("CS", bound="ConnectionState")
    Channel = Union[GuildChannel, VocalGuildChannel, PrivateChannel, PartialMessageable]


class ChunkRequest:
    def __init__(
        self,
        guild_id: int,
        loop: asyncio.AbstractEventLoop,
        resolver: Callable[[int], Any],
        *,
        cache: bool = True,
    ) -> None:
        self.guild_id: int = guild_id
        self.resolver: Callable[[int], Any] = resolver
        self.loop: asyncio.AbstractEventLoop = loop
        self.cache: bool = cache
        self.nonce: str = os.urandom(16).hex()
        self.buffer: List[Member] = []
        self.waiters: List[asyncio.Future[List[Member]]] = []

    def add_members(self, members: List[Member]) -> None:
        self.buffer.extend(members)
        if self.cache:
            guild = self.resolver(self.guild_id)
            if guild is None:
                return

            for member in members:
                existing = guild.get_member(member.id)
                if existing is None or existing.joined_at is None:
                    guild._add_member(member)

    async def wait(self) -> List[Member]:
        future = self.loop.create_future()
        self.waiters.append(future)
        try:
            return await future
        finally:
            self.waiters.remove(future)

    def get_future(self) -> asyncio.Future[List[Member]]:
        future = self.loop.create_future()
        self.waiters.append(future)
        return future

    def done(self) -> None:
        for future in self.waiters:
            if not future.done():
                future.set_result(self.buffer)


_log = logging.getLogger(__name__)


async def logging_coroutine(coroutine: Coroutine[Any, Any, T], *, info: str) -> Optional[T]:
    try:
        await coroutine
    except Exception:
        _log.exception("Exception occurred during %s", info)


class ConnectionState:
    if TYPE_CHECKING:
        _get_websocket: Callable[..., DiscordWebSocket]
        _get_client: Callable[..., Client]
        _parsers: Dict[str, Callable[[Dict[str, Any]], None]]

    def __init__(
        self,
        *,
        dispatch: Callable,
        handlers: Dict[str, Callable],
        hooks: Dict[str, Callable],
        http: HTTPClient,
        loop: asyncio.AbstractEventLoop,
        **options: Any,
    ) -> None:
        self.loop: asyncio.AbstractEventLoop = loop
        self.http: HTTPClient = http
        self.max_messages: Optional[int] = options.get("max_messages", 1000)
        if self.max_messages is not None and self.max_messages <= 0:
            self.max_messages = 1000

        self.dispatch: Callable = dispatch
        self.handlers: Dict[str, Callable] = handlers
        self.hooks: Dict[str, Callable] = hooks
        self.shard_count: Optional[int] = None
        self._ready_task: Optional[asyncio.Task] = None
        self.application_id: Optional[int] = utils._get_as_snowflake(options, "application_id")
        self.heartbeat_timeout: float = options.get("heartbeat_timeout", 60.0)
        self.guild_ready_timeout: float = options.get("guild_ready_timeout", 2.0)
        if self.guild_ready_timeout < 0:
            raise ValueError("guild_ready_timeout cannot be negative")

        allowed_mentions = options.get("allowed_mentions")

        if allowed_mentions is not None and not isinstance(allowed_mentions, AllowedMentions):
            raise TypeError("allowed_mentions parameter must be AllowedMentions")

        self.allowed_mentions: Optional[AllowedMentions] = allowed_mentions
        self._chunk_requests: Dict[Union[int, str], ChunkRequest] = {}

        activity = options.get("activity", None)
        if activity:
            if not isinstance(activity, BaseActivity):
                raise TypeError("activity parameter must derive from BaseActivity.")

            activity = activity.to_dict()

        status = options.get("status", None)
        if status:
            if status is Status.offline:
                status = "invisible"
            else:
                status = str(status)

        intents = options.get("intents", None)
        if intents is not None:
            if not isinstance(intents, Intents):
                raise TypeError(f"intents parameter must be Intent not {type(intents)!r}")
        else:
            intents = Intents.default()

        if not intents.guilds:
            _log.warning("Guilds intent seems to be disabled. This may cause state related issues.")

        self._chunk_guilds: bool = options.get("chunk_guilds_at_startup", intents.members)

        # Ensure these two are set properly
        if not intents.members and self._chunk_guilds:
            raise ValueError("Intents.members must be enabled to chunk guilds at startup.")

        cache_flags = options.get("member_cache_flags", None)
        if cache_flags is None:
            cache_flags = MemberCacheFlags.from_intents(intents)
        else:
            if not isinstance(cache_flags, MemberCacheFlags):
                raise TypeError(
                    f"member_cache_flags parameter must be MemberCacheFlags not {type(cache_flags)!r}"
                )

            cache_flags._verify_intents(intents)

        self.member_cache_flags: MemberCacheFlags = cache_flags
        self._activity: Optional[ActivityPayload] = activity
        self._status: Optional[str] = status
        self._intents: Intents = intents
        # A set of all application command objects available. Set because duplicates should not exist.
        self._application_commands: Set[ApplicationCommand] = set()
        # A dictionary of all available unique command signatures. Compiled at runtime because needing to iterate
        # through all application commands would take far more time. If memory is problematic, perhaps this can go?
        self._application_command_signatures: Dict[
            Tuple[str, int, Optional[int]], ApplicationCommand
        ] = {}
        # A dictionary of Discord Application Command ID's and the ApplicationCommand object they correspond to.
        self._application_command_ids: Dict[int, ApplicationCommand] = {}

        if not intents.members or cache_flags._empty:
            self.store_user = self.create_user  # type: ignore
            self.deref_user = self.deref_user_no_intents  # type: ignore

        self.parsers = parsers = {}
        for attr, func in inspect.getmembers(self):
            if attr.startswith("parse_"):
                parsers[attr[6:].upper()] = func

        # Global application command checks
        self._application_command_checks: List[ApplicationCheck] = []
        self._application_command_before_invoke: Optional[ApplicationHook] = None
        self._application_command_after_invoke: Optional[ApplicationHook] = None

        self.clear()

    def clear(self, *, views: bool = True, modals: bool = True) -> None:
        self.user: Optional[ClientUser] = None
        # Originally, this code used WeakValueDictionary to maintain references to the
        # global user mapping.

        # However, profiling showed that this came with two cons:

        # 1. The __weakref__ slot caused a non-trivial increase in memory
        # 2. The performance of the mapping caused store_user to be a bottleneck.

        # Since this is undesirable, a mapping is now used instead with stored
        # references now using a regular dictionary with eviction being done
        # using __del__. Testing this for memory leaks led to no discernible leaks,
        # though more testing will have to be done.
        self._users: Dict[int, User] = {}
        self._emojis: Dict[int, Emoji] = {}
        self._stickers: Dict[int, GuildSticker] = {}
        self._guilds: Dict[int, Guild] = {}
        # TODO: Why aren't the above and stuff below application_commands declared in __init__?
        self._application_commands = set()
        self._application_command_signatures = {}
        self._application_command_ids = {}
        if views:
            self._view_store: ViewStore = ViewStore(self)
        if modals:
            self._modal_store: ModalStore = ModalStore(self)

        self._voice_clients: Dict[int, VoiceProtocol] = {}

        # LRU of max size 128
        self._private_channels: OrderedDict[int, PrivateChannel] = OrderedDict()
        # extra dict to look up private channels by user id
        self._private_channels_by_user: Dict[int, DMChannel] = {}
        if self.max_messages is not None:
            self._messages: Optional[Deque[Message]] = deque(maxlen=self.max_messages)
        else:
            self._messages: Optional[Deque[Message]] = None

    def process_chunk_requests(
        self, guild_id: int, nonce: Optional[str], members: List[Member], complete: bool
    ) -> None:
        removed = []
        for key, request in self._chunk_requests.items():
            if request.guild_id == guild_id and request.nonce == nonce:
                request.add_members(members)
                if complete:
                    request.done()
                    removed.append(key)

        for key in removed:
            del self._chunk_requests[key]

    def call_handlers(self, key: str, *args: Any, **kwargs: Any) -> None:
        try:
            func = self.handlers[key]
        except KeyError:
            pass
        else:
            func(*args, **kwargs)

    async def call_hooks(self, key: str, *args: Any, **kwargs: Any) -> None:
        try:
            coro = self.hooks[key]
        except KeyError:
            pass
        else:
            await coro(*args, **kwargs)

    @property
    def self_id(self) -> Optional[int]:
        u = self.user
        return u.id if u else None

    @property
    def intents(self) -> Intents:
        ret = Intents.none()
        ret.value = self._intents.value
        return ret

    @property
    def voice_clients(self) -> List[VoiceProtocol]:
        return list(self._voice_clients.values())

    def _get_voice_client(self, guild_id: Optional[int]) -> Optional[VoiceProtocol]:
        # the keys of self._voice_clients are ints
        return self._voice_clients.get(guild_id)  # type: ignore

    def _add_voice_client(self, guild_id: int, voice: VoiceProtocol) -> None:
        self._voice_clients[guild_id] = voice

    def _remove_voice_client(self, guild_id: int) -> None:
        self._voice_clients.pop(guild_id, None)

    def _update_references(self, ws: DiscordWebSocket) -> None:
        for vc in self.voice_clients:
            vc.main_ws = ws  # type: ignore

    def store_user(self, data: UserPayload) -> User:
        user_id = int(data["id"])
        try:
            return self._users[user_id]
        except KeyError:
            user = User(state=self, data=data)
            if user.discriminator != "0000":
                self._users[user_id] = user
                user._stored = True
            return user

    def deref_user(self, user_id: int) -> None:
        self._users.pop(user_id, None)

    def create_user(self, data: UserPayload) -> User:
        return User(state=self, data=data)

    def deref_user_no_intents(self, user_id: int) -> None:
        return

    def get_user(self, id: Optional[int]) -> Optional[User]:
        # the keys of self._users are ints
        return self._users.get(id)  # type: ignore

    def store_emoji(self, guild: Guild, data: EmojiPayload) -> Emoji:
        # the id will be present here
        emoji_id = int(data["id"])  # type: ignore
        self._emojis[emoji_id] = emoji = Emoji(guild=guild, state=self, data=data)
        return emoji

    def store_sticker(self, guild: Guild, data: GuildStickerPayload) -> GuildSticker:
        sticker_id = int(data["id"])
        self._stickers[sticker_id] = sticker = GuildSticker(state=self, data=data)
        return sticker

    def store_view(self, view: View, message_id: Optional[int] = None) -> None:
        self._view_store.add_view(view, message_id)

    def store_modal(self, modal: Modal, user_id: Optional[int] = None) -> None:
        self._modal_store.add_modal(modal, user_id)

    def prevent_view_updates_for(self, message_id: Optional[int]) -> Optional[View]:
        return self._view_store.remove_message_tracking(message_id)  # type: ignore

    @property
    def persistent_views(self) -> Sequence[View]:
        return self._view_store.persistent_views

    @property
    def guilds(self) -> List[Guild]:
        return list(self._guilds.values())

    def _get_guild(self, guild_id: Optional[int]) -> Optional[Guild]:
        # the keys of self._guilds are ints
        return self._guilds.get(guild_id)  # type: ignore

    def _add_guild(self, guild: Guild) -> None:
        self._guilds[guild.id] = guild

    def _remove_guild(self, guild: Guild) -> None:
        self._guilds.pop(guild.id, None)

        for emoji in guild.emojis:
            self._emojis.pop(emoji.id, None)

        for sticker in guild.stickers:
            self._stickers.pop(sticker.id, None)

        del guild

    @property
    def emojis(self) -> List[Emoji]:
        return list(self._emojis.values())

    @property
    def stickers(self) -> List[GuildSticker]:
        return list(self._stickers.values())

    def get_emoji(self, emoji_id: Optional[int]) -> Optional[Emoji]:
        # the keys of self._emojis are ints
        return self._emojis.get(emoji_id)  # type: ignore

    def get_sticker(self, sticker_id: Optional[int]) -> Optional[GuildSticker]:
        # the keys of self._stickers are ints
        return self._stickers.get(sticker_id)  # type: ignore

    @property
    def private_channels(self) -> List[PrivateChannel]:
        return list(self._private_channels.values())

    def _get_private_channel(self, channel_id: Optional[int]) -> Optional[PrivateChannel]:
        try:
            # the keys of self._private_channels are ints
            value = self._private_channels[channel_id]  # type: ignore
        except KeyError:
            return None
        else:
            self._private_channels.move_to_end(channel_id)  # type: ignore
            return value

    def _get_private_channel_by_user(self, user_id: Optional[int]) -> Optional[DMChannel]:
        # the keys of self._private_channels are ints
        return self._private_channels_by_user.get(user_id)  # type: ignore

    def _add_private_channel(self, channel: PrivateChannel) -> None:
        channel_id = channel.id
        self._private_channels[channel_id] = channel

        if len(self._private_channels) > 128:
            _, to_remove = self._private_channels.popitem(last=False)
            if isinstance(to_remove, DMChannel) and to_remove.recipient:
                self._private_channels_by_user.pop(to_remove.recipient.id, None)

        if isinstance(channel, DMChannel) and channel.recipient:
            self._private_channels_by_user[channel.recipient.id] = channel

    def add_dm_channel(self, data: DMChannelPayload) -> DMChannel:
        # self.user is *always* cached when this is called
        channel = DMChannel(me=self.user, state=self, data=data)  # type: ignore
        self._add_private_channel(channel)
        return channel

    def _remove_private_channel(self, channel: PrivateChannel) -> None:
        self._private_channels.pop(channel.id, None)
        if isinstance(channel, DMChannel):
            recipient = channel.recipient
            if recipient is not None:
                self._private_channels_by_user.pop(recipient.id, None)

    def _get_message(self, msg_id: Optional[int]) -> Optional[Message]:
        return (
            utils.find(lambda m: m.id == msg_id, reversed(self._messages))
            if self._messages
            else None
        )

    def _add_guild_from_data(self, data: GuildPayload) -> Guild:
        guild = Guild(data=data, state=self)
        self._add_guild(guild)
        return guild

    def _guild_needs_chunking(self, guild: Guild) -> bool:
        # If presences are enabled then we get back the old guild.large behaviour
        return (
            self._chunk_guilds
            and not guild.chunked
            and not (self._intents.presences and not guild.large)
        )

    def _get_guild_channel(
        self, data: MessagePayload
    ) -> Tuple[Union[Channel, Thread], Optional[Guild]]:
        channel_id = int(data["channel_id"])
        try:
            guild = self._get_guild(int(data["guild_id"]))
        except KeyError:
            channel = DMChannel._from_message(self, channel_id)
            guild = None
        else:
            channel = guild and guild._resolve_channel(channel_id)

        return channel or PartialMessageable(state=self, id=channel_id), guild

    @property
    def application_commands(self) -> Set[ApplicationCommand]:
        """Gets a copy of the ApplicationCommand object set. If the original is given out and modified, massive desyncs
        may occur. This should be used internally as well if size-changed-during-iteration is a worry.
        """
        return self._application_commands.copy()

    def get_application_command(self, command_id: int) -> Optional[ApplicationCommand]:
        return self._application_command_ids.get(command_id, None)

    def get_application_command_from_signature(
        self, name: str, cmd_type: int, guild_id: Optional[int]
    ) -> Optional[ApplicationCommand]:
        return self._application_command_signatures.get((name, cmd_type, guild_id), None)

    def get_guild_application_commands(
        self, guild_id: Optional[int] = None, rollout: bool = False
    ) -> List[ApplicationCommand]:
        """Gets all commands that have the given guild ID. If guild_id is None, all guild commands are returned. if
        rollout is True, guild_ids_to_rollout is used.
        """
        ret = []
        for app_cmd in self.application_commands:
            if (
                guild_id is None
                or guild_id in app_cmd.guild_ids
                or (rollout and guild_id in app_cmd.guild_ids_to_rollout)
            ):
                ret.append(app_cmd)
        return ret

    def get_global_application_commands(self, rollout: bool = False) -> List[ApplicationCommand]:
        """Gets all commands that are registered globally. If rollout is True, is_global is used."""
        ret = []
        for app_cmd in self.application_commands:
            if (rollout and app_cmd.is_global) or None in app_cmd.command_ids:
                ret.append(app_cmd)
        return ret

    def add_application_command(
        self, command: ApplicationCommand, overwrite: bool = False, use_rollout: bool = False
    ) -> None:
        """If this is called multiple times for the same command, it should be handled and update listings properly."""
        signature_set = (
            command.get_rollout_signatures() if use_rollout else command.get_signatures()
        )
        for signature in signature_set:
            if not overwrite and (
                found_command := self._application_command_signatures.get(signature, None)
            ):
                if found_command is not command:
                    raise ValueError(
                        f"{command.error_name} You cannot add application commands with duplicate "
                        f"signatures."
                    )
                # No else because we do not care if the command has its own signature already in.
            else:
                self._application_command_signatures[signature] = command
        for command_id in command.command_ids.values():
            if (
                not overwrite
                and (found_command := self._application_command_ids.get(command_id, None))
                and found_command is not command
            ):
                raise ValueError(
                    f"{command.error_name} You cannot add application commands with duplicate IDs."
                )
            else:
                self._application_command_ids[command_id] = command
        # TODO: Add the command to guilds. Should it? Check if it does in the Guild add.
        self._application_commands.add(command)

    def remove_application_command(self, command: ApplicationCommand):
        signature_set = command.get_rollout_signatures()
        for signature in signature_set:
            self._application_command_signatures.pop(signature, None)
        for cmd_id in command.command_ids.values():
            self._application_command_ids.pop(cmd_id, None)
        self._application_commands.remove(command)

    def add_all_rollout_signatures(self) -> None:
        """This adds all command signatures for rollouts to the signature cache."""
        for command in self._application_commands:
            self.add_application_command(command, use_rollout=True)

    async def deploy_application_commands(
        self,
        data: Optional[List[dict]] = None,
        guild_id: Optional[int] = None,
        associate_known: bool = True,
        delete_unknown: bool = True,
        update_known: bool = True,
    ) -> None:
        """|coro|
        Associates existing, deletes unknown, and updates modified commands for either global commands or a specific
        guild. This does a deep check on found commands, which may be expensive CPU-wise.

        Running this for global or the same guild multiple times at once may cause unexpected or unstable behavior.

        Parameters
        ----------
        data: Optional[List[:class:`dict]]
            Payload from `HTTPClient.get_guild_commands` or `HTTPClient.get_global_commands` to deploy with. If None,
            the payload will be retrieved from Discord.
        guild_id: Optional[:class:`int`]
            Guild ID to deploy application commands to. If `None`, global commands are deployed to.
        associate_known: :class:`bool`
            If True, commands on Discord that pass a signature check and a deep check will be associated with locally
            added ApplicationCommand objects.
        delete_unknown: :class:`bool`
            If `True`, commands on Discord that fail a signature check will be removed. If `update_known` is False,
            commands that pass the signature check but fail the deep check will also be removed.
        update_known: :class:`bool`
            If `True`, commands on Discord that pass a signature check but fail the deep check will be updated.
        """
        if not associate_known and not delete_unknown and not update_known:
            # If everything is disabled, there is no point in doing anything.
            return

        if self.application_id is None:
            raise NotImplementedError("Could not get the current application id")

        if not data:
            if guild_id:
                # we do not care about typeddict specificity here
                data = await self.http.get_guild_commands(self.application_id, guild_id)  # type: ignore
            else:
                data = await self.http.get_global_commands(self.application_id)  # type: ignore

        if not data:
            raise NotImplementedError("Could not get application commands from Discord.")

        for raw_response in data:
            fixed_guild_id = int(temp) if (temp := raw_response.get("guild_id", None)) else temp
            response_signature = (raw_response["name"], int(raw_response["type"]), fixed_guild_id)
            if app_cmd := self.get_application_command_from_signature(*response_signature):
                if app_cmd.check_against_raw_payload(raw_response, guild_id):
                    if associate_known:
                        _log.debug(
                            f"nextcord.ConnectionState: Command with signature {response_signature} associated "
                            f"with added command."
                        )
                        # app_cmd.parse_discord_response(self, int(raw_response["id"]), guild_id)
                        app_cmd.parse_discord_response(self, raw_response)
                        self.add_application_command(app_cmd)
                elif update_known:
                    _log.info(
                        f"nextcord.ConnectionState: Command with signature {response_signature} found but failed "
                        f"deep check, updating."
                    )
                    await self.register_application_command(app_cmd, guild_id)
                elif delete_unknown:
                    _log.info(
                        f"nextcord.ConnectionState: Command with signature {response_signature} found but failed "
                        f"deep check, removing."
                    )
                    # TODO: Re-examine how worthwhile this is.
                    await self.delete_application_command(app_cmd, guild_id)
            elif delete_unknown:
                _log.info(
                    f"nextcord.ConnectionState: Unknown command with signature {response_signature} failed "
                    f"signature check, removing."
                )
                if guild_id:
                    await self.http.delete_guild_command(
                        self.application_id, guild_id, raw_response["id"]
                    )
                else:
                    await self.http.delete_global_command(self.application_id, raw_response["id"])

    async def associate_application_commands(
        self, data: Optional[List[dict]] = None, guild_id: Optional[int] = None
    ) -> None:
        """|coro|
        Associates known signatures with data that matches what Discord has. Rollout signatures should be added
        before this method is called.
        Non-trivial CPU usage, consider using the check function if you want association, deletes, and/or updates at
        the same time.

        Parameters
        ----------
        data: Optional[List[:class:`dict`]]
            Payload from `HTTPClient.get_guild_commands` or `HTTPClient.get_global_commands` to associate with. If None,
            the payload will be retrieved from Discord.
        guild_id: Optional[:class:`int`]
            Guild ID to associate application commands to. If `None`, global commands are associated.
        """
        await self.deploy_application_commands(
            data=data,
            guild_id=guild_id,
            associate_known=True,
            delete_unknown=False,
            update_known=False,
        )

    async def delete_unknown_application_commands(
        self, data: Optional[List[dict]] = None, guild_id: Optional[int] = None
    ):
        """|coro|
        Deletes unknown signatures found on Discord that don't match what the bot has. Rollout signatures should be
        added before this method is called.
        Non-trivial CPU usage, consider using the check function if you want deletes, association, and/or updates at
        the same time.

        Parameters
        ----------
        data: Optional[List[:class:`dict`]]
            Payload from `HTTPClient.get_guild_commands` or `HTTPClient.get_global_commands` to delete from. If None,
            the payload will be retrieved from Discord.
        guild_id: Optional[:class:`int`]
            Guild ID to delete unknown application commands from. If `None`, global commands are deleted from.

        """
        await self.deploy_application_commands(
            data=data,
            guild_id=guild_id,
            associate_known=False,
            delete_unknown=True,
            update_known=False,
        )

    async def update_application_commands(
        self, data: Optional[List[dict]] = None, guild_id: Optional[int] = None
    ) -> None:
        """|coro|
        Updates application commands with a matching signature on Discord, but fails a deep check. Rollout signatures
        should be added before this method is called. Non-trivia CPU usage, consider using the check function if you
        want updates, association, and/or deletes at the same time.

        Parameters
        ----------
        data: Optional[List[:class:`dict`]]
            Payload from `HTTPClient.get_guild_commands` or `HTTPClient.get_global_commands` to update from. If None,
            the payload will be retrieved from Discord.
        guild_id: Optional[:class:`int`]
            Guild ID to update application commands for. If `None`, global commands are updated.
        """
        await self.deploy_application_commands(
            data=data,
            guild_id=guild_id,
            associate_known=False,
            delete_unknown=False,
            update_known=True,
        )

    async def register_new_application_commands(
        self, data: Optional[List[dict]] = None, guild_id: Optional[int] = None
    ) -> None:
        """|coro|
        Registers locally added application commands that don't match a signature that Discord has registered for
        either global commands or a specific guild.

        Parameters
        ----------
        data: Optional[List[:class:`dict`]]
            Payload from `HTTPClient.get_guild_commands` or `HTTPClient.get_global_commands` to check against. If None,
            the payload will be retrieved from Discord.
        guild_id: Optional[:class:`int`]
            Guild ID to register new application commands to. If `None`, global commands are registered.
        """
        if not data:
            if guild_id:
                # type ignore as we do not care about typeddict specificity
                data = await self.http.get_guild_commands(self.application_id, guild_id)  # type: ignore
            else:
                data = await self.http.get_global_commands(self.application_id)  # type: ignore

        if not data:
            raise NotImplementedError("Could not get application commands from Discord.")

        data_signatures = [
            (
                raw_response["name"],
                int(raw_response["type"]),
                int(temp) if (temp := raw_response.get("guild_id", None)) else temp,
            )
            for raw_response in data
        ]
        # add_application_command can change the size of the dictionary, and apparently .items() doesn't prevent that
        # "RuntimeError: dictionary changed size during iteration" from happening. So a copy is made for just this.
        for signature, app_cmd in self._application_command_signatures.copy().items():
            if (
                signature not in data_signatures and signature[2] == guild_id
            ):  # index 2 of the tuple is the guild ID.
                await self.register_application_command(app_cmd, guild_id)

    async def register_application_command(
        self, command: ApplicationCommand, guild_id: Optional[int] = None
    ) -> None:
        """|coro|
        Registers the given application command either for a specific guild or globally.

        Parameters
        ----------
        command: :class:`ApplicationCommand`
            Application command to register.
        guild_id: Optional[:class:`int`]
            Guild ID to register the application commands to. If `None`, the command is registered globally.
        """
        payload = command.get_guild_payload(guild_id) if guild_id else command.global_payload
        _log.info(
            f"nextcord.ConnectionState: Registering command with signature {command.get_signature(guild_id)}"
        )

        if self.application_id is None:
            raise NotImplementedError("Could not get the current application id")

        # type ignores, more typeddict specificity issues
        if guild_id:
            raw_response = await self.http.upsert_guild_command(
                self.application_id, guild_id, payload  # type: ignore
            )
        else:
            raw_response = await self.http.upsert_global_command(self.application_id, payload)
        # response_id = int(raw_response["id"])
        command.parse_discord_response(self, raw_response)  # type: ignore
        self.add_application_command(command)

    async def delete_application_command(
        self, command: ApplicationCommand, guild_id: Optional[int] = None
    ) -> None:
        """|coro|
        Deletes the given application from Discord for the given guild ID or globally, then removes the signature and
        command ID from the cache if possible.

        Parameters
        ----------
        command: :class:`ApplicationCommand`
            Application command to delete.
        guild_id: Optional[:class:`int`]
            Guild ID to delete the application commands from. If `None`, the command is deleted from global.
        """
        if self.application_id is None:
            raise NotImplementedError("Could not get the current application id")

        if guild_id:
            await self.http.delete_guild_command(
                self.application_id, guild_id, command.command_ids[guild_id]
            )
        else:
            await self.http.delete_global_command(
                self.application_id, command.command_ids[guild_id]
            )
        self._application_command_ids.pop(command.command_ids[guild_id], None)
        self._application_command_signatures.pop(command.get_signature(guild_id))

    # async def register_bulk_application_commands(self) -> None:
    #     # TODO: Using Bulk upsert seems to delete all commands
    #     # It might be good to keep this around as a reminder for future work. Bulk upsert seem to delete everything
    #     # that isn't part of that bulk upsert, for both global and guild commands. While useful, this will
    #     # update/overwrite existing commands, which may (needs testing) wipe out all permissions associated with those
    #     # commands. Look for an opportunity to use bulk upsert.
    #     raise NotImplementedError

    async def chunker(
        self,
        guild_id: int,
        query: str = "",
        limit: int = 0,
        presences: bool = False,
        *,
        nonce: Optional[str] = None,
    ) -> None:
        ws = self._get_websocket(guild_id)  # This is ignored upstream
        await ws.request_chunks(
            guild_id, query=query, limit=limit, presences=presences, nonce=nonce
        )

    async def query_members(
        self,
        guild: Guild,
        query: Optional[str],
        limit: int,
        user_ids: Optional[List[int]],
        cache: bool,
        presences: bool,
    ):
        guild_id = guild.id
        ws = self._get_websocket(guild_id)
        if ws is None:
            raise RuntimeError("Somehow do not have a websocket for this guild_id")

        request = ChunkRequest(guild.id, self.loop, self._get_guild, cache=cache)
        self._chunk_requests[request.nonce] = request

        try:
            # start the query operation
            await ws.request_chunks(
                guild_id,
                query=query,
                limit=limit,
                user_ids=user_ids,
                presences=presences,
                nonce=request.nonce,
            )
            return await asyncio.wait_for(request.wait(), timeout=30.0)
        except asyncio.TimeoutError:
            _log.warning(
                "Timed out waiting for chunks with query %r and limit %d for guild_id %d",
                query,
                limit,
                guild_id,
            )
            raise

    async def _delay_ready(self) -> None:
        try:
            states = []
            while True:
                # this snippet of code is basically waiting N seconds
                # until the last GUILD_CREATE was sent
                try:
                    guild = await asyncio.wait_for(
                        self._ready_state.get(), timeout=self.guild_ready_timeout
                    )
                except asyncio.TimeoutError:
                    break
                else:
                    if self._guild_needs_chunking(guild):
                        future = await self.chunk_guild(guild, wait=False)
                        states.append((guild, future))
                    else:
                        if guild.unavailable is False:
                            self.dispatch("guild_available", guild)
                        else:
                            self.dispatch("guild_join", guild)

            for guild, future in states:
                try:
                    await asyncio.wait_for(future, timeout=5.0)
                except asyncio.TimeoutError:
                    _log.warning(
                        "Shard ID %s timed out waiting for chunks for guild_id %s.",
                        guild.shard_id,
                        guild.id,
                    )

                if guild.unavailable is False:
                    self.dispatch("guild_available", guild)
                else:
                    self.dispatch("guild_join", guild)

            # remove the state
            try:
                del self._ready_state
            except AttributeError:
                pass  # already been deleted somehow

        except asyncio.CancelledError:
            pass
        else:
            # dispatch the event
            self.call_handlers("ready")
            self.dispatch("ready")
        finally:
            self._ready_task = None

    def parse_ready(self, data) -> None:
        if self._ready_task is not None:
            self._ready_task.cancel()

        self._ready_state = asyncio.Queue()
        self.clear(views=False)
        self.user = ClientUser(state=self, data=data["user"])
        self.store_user(data["user"])

        if self.application_id is None:
            try:
                application = data["application"]
            except KeyError:
                pass
            else:
                self.application_id = utils._get_as_snowflake(application, "id")
                # flags will always be present here
                self.application_flags = ApplicationFlags._from_value(application["flags"])

        for guild_data in data["guilds"]:
            self._add_guild_from_data(guild_data)

        self.dispatch("connect")
        self._ready_task = asyncio.create_task(self._delay_ready())

    def parse_resumed(self, data) -> None:
        self.dispatch("resumed")

    def parse_message_create(self, data) -> None:
        channel, _ = self._get_guild_channel(data)
        # channel would be the correct type here
        message = Message(channel=channel, data=data, state=self)  # type: ignore
        self.dispatch("message", message)
        if self._messages is not None:
            self._messages.append(message)
        # we ensure that the channel is either a TextChannel or Thread
        if channel and channel.__class__ in (TextChannel, Thread):
            channel.last_message_id = message.id  # type: ignore

    def parse_message_delete(self, data) -> None:
        raw = RawMessageDeleteEvent(data)
        found = self._get_message(raw.message_id)
        raw.cached_message = found
        self.dispatch("raw_message_delete", raw)
        if self._messages is not None and found is not None:
            self.dispatch("message_delete", found)
            self._messages.remove(found)

    def parse_message_delete_bulk(self, data) -> None:
        raw = RawBulkMessageDeleteEvent(data)
        if self._messages:
            found_messages = [
                message for message in self._messages if message.id in raw.message_ids
            ]
        else:
            found_messages = []
        raw.cached_messages = found_messages
        self.dispatch("raw_bulk_message_delete", raw)
        if found_messages:
            self.dispatch("bulk_message_delete", found_messages)
            for msg in found_messages:
                # self._messages won't be None here
                self._messages.remove(msg)  # type: ignore

    def parse_message_update(self, data) -> None:
        raw = RawMessageUpdateEvent(data)
        message = self._get_message(raw.message_id)
        if message is not None:
            older_message = copy.copy(message)
            raw.cached_message = older_message
            self.dispatch("raw_message_edit", raw)
            message._update(data)
            # Coerce the `after` parameter to take the new updated Member
            # ref: #5999
            older_message.author = message.author
            self.dispatch("message_edit", older_message, message)
        else:
            self.dispatch("raw_message_edit", raw)

        if "components" in data and self._view_store.is_message_tracked(raw.message_id):
            self._view_store.update_from_message(raw.message_id, data["components"])

    def parse_message_reaction_add(self, data) -> None:
        emoji = data["emoji"]
        emoji_id = utils._get_as_snowflake(emoji, "id")
        emoji = PartialEmoji.with_state(
            self, id=emoji_id, animated=emoji.get("animated", False), name=emoji["name"]
        )
        raw = RawReactionActionEvent(data, emoji, "REACTION_ADD")

        member_data = data.get("member")
        if member_data:
            guild = self._get_guild(raw.guild_id)
            if guild is not None:
                raw.member = Member(data=member_data, guild=guild, state=self)
            else:
                raw.member = None
        else:
            raw.member = None
        self.dispatch("raw_reaction_add", raw)

        # rich interface here
        message = self._get_message(raw.message_id)
        if message is not None:
            emoji = self._upgrade_partial_emoji(emoji)
            reaction = message._add_reaction(data, emoji, raw.user_id)
            user = raw.member or self._get_reaction_user(message.channel, raw.user_id)

            if user:
                self.dispatch("reaction_add", reaction, user)

    def parse_message_reaction_remove_all(self, data) -> None:
        raw = RawReactionClearEvent(data)
        self.dispatch("raw_reaction_clear", raw)

        message = self._get_message(raw.message_id)
        if message is not None:
            old_reactions = message.reactions.copy()
            message.reactions.clear()
            self.dispatch("reaction_clear", message, old_reactions)

    def parse_message_reaction_remove(self, data) -> None:
        emoji = data["emoji"]
        emoji_id = utils._get_as_snowflake(emoji, "id")
        emoji = PartialEmoji.with_state(self, id=emoji_id, name=emoji["name"])
        raw = RawReactionActionEvent(data, emoji, "REACTION_REMOVE")
        self.dispatch("raw_reaction_remove", raw)

        message = self._get_message(raw.message_id)
        if message is not None:
            emoji = self._upgrade_partial_emoji(emoji)
            try:
                reaction = message._remove_reaction(data, emoji, raw.user_id)
            except (AttributeError, ValueError):  # eventual consistency lol
                pass
            else:
                user = self._get_reaction_user(message.channel, raw.user_id)
                if user:
                    self.dispatch("reaction_remove", reaction, user)

    def parse_message_reaction_remove_emoji(self, data) -> None:
        emoji = data["emoji"]
        emoji_id = utils._get_as_snowflake(emoji, "id")
        emoji = PartialEmoji.with_state(self, id=emoji_id, name=emoji["name"])
        raw = RawReactionClearEmojiEvent(data, emoji)
        self.dispatch("raw_reaction_clear_emoji", raw)

        message = self._get_message(raw.message_id)
        if message is not None:
            try:
                reaction = message._clear_emoji(emoji)
            except (AttributeError, ValueError):  # eventual consistency lol
                pass
            else:
                if reaction:
                    self.dispatch("reaction_clear_emoji", reaction)

    def parse_interaction_create(self, data) -> None:
        interaction = Interaction(data=data, state=self)
        if data["type"] == 3:  # interaction component
            custom_id = interaction.data["custom_id"]  # type: ignore
            component_type = interaction.data["component_type"]  # type: ignore
            self._view_store.dispatch(component_type, custom_id, interaction)
        if data["type"] == 5:  # modal submit
            custom_id = interaction.data["custom_id"]  # type: ignore
            # key exists if type is 5 etc
            self._modal_store.dispatch(custom_id, interaction)

        self.dispatch("interaction", interaction)

    def parse_presence_update(self, data) -> None:
        guild_id = utils._get_as_snowflake(data, "guild_id")
        # guild_id won't be None here
        guild = self._get_guild(guild_id)
        if guild is None:
            _log.debug("PRESENCE_UPDATE referencing an unknown guild ID: %s. Discarding.", guild_id)
            return

        user = data["user"]
        member_id = int(user["id"])
        member = guild.get_member(member_id)
        if member is None:
            _log.debug(
                "PRESENCE_UPDATE referencing an unknown member ID: %s. Discarding", member_id
            )
            return

        old_member = Member._copy(member)
        user_update = member._presence_update(data=data, user=user)
        if user_update:
            self.dispatch("user_update", user_update[0], user_update[1])

        self.dispatch("presence_update", old_member, member)

    def parse_user_update(self, data) -> None:
        # self.user is *always* cached when this is called
        user: ClientUser = self.user  # type: ignore
        user._update(data)
        ref = self._users.get(user.id)
        if ref:
            ref._update(data)

    def parse_invite_create(self, data) -> None:
        invite = Invite.from_gateway(state=self, data=data)
        self.dispatch("invite_create", invite)

    def parse_invite_delete(self, data) -> None:
        invite = Invite.from_gateway(state=self, data=data)
        self.dispatch("invite_delete", invite)

    def parse_channel_delete(self, data) -> None:
        guild = self._get_guild(utils._get_as_snowflake(data, "guild_id"))
        channel_id = int(data["id"])
        if guild is not None:
            channel = guild.get_channel(channel_id)
            if channel is not None:
                guild._remove_channel(channel)
                self.dispatch("guild_channel_delete", channel)

    def parse_channel_update(self, data) -> None:
        channel_type = try_enum(ChannelType, data.get("type"))
        channel_id = int(data["id"])
        if channel_type is ChannelType.group:
            channel = self._get_private_channel(channel_id)
            old_channel = copy.copy(channel)
            # the channel is a GroupChannel
            channel._update_group(data)  # type: ignore
            self.dispatch("private_channel_update", old_channel, channel)
            return

        guild_id = utils._get_as_snowflake(data, "guild_id")
        guild = self._get_guild(guild_id)
        if guild is not None:
            channel = guild.get_channel(channel_id)
            if channel is not None:
                old_channel = copy.copy(channel)
                channel._update(guild, data)
                self.dispatch("guild_channel_update", old_channel, channel)
            else:
                _log.debug(
                    "CHANNEL_UPDATE referencing an unknown channel ID: %s. Discarding.", channel_id
                )
        else:
            _log.debug("CHANNEL_UPDATE referencing an unknown guild ID: %s. Discarding.", guild_id)

    def parse_channel_create(self, data) -> None:
        factory, _ = _channel_factory(data["type"])
        if factory is None:
            _log.debug(
                "CHANNEL_CREATE referencing an unknown channel type %s. Discarding.", data["type"]
            )
            return

        guild_id = utils._get_as_snowflake(data, "guild_id")
        guild = self._get_guild(guild_id)
        if guild is not None:
            # the factory can't be a DMChannel or GroupChannel here
            channel = factory(guild=guild, state=self, data=data)  # type: ignore
            guild._add_channel(channel)  # type: ignore
            self.dispatch("guild_channel_create", channel)
        else:
            _log.debug("CHANNEL_CREATE referencing an unknown guild ID: %s. Discarding.", guild_id)
            return

    def parse_channel_pins_update(self, data) -> None:
        channel_id = int(data["channel_id"])
        try:
            guild = self._get_guild(int(data["guild_id"]))
        except KeyError:
            guild = None
            channel = self._get_private_channel(channel_id)
        else:
            channel = guild and guild._resolve_channel(channel_id)

        if channel is None:
            _log.debug(
                "CHANNEL_PINS_UPDATE referencing an unknown channel ID: %s. Discarding.", channel_id
            )
            return

        last_pin = (
            utils.parse_time(data["last_pin_timestamp"]) if data["last_pin_timestamp"] else None
        )

        if guild is None:
            self.dispatch("private_channel_pins_update", channel, last_pin)
        else:
            self.dispatch("guild_channel_pins_update", channel, last_pin)

    def parse_thread_create(self, data) -> None:
        guild_id = int(data["guild_id"])
        guild: Optional[Guild] = self._get_guild(guild_id)
        if guild is None:
            _log.debug("THREAD_CREATE referencing an unknown guild ID: %s. Discarding", guild_id)
            return

        thread = Thread(guild=guild, state=guild._state, data=data)
        has_thread = guild.get_thread(thread.id)
        guild._add_thread(thread)
        if not has_thread:
            self.dispatch("thread_join", thread)

    def parse_thread_update(self, data) -> None:
        guild_id = int(data["guild_id"])
        guild = self._get_guild(guild_id)
        if guild is None:
            _log.debug("THREAD_UPDATE referencing an unknown guild ID: %s. Discarding", guild_id)
            return

        thread_id = int(data["id"])
        thread = guild.get_thread(thread_id)
        if thread is not None:
            old = copy.copy(thread)
            thread._update(data)
            self.dispatch("thread_update", old, thread)
        else:
            thread = Thread(guild=guild, state=guild._state, data=data)
            guild._add_thread(thread)
            self.dispatch("thread_join", thread)

    def parse_thread_delete(self, data) -> None:
        guild_id = int(data["guild_id"])
        guild = self._get_guild(guild_id)
        if guild is None:
            _log.debug("THREAD_DELETE referencing an unknown guild ID: %s. Discarding", guild_id)
            return

        thread_id = int(data["id"])
        thread = guild.get_thread(thread_id)
        if thread is not None:
            guild._remove_thread(thread)
            self.dispatch("thread_delete", thread)

    def parse_thread_list_sync(self, data) -> None:
        guild_id = int(data["guild_id"])
        guild: Optional[Guild] = self._get_guild(guild_id)
        if guild is None:
            _log.debug("THREAD_LIST_SYNC referencing an unknown guild ID: %s. Discarding", guild_id)
            return

        try:
            channel_ids = set(data["channel_ids"])
        except KeyError:
            # If not provided, then the entire guild is being synced
            # So all previous thread data should be overwritten
            previous_threads = guild._threads.copy()
            guild._clear_threads()
        else:
            previous_threads = guild._filter_threads(channel_ids)

        threads = {d["id"]: guild._store_thread(d) for d in data.get("threads", [])}

        for member in data.get("members", []):
            try:
                # note: member['id'] is the thread_id
                thread = threads[member["id"]]
            except KeyError:
                continue
            else:
                thread._add_member(ThreadMember(thread, member))

        for thread in threads.values():
            old = previous_threads.pop(thread.id, None)
            if old is None:
                self.dispatch("thread_join", thread)

        for thread in previous_threads.values():
            self.dispatch("thread_remove", thread)

    def parse_thread_member_update(self, data) -> None:
        guild_id = int(data["guild_id"])
        guild: Optional[Guild] = self._get_guild(guild_id)
        if guild is None:
            _log.debug(
                "THREAD_MEMBER_UPDATE referencing an unknown guild ID: %s. Discarding", guild_id
            )
            return

        thread_id = int(data["id"])
        thread: Optional[Thread] = guild.get_thread(thread_id)
        if thread is None:
            _log.debug(
                "THREAD_MEMBER_UPDATE referencing an unknown thread ID: %s. Discarding", thread_id
            )
            return

        member = ThreadMember(thread, data)
        thread.me = member

    def parse_thread_members_update(self, data) -> None:
        guild_id = int(data["guild_id"])
        guild: Optional[Guild] = self._get_guild(guild_id)
        if guild is None:
            _log.debug(
                "THREAD_MEMBERS_UPDATE referencing an unknown guild ID: %s. Discarding", guild_id
            )
            return

        thread_id = int(data["id"])
        thread: Optional[Thread] = guild.get_thread(thread_id)
        if thread is None:
            _log.debug(
                "THREAD_MEMBERS_UPDATE referencing an unknown thread ID: %s. Discarding", thread_id
            )
            return

        added_members = [ThreadMember(thread, d) for d in data.get("added_members", [])]
        removed_member_ids = [int(x) for x in data.get("removed_member_ids", [])]
        self_id = self.self_id
        for member in added_members:
            if member.id != self_id:
                thread._add_member(member)
                self.dispatch("thread_member_join", member)
            else:
                thread.me = member
                self.dispatch("thread_join", thread)

        for member_id in removed_member_ids:
            if member_id != self_id:
                member = thread._pop_member(member_id)
                if member is not None:
                    self.dispatch("thread_member_remove", member)
            else:
                self.dispatch("thread_remove", thread)

    def parse_guild_member_add(self, data) -> None:
        guild = self._get_guild(int(data["guild_id"]))
        if guild is None:
            _log.debug(
                "GUILD_MEMBER_ADD referencing an unknown guild ID: %s. Discarding.",
                data["guild_id"],
            )
            return

        member = Member(guild=guild, data=data, state=self)
        if self.member_cache_flags.joined:
            guild._add_member(member)

        try:
            guild._member_count += 1
        except AttributeError:
            pass

        self.dispatch("member_join", member)

    def parse_guild_member_remove(self, data) -> None:
        guild = self._get_guild(int(data["guild_id"]))
        if guild is not None:
            try:
                guild._member_count -= 1
            except AttributeError:
                pass

            raw = RawMemberRemoveEvent(data)
            user = User(state=self, data=data["user"])
            raw.user = user
            self.dispatch("raw_member_remove", raw)

            user_id = int(data["user"]["id"])
            member = guild.get_member(user_id)
            if member is not None:
                guild._remove_member(member)
                self.dispatch("member_remove", member)
        else:
            _log.debug(
                "GUILD_MEMBER_REMOVE referencing an unknown guild ID: %s. Discarding.",
                data["guild_id"],
            )

    def parse_guild_member_update(self, data) -> None:
        guild = self._get_guild(int(data["guild_id"]))
        user = data["user"]
        user_id = int(user["id"])
        if guild is None:
            _log.debug(
                "GUILD_MEMBER_UPDATE referencing an unknown guild ID: %s. Discarding.",
                data["guild_id"],
            )
            return

        member = guild.get_member(user_id)
        if member is not None:
            old_member = Member._copy(member)
            member._update(data)
            user_update = member._update_inner_user(user)
            if user_update:
                self.dispatch("user_update", user_update[0], user_update[1])

            self.dispatch("member_update", old_member, member)
        else:
            if self.member_cache_flags.joined:
                member = Member(data=data, guild=guild, state=self)

                # Force an update on the inner user if necessary
                user_update = member._update_inner_user(user)
                if user_update:
                    self.dispatch("user_update", user_update[0], user_update[1])

                guild._add_member(member)
            _log.debug(
                "GUILD_MEMBER_UPDATE referencing an unknown member ID: %s. Discarding.", user_id
            )

    def parse_guild_emojis_update(self, data) -> None:
        guild = self._get_guild(int(data["guild_id"]))
        if guild is None:
            _log.debug(
                "GUILD_EMOJIS_UPDATE referencing an unknown guild ID: %s. Discarding.",
                data["guild_id"],
            )
            return

        before_emojis = guild.emojis
        for emoji in before_emojis:
            self._emojis.pop(emoji.id, None)
        # guild won't be None here
        guild.emojis = tuple(map(lambda d: self.store_emoji(guild, d), data["emojis"]))  # type: ignore
        self.dispatch("guild_emojis_update", guild, before_emojis, guild.emojis)

    def parse_guild_stickers_update(self, data) -> None:
        guild = self._get_guild(int(data["guild_id"]))
        if guild is None:
            _log.debug(
                "GUILD_STICKERS_UPDATE referencing an unknown guild ID: %s. Discarding.",
                data["guild_id"],
            )
            return

        before_stickers = guild.stickers
        for emoji in before_stickers:
            self._stickers.pop(emoji.id, None)
        # guild won't be None here
        guild.stickers = tuple(map(lambda d: self.store_sticker(guild, d), data["stickers"]))  # type: ignore
        self.dispatch("guild_stickers_update", guild, before_stickers, guild.stickers)

    def _get_create_guild(self, data):
        if data.get("unavailable") is False:
            # GUILD_CREATE with unavailable in the response
            # usually means that the guild has become available
            # and is therefore in the cache
            guild = self._get_guild(int(data["id"]))
            if guild is not None:
                guild.unavailable = False
                guild._from_data(data)
                return guild

        return self._add_guild_from_data(data)

    def is_guild_evicted(self, guild) -> bool:
        return guild.id not in self._guilds

    async def chunk_guild(self, guild, *, wait=True, cache=None):
        if cache is None:
            cache = self.member_cache_flags.joined
        request = self._chunk_requests.get(guild.id)
        if request is None:
            self._chunk_requests[guild.id] = request = ChunkRequest(
                guild.id, self.loop, self._get_guild, cache=cache
            )
            await self.chunker(guild.id, nonce=request.nonce)

        if wait:
            return await request.wait()
        return request.get_future()

    async def _chunk_and_dispatch(self, guild, unavailable):
        try:
            await asyncio.wait_for(self.chunk_guild(guild), timeout=60.0)
        except asyncio.TimeoutError:
            _log.info("Somehow timed out waiting for chunks.")

        if unavailable is False:
            self.dispatch("guild_available", guild)
        else:
            self.dispatch("guild_join", guild)

    def parse_guild_create(self, data) -> None:
        unavailable = data.get("unavailable")
        if unavailable is True:
            # joined a guild with unavailable == True so..
            return

        guild = self._get_create_guild(data)

        try:
            # Notify the on_ready state, if any, that this guild is complete.
            self._ready_state.put_nowait(guild)
        except AttributeError:
            pass
        else:
            # If we're waiting for the event, put the rest on hold
            return

        # check if it requires chunking
        if self._guild_needs_chunking(guild):
            asyncio.create_task(self._chunk_and_dispatch(guild, unavailable))
            return

        # Dispatch available if newly available
        if unavailable is False:
            self.dispatch("guild_available", guild)
        else:
            self.dispatch("guild_join", guild)

    def parse_guild_update(self, data) -> None:
        guild = self._get_guild(int(data["id"]))
        if guild is not None:
            old_guild = copy.copy(guild)
            guild._from_data(data)
            self.dispatch("guild_update", old_guild, guild)
        else:
            _log.debug("GUILD_UPDATE referencing an unknown guild ID: %s. Discarding.", data["id"])

    def parse_guild_delete(self, data) -> None:
        guild = self._get_guild(int(data["id"]))
        if guild is None:
            _log.debug("GUILD_DELETE referencing an unknown guild ID: %s. Discarding.", data["id"])
            return

        if data.get("unavailable", False):
            # GUILD_DELETE with unavailable being True means that the
            # guild that was available is now currently unavailable
            guild.unavailable = True
            self.dispatch("guild_unavailable", guild)
            return

        # do a cleanup of the messages cache
        if self._messages is not None:
            self._messages: Optional[Deque[Message]] = deque(
                (msg for msg in self._messages if msg.guild != guild), maxlen=self.max_messages
            )

        self._remove_guild(guild)
        self.dispatch("guild_remove", guild)

    def parse_guild_ban_add(self, data) -> None:
        # we make the assumption that GUILD_BAN_ADD is done
        # before GUILD_MEMBER_REMOVE is called
        # hence we don't remove it from cache or do anything
        # strange with it, the main purpose of this event
        # is mainly to dispatch to another event worth listening to for logging
        guild = self._get_guild(int(data["guild_id"]))
        if guild is not None:
            try:
                user = User(data=data["user"], state=self)
            except KeyError:
                pass
            else:
                member = guild.get_member(user.id) or user
                self.dispatch("member_ban", guild, member)

    def parse_guild_ban_remove(self, data) -> None:
        guild = self._get_guild(int(data["guild_id"]))
        if guild is not None and "user" in data:
            user = self.store_user(data["user"])
            self.dispatch("member_unban", guild, user)

    def parse_guild_role_create(self, data) -> None:
        guild = self._get_guild(int(data["guild_id"]))
        if guild is None:
            _log.debug(
                "GUILD_ROLE_CREATE referencing an unknown guild ID: %s. Discarding.",
                data["guild_id"],
            )
            return

        role_data = data["role"]
        role = Role(guild=guild, data=role_data, state=self)
        guild._add_role(role)
        self.dispatch("guild_role_create", role)

    def parse_guild_role_delete(self, data) -> None:
        guild = self._get_guild(int(data["guild_id"]))
        if guild is not None:
            role_id = int(data["role_id"])
            try:
                role = guild._remove_role(role_id)
            except KeyError:
                return
            else:
                self.dispatch("guild_role_delete", role)
        else:
            _log.debug(
                "GUILD_ROLE_DELETE referencing an unknown guild ID: %s. Discarding.",
                data["guild_id"],
            )

    def parse_guild_role_update(self, data) -> None:
        guild = self._get_guild(int(data["guild_id"]))
        if guild is not None:
            role_data = data["role"]
            role_id = int(role_data["id"])
            role = guild.get_role(role_id)
            if role is not None:
                old_role = copy.copy(role)
                role._update(role_data)
                self.dispatch("guild_role_update", old_role, role)
        else:
            _log.debug(
                "GUILD_ROLE_UPDATE referencing an unknown guild ID: %s. Discarding.",
                data["guild_id"],
            )

    def parse_guild_members_chunk(self, data) -> None:
        guild_id = int(data["guild_id"])
        guild = self._get_guild(guild_id)
        presences = data.get("presences", [])

        # the guild won't be None here
        members = [Member(guild=guild, data=member, state=self) for member in data.get("members", [])]  # type: ignore
        _log.debug("Processed a chunk for %s members in guild ID %s.", len(members), guild_id)

        if presences:
            member_dict = {str(member.id): member for member in members}
            for presence in presences:
                user = presence["user"]
                member_id = user["id"]
                member = member_dict.get(member_id)
                if member is not None:
                    member._presence_update(presence, user)

        complete = data.get("chunk_index", 0) + 1 == data.get("chunk_count")
        self.process_chunk_requests(guild_id, data.get("nonce"), members, complete)

    def parse_guild_integrations_update(self, data) -> None:
        guild = self._get_guild(int(data["guild_id"]))
        if guild is not None:
            self.dispatch("guild_integrations_update", guild)
        else:
            _log.debug(
                "GUILD_INTEGRATIONS_UPDATE referencing an unknown guild ID: %s. Discarding.",
                data["guild_id"],
            )

    def parse_integration_create(self, data) -> None:
        guild_id = int(data.pop("guild_id"))
        guild = self._get_guild(guild_id)
        if guild is not None:
            cls, _ = _integration_factory(data["type"])
            integration = cls(data=data, guild=guild)
            self.dispatch("integration_create", integration)
        else:
            _log.debug(
                "INTEGRATION_CREATE referencing an unknown guild ID: %s. Discarding.", guild_id
            )

    def parse_integration_update(self, data) -> None:
        guild_id = int(data.pop("guild_id"))
        guild = self._get_guild(guild_id)
        if guild is not None:
            cls, _ = _integration_factory(data["type"])
            integration = cls(data=data, guild=guild)
            self.dispatch("integration_update", integration)
        else:
            _log.debug(
                "INTEGRATION_UPDATE referencing an unknown guild ID: %s. Discarding.", guild_id
            )

    def parse_integration_delete(self, data) -> None:
        guild_id = int(data["guild_id"])
        guild = self._get_guild(guild_id)
        if guild is not None:
            raw = RawIntegrationDeleteEvent(data)
            self.dispatch("raw_integration_delete", raw)
        else:
            _log.debug(
                "INTEGRATION_DELETE referencing an unknown guild ID: %s. Discarding.", guild_id
            )

    def parse_webhooks_update(self, data) -> None:
        guild = self._get_guild(int(data["guild_id"]))
        if guild is None:
            _log.debug(
                "WEBHOOKS_UPDATE referencing an unknown guild ID: %s. Discarding", data["guild_id"]
            )
            return

        channel = guild.get_channel(int(data["channel_id"]))
        if channel is not None:
            self.dispatch("webhooks_update", channel)
        else:
            _log.debug(
                "WEBHOOKS_UPDATE referencing an unknown channel ID: %s. Discarding.",
                data["channel_id"],
            )

    def parse_stage_instance_create(self, data) -> None:
        guild = self._get_guild(int(data["guild_id"]))
        if guild is not None:
            stage_instance = StageInstance(guild=guild, state=self, data=data)
            guild._stage_instances[stage_instance.id] = stage_instance
            self.dispatch("stage_instance_create", stage_instance)
        else:
            _log.debug(
                "STAGE_INSTANCE_CREATE referencing unknown guild ID: %s. Discarding.",
                data["guild_id"],
            )

    def parse_stage_instance_update(self, data) -> None:
        guild = self._get_guild(int(data["guild_id"]))
        if guild is not None:
            stage_instance = guild._stage_instances.get(int(data["id"]))
            if stage_instance is not None:
                old_stage_instance = copy.copy(stage_instance)
                stage_instance._update(data)
                self.dispatch("stage_instance_update", old_stage_instance, stage_instance)
            else:
                _log.debug(
                    "STAGE_INSTANCE_UPDATE referencing unknown stage instance ID: %s. Discarding.",
                    data["id"],
                )
        else:
            _log.debug(
                "STAGE_INSTANCE_UPDATE referencing unknown guild ID: %s. Discarding.",
                data["guild_id"],
            )

    def parse_stage_instance_delete(self, data) -> None:
        guild = self._get_guild(int(data["guild_id"]))
        if guild is not None:
            try:
                stage_instance = guild._stage_instances.pop(int(data["id"]))
            except KeyError:
                pass
            else:
                self.dispatch("stage_instance_delete", stage_instance)
        else:
            _log.debug(
                "STAGE_INSTANCE_DELETE referencing unknown guild ID: %s. Discarding.",
                data["guild_id"],
            )

    def parse_voice_state_update(self, data) -> None:
        guild = self._get_guild(utils._get_as_snowflake(data, "guild_id"))
        channel_id = utils._get_as_snowflake(data, "channel_id")
        flags = self.member_cache_flags
        # self.user is *always* cached when this is called
        self_id = self.user.id  # type: ignore
        if guild is not None:
            if int(data["user_id"]) == self_id:
                voice = self._get_voice_client(guild.id)
                if voice is not None:
                    coro = voice.on_voice_state_update(data)
                    asyncio.create_task(
                        logging_coroutine(coro, info="Voice Protocol voice state update handler")
                    )

            member, before, after = guild._update_voice_state(data, channel_id)  # type: ignore
            after = copy.copy(after)
            if member is not None:
                if flags.voice:
                    if channel_id is None and flags._voice_only and member.id != self_id:
                        # Only remove from cache if we only have the voice flag enabled
                        # Member doesn't meet the Snowflake protocol currently
                        guild._remove_member(member)
                    elif channel_id is not None:
                        guild._add_member(member)

                self.dispatch("voice_state_update", member, before, after)
            else:
                _log.debug(
                    "VOICE_STATE_UPDATE referencing an unknown member ID: %s. Discarding.",
                    data["user_id"],
                )

    def parse_voice_server_update(self, data) -> None:
        try:
            key_id = int(data["guild_id"])
        except KeyError:
            key_id = int(data["channel_id"])

        vc = self._get_voice_client(key_id)
        if vc is not None:
            coro = vc.on_voice_server_update(data)
            asyncio.create_task(
                logging_coroutine(coro, info="Voice Protocol voice server update handler")
            )

    def parse_typing_start(self, data) -> None:
        raw = RawTypingEvent(data)

        member_data = data.get("member")
        if member_data:
            guild = self._get_guild(raw.guild_id)
            if guild is not None:
                raw.member = Member(data=member_data, guild=guild, state=self)
            else:
                raw.member = None
        else:
            raw.member = None
        self.dispatch("raw_typing", raw)

        channel, guild = self._get_guild_channel(data)
        if channel is not None:
            user = raw.member or self._get_typing_user(channel, raw.user_id)  # type: ignore
            # will be messageable channel if we get here

            if user is not None:
                self.dispatch("typing", channel, user, raw.when)

    def _get_typing_user(
        self, channel: Optional[MessageableChannel], user_id: int
    ) -> Optional[Union[User, Member]]:
        if isinstance(channel, DMChannel):
            return channel.recipient or self.get_user(user_id)

        elif isinstance(channel, (Thread, TextChannel)) and channel.guild is not None:
            return channel.guild.get_member(user_id)

        elif isinstance(channel, GroupChannel):
            return utils.find(lambda x: x.id == user_id, channel.recipients)

        return self.get_user(user_id)

    def _get_reaction_user(
        self, channel: MessageableChannel, user_id: int
    ) -> Optional[Union[User, Member]]:
        if isinstance(channel, TextChannel):
            return channel.guild.get_member(user_id)
        return self.get_user(user_id)

    def get_reaction_emoji(self, data) -> Union[Emoji, PartialEmoji]:
        emoji_id = utils._get_as_snowflake(data, "id")

        if not emoji_id:
            return data["name"]

        try:
            return self._emojis[emoji_id]
        except KeyError:
            return PartialEmoji.with_state(
                self, animated=data.get("animated", False), id=emoji_id, name=data["name"]
            )

    def _upgrade_partial_emoji(self, emoji: PartialEmoji) -> Union[Emoji, PartialEmoji, str]:
        emoji_id = emoji.id
        if not emoji_id:
            return emoji.name
        try:
            return self._emojis[emoji_id]
        except KeyError:
            return emoji

    def get_channel(self, id: Optional[int]) -> Optional[Union[Channel, Thread]]:
        if id is None:
            return None

        pm = self._get_private_channel(id)
        if pm is not None:
            return pm

        for guild in self.guilds:
            channel = guild._resolve_channel(id)
            if channel is not None:
                return channel

    def get_scheduled_event(self, id: int) -> Optional[ScheduledEvent]:
        for guild in self.guilds:
            if event := guild.get_scheduled_event(id):
                return event

    def create_message(
        self,
        *,
        channel: Union[TextChannel, Thread, DMChannel, GroupChannel, PartialMessageable],
        data: MessagePayload,
    ) -> Message:
        return Message(state=self, channel=channel, data=data)

    def create_scheduled_event(
        self, *, guild: Guild, data: ScheduledEventPayload
    ) -> ScheduledEvent:
        return ScheduledEvent(state=self, guild=guild, data=data)

    def parse_guild_scheduled_event_create(self, data) -> None:
        if guild := self._get_guild(int(data["guild_id"])):
            event = self.create_scheduled_event(guild=guild, data=data)
            guild._add_scheduled_event(event)
            self.dispatch("guild_scheduled_event_create", event)
        else:
            _log.debug(
                "GUILD_SCHEDULED_EVENT_CREATE referencing unknown guild " "ID: %s. Discarding.",
                data["guild_id"],
            )

    def parse_guild_scheduled_event_update(self, data) -> None:
        if guild := self._get_guild(int(data["guild_id"])):
            if event := guild.get_scheduled_event(int(data["id"])):
                old = copy.copy(event)
                event._update(data)
                self.dispatch("guild_scheduled_event_update", old, event)
            else:
                _log.debug(
                    "GUILD_SCHEDULED_EVENT_UPDATE referencing unknown event " "ID: %s. Discarding.",
                    data["id"],
                )
        else:
            _log.debug(
                "GUILD_SCHEDULED_EVENT_UPDATE referencing unknown guild " "ID: %s. Discarding.",
                data["guild_id"],
            )

    def parse_guild_scheduled_event_delete(self, data) -> None:
        if guild := self._get_guild(int(data["guild_id"])):
            if event := guild.get_scheduled_event(int(data["id"])):
                guild._remove_scheduled_event(event.id)
                self.dispatch("guild_scheduled_event_delete", event)
            else:
                _log.debug(
                    "GUILD_SCHEDULED_EVENT_DELETE referencing unknown event " "ID: %s. Discarding.",
                    data["id"],
                )
        else:
            _log.debug(
                "GUILD_SCHEDULED_EVENT_DELETE referencing unknown guild " "ID: %s. Discarding.",
                data["guild_id"],
            )

    def parse_guild_scheduled_event_user_add(self, data) -> None:
        if guild := self._get_guild(int(data["guild_id"])):
            if event := guild.get_scheduled_event(int(data["guild_scheduled_event_id"])):
                u = ScheduledEventUser.from_id(
                    event=event, user_id=int(data["user_id"]), state=self
                )
                event._add_user(u)
                self.dispatch("guild_scheduled_event_user_add", event, u)
            else:
                _log.debug(
                    "GUILD_SCHEDULED_EVENT_USER_ADD referencing unknown"
                    " event ID: %s. Discarding.",
                    data["user_id"],
                )
        else:
            _log.debug(
                "GUILD_SCHEDULED_EVENT_USER_ADD referencing unknown" " guild ID: %s. Discarding.",
                data["guild_id"],
            )

    def parse_guild_scheduled_event_user_remove(self, data) -> None:
        if guild := self._get_guild(int(data["guild_id"])):
            if event := guild.get_scheduled_event(int(data["guild_scheduled_event_id"])):
                event._remove_user(int(data["user_id"]))
                self.dispatch(
                    "guild_scheduled_event_user_remove",
                    event,
                    ScheduledEventUser.from_id(
                        event=event, user_id=int(data["user_id"]), state=self
                    ),
                )
            else:
                _log.debug(
                    "GUILD_SCHEDULED_EVENT_USER_REMOVE referencing unknown"
                    " event ID: %s. Discarding.",
                    data["user_id"],
                )
        else:
            _log.debug(
                "GUILD_SCHEDULED_EVENT_USER_REMOVE referencing unknown"
                " guild ID: %s. Discarding.",
                data["guild_id"],
            )


class AutoShardedConnectionState(ConnectionState):
    def __init__(self, *args: Any, **kwargs: Any) -> None:
        super().__init__(*args, **kwargs)
        self.shard_ids: Union[List[int], range] = []
        self.shards_launched: asyncio.Event = asyncio.Event()

    def _update_message_references(self) -> None:
        # self._messages won't be None when this is called
        for msg in self._messages:  # type: ignore
            if not msg.guild:
                continue

            new_guild = self._get_guild(msg.guild.id)
            if new_guild is not None and new_guild is not msg.guild:
                channel_id = msg.channel.id
                channel = new_guild._resolve_channel(channel_id) or Object(id=channel_id)
                # channel will either be a TextChannel, Thread or Object
                msg._rebind_cached_references(new_guild, channel)  # type: ignore

    async def chunker(
        self,
        guild_id: int,
        query: str = "",
        limit: int = 0,
        presences: bool = False,
        *,
        shard_id: Optional[int] = None,
        nonce: Optional[str] = None,
    ) -> None:
        ws = self._get_websocket(guild_id, shard_id=shard_id)
        await ws.request_chunks(
            guild_id, query=query, limit=limit, presences=presences, nonce=nonce
        )

    async def _delay_ready(self) -> None:
        await self.shards_launched.wait()
        processed = []
        max_concurrency = len(self.shard_ids) * 2
        current_bucket = []
        while True:
            # this snippet of code is basically waiting N seconds
            # until the last GUILD_CREATE was sent
            try:
                guild = await asyncio.wait_for(
                    self._ready_state.get(), timeout=self.guild_ready_timeout
                )
            except asyncio.TimeoutError:
                break
            else:
                if self._guild_needs_chunking(guild):
                    _log.debug(
                        "Guild ID %d requires chunking, will be done in the background.", guild.id
                    )
                    if len(current_bucket) >= max_concurrency:
                        try:
                            await utils.sane_wait_for(
                                current_bucket, timeout=max_concurrency * 70.0
                            )
                        except asyncio.TimeoutError:
                            fmt = "Shard ID %s failed to wait for chunks from a sub-bucket with length %d"
                            _log.warning(fmt, guild.shard_id, len(current_bucket))
                        finally:
                            current_bucket = []

                    # Chunk the guild in the background while we wait for GUILD_CREATE streaming
                    future = asyncio.ensure_future(self.chunk_guild(guild))
                    current_bucket.append(future)
                else:
                    future = self.loop.create_future()
                    future.set_result([])

                processed.append((guild, future))

        processed: list[tuple[Guild, Future]]
        key: Callable[[tuple[Guild, Future[list[Member]]]], int] = lambda g: g[0].shard_id
        guilds = sorted(processed, key=key)
        for shard_id, info in itertools.groupby(guilds, key=key):
            children, futures = zip(*info)
            # 110 reqs/minute w/ 1 req/guild plus some buffer
            timeout = 61 * (len(children) / 110)
            try:
                await utils.sane_wait_for(futures, timeout=timeout)
            except asyncio.TimeoutError:
                _log.warning(
                    "Shard ID %s failed to wait for chunks (timeout=%.2f) for %d guilds",
                    shard_id,
                    timeout,
                    len(guilds),
                )
            for guild in children:
                if guild.unavailable is False:  # type: ignore pylance this is a guild :)
                    self.dispatch("guild_available", guild)
                else:
                    self.dispatch("guild_join", guild)

            self.dispatch("shard_ready", shard_id)

        # remove the state
        try:
            del self._ready_state
        except AttributeError:
            pass  # already been deleted somehow

        # regular users cannot shard so we won't worry about it here.

        # clear the current task
        self._ready_task = None

        # dispatch the event
        self.call_handlers("ready")
        self.dispatch("ready")

    def parse_ready(self, data) -> None:
        if not hasattr(self, "_ready_state"):
            self._ready_state = asyncio.Queue()

        self.user = user = ClientUser(state=self, data=data["user"])
        # self._users is a list of Users, we're setting a ClientUser
        self._users[user.id] = user  # type: ignore

        if self.application_id is None:
            try:
                application = data["application"]
            except KeyError:
                pass
            else:
                self.application_id = utils._get_as_snowflake(application, "id")
                self.application_flags = ApplicationFlags._from_value(application["flags"])

        for guild_data in data["guilds"]:
            self._add_guild_from_data(guild_data)

        if self._messages:
            self._update_message_references()

        self.dispatch("connect")
        self.dispatch("shard_connect", data["__shard_id__"])

        if self._ready_task is None:
            self._ready_task = asyncio.create_task(self._delay_ready())

    def parse_resumed(self, data) -> None:
        self.dispatch("resumed")
        self.dispatch("shard_resumed", data["__shard_id__"])<|MERGE_RESOLUTION|>--- conflicted
+++ resolved
@@ -32,7 +32,6 @@
 import logging
 import os
 from collections import OrderedDict, deque
-<<<<<<< HEAD
 from typing import (TYPE_CHECKING, Any, Callable, Coroutine, Deque, Dict, List,
                     Optional, Sequence, Set, Tuple, TypeVar, Union)
 
@@ -41,28 +40,6 @@
 from .channel import (CategoryChannel, DMChannel, GroupChannel,
                       PartialMessageable, StageChannel, TextChannel,
                       VoiceChannel, _channel_factory)
-=======
-from typing import (
-    TYPE_CHECKING,
-    Any,
-    Callable,
-    Coroutine,
-    Deque,
-    Dict,
-    List,
-    Optional,
-    Sequence,
-    Set,
-    Tuple,
-    TypeVar,
-    Union,
-)
-
-from . import utils
-from .activity import BaseActivity
-from .channel import *
-from .channel import _channel_factory
->>>>>>> 6d50931a
 from .emoji import Emoji
 from .enums import ChannelType, Status, try_enum
 from .flags import ApplicationFlags, Intents, MemberCacheFlags
@@ -75,15 +52,11 @@
 from .message import Message
 from .object import Object
 from .partial_emoji import PartialEmoji
-<<<<<<< HEAD
 from .raw_models import (RawBulkMessageDeleteEvent, RawIntegrationDeleteEvent,
                          RawMemberRemoveEvent, RawMessageDeleteEvent,
                          RawMessageUpdateEvent, RawReactionActionEvent,
                          RawReactionClearEmojiEvent, RawReactionClearEvent,
                          RawTypingEvent)
-=======
-from .raw_models import *
->>>>>>> 6d50931a
 from .role import Role
 from .scheduled_events import ScheduledEvent, ScheduledEventUser
 from .stage_instance import StageInstance
