--- conflicted
+++ resolved
@@ -30,14 +30,11 @@
 import inspect
 import itertools
 import logging
-<<<<<<< HEAD
 from typing import Dict, Optional, TYPE_CHECKING, Union, Callable, Any, List, TypeVar, Coroutine, Sequence, Tuple, \
     Deque, Set
 import inspect
 import warnings
 
-=======
->>>>>>> 6d50931a
 import os
 from collections import OrderedDict, deque
 from typing import (
@@ -86,15 +83,11 @@
     from asyncio import Future
 
     from .abc import PrivateChannel
-<<<<<<< HEAD
     from .application_command import BaseApplicationCommand
     from .message import MessageableChannel
     from .guild import GuildChannel, VocalGuildChannel
     from .http import HTTPClient
     from .voice_client import VoiceProtocol
-=======
-    from .application_command import ApplicationCommand
->>>>>>> 6d50931a
     from .client import Client
     from .gateway import DiscordWebSocket
     from .guild import GuildChannel, VocalGuildChannel
@@ -264,13 +257,7 @@
         self._application_commands: Set[BaseApplicationCommand] = set()
         # A dictionary of all available unique command signatures. Compiled at runtime because needing to iterate
         # through all application commands would take far more time. If memory is problematic, perhaps this can go?
-<<<<<<< HEAD
         self._application_command_signatures: Dict[Tuple[str, int, Optional[int]], BaseApplicationCommand] = {}
-=======
-        self._application_command_signatures: Dict[
-            Tuple[str, int, Optional[int]], ApplicationCommand
-        ] = {}
->>>>>>> 6d50931a
         # A dictionary of Discord Application Command ID's and the ApplicationCommand object they correspond to.
         self._application_command_ids: Dict[int, BaseApplicationCommand] = {}
 
@@ -562,7 +549,6 @@
     def get_application_command(self, command_id: int) -> Optional[BaseApplicationCommand]:
         return self._application_command_ids.get(command_id, None)
 
-<<<<<<< HEAD
     def get_application_command_from_signature(self, name: str, cmd_type: int,
                                                guild_id: Optional[int]) -> Optional[BaseApplicationCommand]:
         return self._application_command_signatures.get((name, cmd_type, guild_id), None)
@@ -572,16 +558,6 @@
             guild_id: Optional[int] = None,
             rollout: bool = False
     ) -> List[BaseApplicationCommand]:
-=======
-    def get_application_command_from_signature(
-        self, name: str, cmd_type: int, guild_id: Optional[int]
-    ) -> Optional[ApplicationCommand]:
-        return self._application_command_signatures.get((name, cmd_type, guild_id), None)
-
-    def get_guild_application_commands(
-        self, guild_id: Optional[int] = None, rollout: bool = False
-    ) -> List[ApplicationCommand]:
->>>>>>> 6d50931a
         """Gets all commands that have the given guild ID. If guild_id is None, all guild commands are returned. if
         rollout is True, guild_ids_to_rollout is used.
         """
@@ -604,7 +580,6 @@
         return ret
 
     def add_application_command(
-<<<<<<< HEAD
             self,
             command: BaseApplicationCommand,
             *,
@@ -631,14 +606,6 @@
         if pre_remove:
             self.remove_application_command(command)
         signature_set = command.get_rollout_signatures() if use_rollout else command.get_signatures()
-=======
-        self, command: ApplicationCommand, overwrite: bool = False, use_rollout: bool = False
-    ) -> None:
-        """If this is called multiple times for the same command, it should be handled and update listings properly."""
-        signature_set = (
-            command.get_rollout_signatures() if use_rollout else command.get_signatures()
-        )
->>>>>>> 6d50931a
         for signature in signature_set:
             if not overwrite and (
                 found_command := self._application_command_signatures.get(signature, None)
@@ -652,23 +619,12 @@
             else:
                 self._application_command_signatures[signature] = command
         for command_id in command.command_ids.values():
-<<<<<<< HEAD
             # Seriously PyCharm, found_command will ALWAYS be set by the time it's used, this is an AND statement.
             # noinspection PyUnboundLocalVariable
             if not overwrite and (
                     found_command := self._application_command_ids.get(command_id, None)
             ) and found_command is not command:
                 raise ValueError(f"{command.error_name} You cannot add application commands with duplicate IDs.")
-=======
-            if (
-                not overwrite
-                and (found_command := self._application_command_ids.get(command_id, None))
-                and found_command is not command
-            ):
-                raise ValueError(
-                    f"{command.error_name} You cannot add application commands with duplicate IDs."
-                )
->>>>>>> 6d50931a
             else:
                 self._application_command_ids[command_id] = command
         # TODO: Add the command to guilds. Should it? Check if it does in the Guild add.
@@ -695,7 +651,6 @@
         for command in self._application_commands:
             self.add_application_command(command, use_rollout=True)
 
-<<<<<<< HEAD
     async def sync_all_application_commands(
             self,
             data: Optional[Dict[Optional[int], List[dict]]] = None,
@@ -824,15 +779,6 @@
             associate_known: bool = True,
             delete_unknown: bool = True,
             update_known: bool = True
-=======
-    async def deploy_application_commands(
-        self,
-        data: Optional[List[dict]] = None,
-        guild_id: Optional[int] = None,
-        associate_known: bool = True,
-        delete_unknown: bool = True,
-        update_known: bool = True,
->>>>>>> 6d50931a
     ) -> None:
         """|coro|
         Associates existing, deletes unknown, and updates modified commands for either global commands or a specific
@@ -868,14 +814,7 @@
                 # we do not care about typeddict specificity here
                 data = await self.http.get_guild_commands(self.application_id, guild_id)  # type: ignore
             else:
-<<<<<<< HEAD
                 data = await self.http.get_global_commands(self.application_id)
-=======
-                data = await self.http.get_global_commands(self.application_id)  # type: ignore
-
-        if not data:
-            raise NotImplementedError("Could not get application commands from Discord.")
->>>>>>> 6d50931a
 
         for raw_response in data:
             fixed_guild_id = int(temp) if (temp := raw_response.get("guild_id", None)) else temp
@@ -884,21 +823,13 @@
                 if app_cmd.is_payload_valid(raw_response, guild_id):
                     if associate_known:
                         _log.debug(
-<<<<<<< HEAD
                             "nextcord.ConnectionState: Command with signature %s associated with added command.",
                             response_signature
                         )
-=======
-                            f"nextcord.ConnectionState: Command with signature {response_signature} associated "
-                            f"with added command."
-                        )
-                        # app_cmd.parse_discord_response(self, int(raw_response["id"]), guild_id)
->>>>>>> 6d50931a
                         app_cmd.parse_discord_response(self, raw_response)
                         self.add_application_command(app_cmd, use_rollout=True)
 
                 elif update_known:
-<<<<<<< HEAD
                     _log.debug(
                         "nextcord.ConnectionState: Command with signature %s found but failed deep check, updating.",
                         response_signature
@@ -908,31 +839,14 @@
                     _log.debug(
                         "nextcord.ConnectionState: Command with signature %s found but failed deep check, removing.",
                         response_signature
-=======
-                    _log.info(
-                        f"nextcord.ConnectionState: Command with signature {response_signature} found but failed "
-                        f"deep check, updating."
-                    )
-                    await self.register_application_command(app_cmd, guild_id)
-                elif delete_unknown:
-                    _log.info(
-                        f"nextcord.ConnectionState: Command with signature {response_signature} found but failed "
-                        f"deep check, removing."
->>>>>>> 6d50931a
                     )
                     # TODO: Re-examine how worthwhile this is.
                     await self.delete_application_command(app_cmd, guild_id)
 
             elif delete_unknown:
-<<<<<<< HEAD
                 _log.debug(
                     "nextcord.ConnectionState: Command with signature %s found but failed deep check, removing.",
                     response_signature
-=======
-                _log.info(
-                    f"nextcord.ConnectionState: Unknown command with signature {response_signature} failed "
-                    f"signature check, removing."
->>>>>>> 6d50931a
                 )
                 if guild_id:
                     await self.http.delete_guild_command(
@@ -1016,14 +930,7 @@
                 # type ignore as we do not care about typeddict specificity
                 data = await self.http.get_guild_commands(self.application_id, guild_id)  # type: ignore
             else:
-<<<<<<< HEAD
                 data = await self.http.get_global_commands(self.application_id)
-=======
-                data = await self.http.get_global_commands(self.application_id)  # type: ignore
-
-        if not data:
-            raise NotImplementedError("Could not get application commands from Discord.")
->>>>>>> 6d50931a
 
         data_signatures = [
             (
@@ -1042,11 +949,7 @@
                 await self.register_application_command(app_cmd, guild_id)
 
     async def register_application_command(
-<<<<<<< HEAD
             self, command: BaseApplicationCommand, guild_id: Optional[int] = None
-=======
-        self, command: ApplicationCommand, guild_id: Optional[int] = None
->>>>>>> 6d50931a
     ) -> None:
         """|coro|
         Registers the given application command either for a specific guild or globally and adds the command to the bot.
@@ -1059,7 +962,6 @@
             ID of the guild to register the application commands to. If set to `None`, the commands will be registered
             as global commands instead. Defaults to `None`.
         """
-<<<<<<< HEAD
         payload = command.get_payload(guild_id)
         _log.info(f"nextcord.ConnectionState: Registering command with signature %s", command.get_signature(guild_id))
         try:
@@ -1076,30 +978,6 @@
         self.add_application_command(command, pre_remove=False)
 
     async def delete_application_command(self, command: BaseApplicationCommand, guild_id: Optional[int] = None) -> None:
-=======
-        payload = command.get_guild_payload(guild_id) if guild_id else command.global_payload
-        _log.info(
-            f"nextcord.ConnectionState: Registering command with signature {command.get_signature(guild_id)}"
-        )
-
-        if self.application_id is None:
-            raise NotImplementedError("Could not get the current application id")
-
-        # type ignores, more typeddict specificity issues
-        if guild_id:
-            raw_response = await self.http.upsert_guild_command(
-                self.application_id, guild_id, payload  # type: ignore
-            )
-        else:
-            raw_response = await self.http.upsert_global_command(self.application_id, payload)
-        # response_id = int(raw_response["id"])
-        command.parse_discord_response(self, raw_response)  # type: ignore
-        self.add_application_command(command)
-
-    async def delete_application_command(
-        self, command: ApplicationCommand, guild_id: Optional[int] = None
-    ) -> None:
->>>>>>> 6d50931a
         """|coro|
         Deletes the given application from Discord for the given guild ID or globally, then removes the signature and
         command ID from the cache if possible.
@@ -1119,14 +997,8 @@
                 self.application_id, guild_id, command.command_ids[guild_id]
             )
         else:
-<<<<<<< HEAD
             await self.http.delete_global_command(self.application_id, command.command_ids[guild_id])
 
-=======
-            await self.http.delete_global_command(
-                self.application_id, command.command_ids[guild_id]
-            )
->>>>>>> 6d50931a
         self._application_command_ids.pop(command.command_ids[guild_id], None)
         self._application_command_signatures.pop(command.get_signature(guild_id))
 
