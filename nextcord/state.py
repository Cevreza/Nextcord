--- conflicted
+++ resolved
@@ -722,13 +722,9 @@
                         )
 
         for guild_id in data:
-<<<<<<< HEAD
-            _log.debug("Running sync for %s", 'global' if guild_id is None else f'Guild {guild_id}')
-=======
-            _log.debug(
-                "Running sync for %s", "global" if guild_id is None else "Guild {}".format(guild_id)
-            )
->>>>>>> bee3fcb8
+            _log.debug(
+                "Running sync for %s", "global" if guild_id is None else f'Guild {guild_id}'
+            )
             await self.sync_application_commands(
                 data=data[guild_id],
                 guild_id=guild_id,
@@ -875,7 +871,6 @@
                     await self.http.delete_global_command(self.application_id, raw_response["id"])
 
     async def deploy_application_commands(
-<<<<<<< HEAD
             self,
             data: Optional[List[dict]] = None,
             *,
@@ -883,23 +878,11 @@
             associate_known: bool = True,
             delete_unknown: bool = True,
             update_known: bool = True
-=======
-        self,
-        data: Optional[List[dict]] = None,
-        guild_id: Optional[int] = None,
-        associate_known: bool = True,
-        delete_unknown: bool = True,
-        update_known: bool = True,
->>>>>>> bee3fcb8
     ) -> None:
         warnings.warn(
             ".deploy_application_commands is deprecated, use .discover_application_commands instead.",
             stacklevel=2,
-<<<<<<< HEAD
-            category=FutureWarning
-=======
             category=FutureWarning,
->>>>>>> bee3fcb8
         )
         await self.discover_application_commands(
             data=data,
@@ -916,11 +899,7 @@
             ".associate_application_commands is deprecated, use .deploy_application_commands and set "
             "kwargs in it instead.",
             stacklevel=2,
-<<<<<<< HEAD
-            category=FutureWarning
-=======
             category=FutureWarning,
->>>>>>> bee3fcb8
         )
         await self.deploy_application_commands(
             data=data,
@@ -937,11 +916,7 @@
             ".delete_unknown_application_commands is deprecated, use .deploy_application_commands and set "
             "kwargs in it instead.",
             stacklevel=2,
-<<<<<<< HEAD
-            category=FutureWarning
-=======
             category=FutureWarning,
->>>>>>> bee3fcb8
         )
         await self.deploy_application_commands(
             data=data,
@@ -958,11 +933,7 @@
             ".update_application_commands is deprecated, use .deploy_application_commands and set "
             "kwargs in it instead.",
             stacklevel=2,
-<<<<<<< HEAD
-            category=FutureWarning
-=======
             category=FutureWarning,
->>>>>>> bee3fcb8
         )
         await self.deploy_application_commands(
             data=data,
