"""
The MIT License (MIT)

Copyright (c) 2015-2021 Rapptz
Copyright (c) 2021-present tag-epic

Permission is hereby granted, free of charge, to any person obtaining a
copy of this software and associated documentation files (the "Software"),
to deal in the Software without restriction, including without limitation
the rights to use, copy, modify, merge, publish, distribute, sublicense,
and/or sell copies of the Software, and to permit persons to whom the
Software is furnished to do so, subject to the following conditions:

The above copyright notice and this permission notice shall be included in
all copies or substantial portions of the Software.

THE SOFTWARE IS PROVIDED "AS IS", WITHOUT WARRANTY OF ANY KIND, EXPRESS
OR IMPLIED, INCLUDING BUT NOT LIMITED TO THE WARRANTIES OF MERCHANTABILITY,
FITNESS FOR A PARTICULAR PURPOSE AND NONINFRINGEMENT. IN NO EVENT SHALL THE
AUTHORS OR COPYRIGHT HOLDERS BE LIABLE FOR ANY CLAIM, DAMAGES OR OTHER
LIABILITY, WHETHER IN AN ACTION OF CONTRACT, TORT OR OTHERWISE, ARISING
FROM, OUT OF OR IN CONNECTION WITH THE SOFTWARE OR THE USE OR OTHER
DEALINGS IN THE SOFTWARE.
"""

from __future__ import annotations

import asyncio
import logging
import signal
import sys
import traceback
import warnings
from typing import (
    TYPE_CHECKING,
    Any,
    Callable,
    Coroutine,
    Dict,
    Generator,
    Iterable,
    List,
    Literal,
    Optional,
    Sequence,
    Set,
    Tuple,
    Type,
    TypeVar,
    Union,
    cast,
    overload,
)

import aiohttp

from . import utils
from .activity import ActivityTypes, BaseActivity, create_activity
from .appinfo import AppInfo
from .application_command import message_command, slash_command, user_command
from .backoff import ExponentialBackoff
from .channel import PartialMessageable, _threaded_channel_factory
from .emoji import Emoji
from .enums import ApplicationCommandType, ChannelType, InteractionType, Status, VoiceRegion
from .errors import *
from .flags import ApplicationFlags, Intents
from .gateway import *
from .guild import Guild
from .http import HTTPClient
from .interactions import Interaction
from .invite import Invite
from .iterators import GuildIterator
from .mentions import AllowedMentions
from .object import Object
from .stage_instance import StageInstance
from .state import ConnectionState
from .sticker import GuildSticker, StandardSticker, StickerPack, _sticker_factory
from .template import Template
from .threads import Thread
from .types.interactions import ApplicationCommandInteractionData
from .ui.modal import Modal
from .ui.view import View
from .user import ClientUser, User
from .utils import MISSING, copy_doc
from .voice_client import VoiceClient
from .webhook import Webhook
from .widget import Widget

if TYPE_CHECKING:
    from .abc import GuildChannel, PrivateChannel, Snowflake, SnowflakeTime
    from .application_command import BaseApplicationCommand, ClientCog
    from .asset import Asset
    from .channel import DMChannel
    from .enums import Locale
    from .file import File
    from .flags import MemberCacheFlags
    from .member import Member
    from .message import Attachment, Message
    from .permissions import Permissions
    from .scheduled_events import ScheduledEvent
    from .types.interactions import ApplicationCommand as ApplicationCommandPayload
    from .voice_client import VoiceProtocol


__all__ = ("Client",)

Coro = TypeVar("Coro", bound=Callable[..., Coroutine[Any, Any, Any]])
InterT = TypeVar("InterT", bound="Interaction")


_log = logging.getLogger(__name__)


def _cancel_tasks(loop: asyncio.AbstractEventLoop) -> None:
    tasks = {t for t in asyncio.all_tasks(loop=loop) if not t.done()}

    if not tasks:
        return

    _log.info("Cleaning up after %d tasks.", len(tasks))
    for task in tasks:
        task.cancel()

    loop.run_until_complete(asyncio.gather(*tasks, return_exceptions=True))
    _log.info("All tasks finished cancelling.")

    for task in tasks:
        if task.cancelled():
            continue
        if task.exception() is not None:
            loop.call_exception_handler(
                {
                    "message": "Unhandled exception during Client.run shutdown.",
                    "exception": task.exception(),
                    "task": task,
                }
            )


def _cleanup_loop(loop: asyncio.AbstractEventLoop) -> None:
    try:
        _cancel_tasks(loop)
        loop.run_until_complete(loop.shutdown_asyncgens())
    finally:
        _log.info("Closing the event loop.")
        loop.close()


class Client:
    r"""Represents a client connection that connects to Discord.
    This class is used to interact with the Discord WebSocket and API.

    A number of options can be passed to the :class:`Client`.

    Parameters
    ----------
    max_messages: Optional[:class:`int`]
        The maximum number of messages to store in the internal message cache.
        This defaults to ``1000``. Passing in ``None`` disables the message cache.

        .. versionchanged:: 1.3
            Allow disabling the message cache and change the default size to ``1000``.
    loop: Optional[:class:`asyncio.AbstractEventLoop`]
        The :class:`asyncio.AbstractEventLoop` to use for asynchronous operations.
        Defaults to ``None``, in which case the default event loop is used via
        :func:`asyncio.get_event_loop()`.
    connector: Optional[:class:`aiohttp.BaseConnector`]
        The connector to use for connection pooling.
    proxy: Optional[:class:`str`]
        Proxy URL.
    proxy_auth: Optional[:class:`aiohttp.BasicAuth`]
        An object that represents proxy HTTP Basic Authorization.
    shard_id: Optional[:class:`int`]
        Integer starting at ``0`` and less than :attr:`.shard_count`.
    shard_count: Optional[:class:`int`]
        The total number of shards.
    application_id: Optional[:class:`int`]
        The client's application ID.
    intents: :class:`Intents`
        The intents that you want to enable for the session. This is a way of
        disabling and enabling certain gateway events from triggering and being sent.
        If not given, defaults to a regularly constructed :class:`Intents` class.

        .. versionadded:: 1.5
    member_cache_flags: :class:`MemberCacheFlags`
        Allows for finer control over how the library caches members.
        If not given, defaults to cache as much as possible with the
        currently selected intents.

        .. versionadded:: 1.5
    chunk_guilds_at_startup: :class:`bool`
        Indicates if :func:`.on_ready` should be delayed to chunk all guilds
        at start-up if necessary. This operation is incredibly slow for large
        amounts of guilds. The default is ``True`` if :attr:`Intents.members`
        is ``True``.

        .. versionadded:: 1.5
    status: Optional[:class:`.Status`]
        A status to start your presence with upon logging on to Discord.
    activity: Optional[:class:`.BaseActivity`]
        An activity to start your presence with upon logging on to Discord.
    allowed_mentions: Optional[:class:`AllowedMentions`]
        Control how the client handles mentions by default on every message sent.

        .. versionadded:: 1.4
    heartbeat_timeout: :class:`float`
        The maximum numbers of seconds before timing out and restarting the
        WebSocket in the case of not receiving a HEARTBEAT_ACK. Useful if
        processing the initial packets take too long to the point of disconnecting
        you. The default timeout is 60 seconds.
    guild_ready_timeout: :class:`float`
        The maximum number of seconds to wait for the GUILD_CREATE stream to end before
        preparing the member cache and firing READY. The default timeout is 2 seconds.

        .. versionadded:: 1.4
    assume_unsync_clock: :class:`bool`
        Whether to assume the system clock is unsynced. This applies to the ratelimit handling
        code. If this is set to ``True``, the default, then the library uses the time to reset
        a rate limit bucket given by Discord. If this is ``False`` then your system clock is
        used to calculate how long to sleep for. If this is set to ``False`` it is recommended to
        sync your system clock to Google's NTP server.

        .. versionadded:: 1.3
    enable_debug_events: :class:`bool`
        Whether to enable events that are useful only for debugging gateway related information.

        Right now this involves :func:`on_socket_raw_receive` and :func:`on_socket_raw_send`. If
        this is ``False`` then those events will not be dispatched (due to performance considerations).
        To enable these events, this must be set to ``True``. Defaults to ``False``.

        .. versionadded:: 2.0

    lazy_load_commands: :class:`bool`
        Whether to attempt to associate an unknown incoming application command ID with an existing application command.

        If this is set to ``True``, the default, then the library will attempt to match up an unknown incoming
        application command payload to an application command in the library.

    rollout_associate_known: :class:`bool`
        Whether during the application command rollout to associate found Discord commands with commands added locally.
        Defaults to ``True``.

    rollout_delete_unknown: :class:`bool`
        Whether during the application command rollout to delete commands from Discord that don't correspond with a
        locally added command. Defaults to ``True``.

    rollout_register_new: :class:`bool`
        Whether during the application command rollout to register new application commands that were added locally but
        not found on Discord. Defaults to ``True``.

    rollout_update_known: :class:`bool`
        Whether during the application command rollout to update known applications that share the same signature but
        don't quite match what is registered on Discord. Defaults to ``True``.

    rollout_all_guilds: :class:`bool`
        Whether during the application command rollout to update to all guilds, instead of only ones with at least one
        command to roll out to them. Defaults to ``False``

        Warning: While enabling this will prevent "ghost" commands on guilds with removed code references, rolling out
        to ALL guilds with anything other than a very small bot will likely cause it to get rate limited.


    Attributes
    ----------
    ws
        The websocket gateway the client is currently connected to. Could be ``None``.
    loop: :class:`asyncio.AbstractEventLoop`
        The event loop that the client uses for asynchronous operations.
    """

    def __init__(
        self,
        *,
        max_messages: Optional[int] = 1000,
        connector: Optional[aiohttp.BaseConnector] = None,
        proxy: Optional[str] = None,
        proxy_auth: Optional[aiohttp.BasicAuth] = None,
        shard_id: Optional[int] = None,
        shard_count: Optional[int] = None,
        application_id: Optional[int] = None,
        intents: Intents = Intents.default(),
        member_cache_flags: MemberCacheFlags = MISSING,
        chunk_guilds_at_startup: bool = MISSING,
        status: Optional[Status] = None,
        activity: Optional[BaseActivity] = None,
        allowed_mentions: Optional[AllowedMentions] = None,
        heartbeat_timeout: float = 60.0,
        guild_ready_timeout: float = 2.0,
        assume_unsync_clock: bool = True,
        enable_debug_events: bool = False,
        loop: Optional[asyncio.AbstractEventLoop] = None,
        lazy_load_commands: bool = True,
        rollout_associate_known: bool = True,
        rollout_delete_unknown: bool = True,
        rollout_register_new: bool = True,
        rollout_update_known: bool = True,
        rollout_all_guilds: bool = False,
    ):
        # self.ws is set in the connect method
        self.ws: DiscordWebSocket = None  # type: ignore
        self.loop: asyncio.AbstractEventLoop = asyncio.get_event_loop() if loop is None else loop
        self._listeners: Dict[str, List[Tuple[asyncio.Future, Callable[..., bool]]]] = {}

        self.shard_id: Optional[int] = shard_id
        self.shard_count: Optional[int] = shard_count

        self.http: HTTPClient = HTTPClient(
            connector,
            proxy=proxy,
            proxy_auth=proxy_auth,
            unsync_clock=assume_unsync_clock,
            loop=self.loop,
        )

        self._handlers: Dict[str, Callable] = {"ready": self._handle_ready}

        self._hooks: Dict[str, Callable] = {"before_identify": self._call_before_identify_hook}

        self._enable_debug_events: bool = enable_debug_events

        self._connection: ConnectionState = self._get_state(
            max_messages=max_messages,
            application_id=application_id,
            heartbeat_timeout=heartbeat_timeout,
            guild_ready_timeout=guild_ready_timeout,
            allowed_mentions=allowed_mentions,
            activity=activity,
            status=status,
            intents=intents,
            chunk_guilds_at_startup=chunk_guilds_at_startup,
            member_cache_flags=member_cache_flags,
        )

        self._connection.shard_count = self.shard_count
        self._closed: bool = False
        self._ready: asyncio.Event = asyncio.Event()
        self._connection._get_websocket = self._get_websocket
        self._connection._get_client = lambda: self
        self._lazy_load_commands: bool = lazy_load_commands
        self._client_cogs: Set[ClientCog] = set()
        self._rollout_associate_known: bool = rollout_associate_known
        self._rollout_delete_unknown: bool = rollout_delete_unknown
        self._rollout_register_new: bool = rollout_register_new
        self._rollout_update_known: bool = rollout_update_known
        self._rollout_all_guilds: bool = rollout_all_guilds
        self._application_commands_to_add: Set[BaseApplicationCommand] = set()

        if VoiceClient.warn_nacl:
            VoiceClient.warn_nacl = False
            _log.warning("PyNaCl is not installed, voice will NOT be supported")

    # internals

    def _get_websocket(
        self, guild_id: Optional[int] = None, *, shard_id: Optional[int] = None
    ) -> DiscordWebSocket:
        return self.ws

    def _get_state(
        self,
        max_messages: Optional[int],
        application_id: Optional[int],
        heartbeat_timeout: float,
        guild_ready_timeout: float,
        allowed_mentions: Optional[AllowedMentions],
        activity: Optional[BaseActivity],
        status: Optional[Status],
        intents: Intents,
        chunk_guilds_at_startup: bool,
        member_cache_flags: MemberCacheFlags,
    ) -> ConnectionState:
        return ConnectionState(
            dispatch=self.dispatch,
            handlers=self._handlers,
            hooks=self._hooks,
            http=self.http,
            loop=self.loop,
            max_messages=max_messages,
            application_id=application_id,
            heartbeat_timeout=heartbeat_timeout,
            guild_ready_timeout=guild_ready_timeout,
            allowed_mentions=allowed_mentions,
            activity=activity,
            status=status,
            intents=intents,
            chunk_guilds_at_startup=chunk_guilds_at_startup,
            member_cache_flags=member_cache_flags,
        )

    def _handle_ready(self) -> None:
        self._ready.set()

    @property
    def latency(self) -> float:
        """:class:`float`: Measures latency between a HEARTBEAT and a HEARTBEAT_ACK in seconds.

        This could be referred to as the Discord WebSocket protocol latency.
        """
        ws = self.ws
        return float("nan") if not ws else ws.latency

    def is_ws_ratelimited(self) -> bool:
        """:class:`bool`: Whether the websocket is currently rate limited.

        This can be useful to know when deciding whether you should query members
        using HTTP or via the gateway.

        .. versionadded:: 1.6
        """
        if self.ws:
            return self.ws.is_ratelimited()
        return False

    @property
    def user(self) -> Optional[ClientUser]:
        """Optional[:class:`.ClientUser`]: Represents the connected client. ``None`` if not logged in."""
        return self._connection.user

    @property
    def guilds(self) -> List[Guild]:
        """List[:class:`.Guild`]: The guilds that the connected client is a member of."""
        return self._connection.guilds

    @property
    def emojis(self) -> List[Emoji]:
        """List[:class:`.Emoji`]: The emojis that the connected client has."""
        return self._connection.emojis

    @property
    def stickers(self) -> List[GuildSticker]:
        """List[:class:`.GuildSticker`]: The stickers that the connected client has.

        .. versionadded:: 2.0
        """
        return self._connection.stickers

    @property
    def cached_messages(self) -> Sequence[Message]:
        """Sequence[:class:`.Message`]: Read-only list of messages the connected client has cached.

        .. versionadded:: 1.1
        """
        return utils.SequenceProxy(self._connection._messages or [])

    @property
    def private_channels(self) -> List[PrivateChannel]:
        """List[:class:`.abc.PrivateChannel`]: The private channels that the connected client is participating on.

        .. note::

            This returns only up to 128 most recent private channels due to an internal working
            on how Discord deals with private channels.
        """
        return self._connection.private_channels

    @property
    def voice_clients(self) -> List[VoiceProtocol]:
        """List[:class:`.VoiceProtocol`]: Represents a list of voice connections.

        These are usually :class:`.VoiceClient` instances.
        """
        return self._connection.voice_clients

    @property
    def application_id(self) -> Optional[int]:
        """Optional[:class:`int`]: The client's application ID.

        If this is not passed via ``__init__`` then this is retrieved
        through the gateway when an event contains the data. Usually
        after :func:`~nextcord.on_connect` is called.

        .. versionadded:: 2.0
        """
        return self._connection.application_id

    @property
    def application_flags(self) -> ApplicationFlags:
        """:class:`~nextcord.ApplicationFlags`: The client's application flags.

        .. versionadded:: 2.0
        """
        return self._connection.application_flags

    def is_ready(self) -> bool:
        """:class:`bool`: Specifies if the client's internal cache is ready for use."""
        return self._ready.is_set()

    async def _run_event(
        self,
        coro: Callable[..., Coroutine[Any, Any, Any]],
        event_name: str,
        *args: Any,
        **kwargs: Any,
    ) -> None:
        try:
            await coro(*args, **kwargs)
        except asyncio.CancelledError:
            pass
        except Exception:
            try:
                await self.on_error(event_name, *args, **kwargs)
            except asyncio.CancelledError:
                pass

    def _schedule_event(
        self,
        coro: Callable[..., Coroutine[Any, Any, Any]],
        event_name: str,
        *args: Any,
        **kwargs: Any,
    ) -> asyncio.Task:
        wrapped = self._run_event(coro, event_name, *args, **kwargs)
        # Schedules the task
        return asyncio.create_task(wrapped, name=f"nextcord: {event_name}")

    def dispatch(self, event: str, *args: Any, **kwargs: Any) -> None:
        _log.debug("Dispatching event %s", event)
        method = "on_" + event

        listeners = self._listeners.get(event)
        if listeners:
            removed = []
            for i, (future, condition) in enumerate(listeners):
                if future.cancelled():
                    removed.append(i)
                    continue

                try:
                    result = condition(*args)
                except Exception as exc:
                    future.set_exception(exc)
                    removed.append(i)
                else:
                    if result:
                        if len(args) == 0:
                            future.set_result(None)
                        elif len(args) == 1:
                            future.set_result(args[0])
                        else:
                            future.set_result(args)
                        removed.append(i)

            if len(removed) == len(listeners):
                self._listeners.pop(event)
            else:
                for idx in reversed(removed):
                    del listeners[idx]

        try:
            coro = getattr(self, method)
        except AttributeError:
            pass
        else:
            self._schedule_event(coro, method, *args, **kwargs)

    async def on_error(self, event_method: str, *args: Any, **kwargs: Any) -> None:
        """|coro|

        The default error handler provided by the client.

        By default this prints to :data:`~sys.stderr` however it could be
        overridden to have a different implementation.
        Check :func:`~nextcord.on_error` for more details.
        """
        print(f"Ignoring exception in {event_method}", file=sys.stderr)
        traceback.print_exc()

    async def on_application_command_error(
        self, interaction: Interaction, exception: ApplicationError
    ) -> None:
        """|coro|

        The default application command error handler provided by the bot.

        By default this prints to :data:`~sys.stderr` however it could be
        overridden to have a different implementation.

        This only fires if you do not specify any listeners for command error.
        """
        if interaction.application_command and interaction.application_command.has_error_handler():
            return

        # TODO implement cog error handling
        # cog = context.cog
        # if cog and cog.has_error_handler():
        #     return

        print(f"Ignoring exception in command {interaction.application_command}:", file=sys.stderr)
        traceback.print_exception(
            type(exception), exception, exception.__traceback__, file=sys.stderr
        )

    # hooks

    async def _call_before_identify_hook(
        self, shard_id: Optional[int], *, initial: bool = False
    ) -> None:
        # This hook is an internal hook that actually calls the public one.
        # It allows the library to have its own hook without stepping on the
        # toes of those who need to override their own hook.
        await self.before_identify_hook(shard_id, initial=initial)

    async def before_identify_hook(self, shard_id: Optional[int], *, initial: bool = False) -> None:
        """|coro|

        A hook that is called before IDENTIFYing a session. This is useful
        if you wish to have more control over the synchronization of multiple
        IDENTIFYing clients.

        The default implementation sleeps for 5 seconds.

        .. versionadded:: 1.4

        Parameters
        ----------
        shard_id: :class:`int`
            The shard ID that requested being IDENTIFY'd
        initial: :class:`bool`
            Whether this IDENTIFY is the first initial IDENTIFY.
        """

        if not initial:
            await asyncio.sleep(5.0)

    # login state management

    async def login(self, token: str) -> None:
        """|coro|

        Logs in the client with the specified credentials.


        Parameters
        ----------
        token: :class:`str`
            The authentication token. Do not prefix this token with
            anything as the library will do it for you.

        Raises
        ------
        :exc:`.LoginFailure`
            The wrong credentials are passed.
        :exc:`.HTTPException`
            An unknown HTTP related error occurred,
            usually when it isn't 200 or the known incorrect credentials
            passing status code.
        """

        _log.info("logging in using static token")

        if not isinstance(token, str):
            raise TypeError(
                f"The token provided was of type {type(token)} but was expected to be str"
            )

        data = await self.http.static_login(token.strip())
        self._connection.user = ClientUser(state=self._connection, data=data)

    async def connect(self, *, reconnect: bool = True) -> None:
        """|coro|

        Creates a websocket connection and lets the websocket listen
        to messages from Discord. This is a loop that runs the entire
        event system and miscellaneous aspects of the library. Control
        is not resumed until the WebSocket connection is terminated.

        Parameters
        ----------
        reconnect: :class:`bool`
            If we should attempt reconnecting, either due to internet
            failure or a specific failure on Discord's part. Certain
            disconnects that lead to bad state will not be handled (such as
            invalid sharding payloads or bad tokens).

        Raises
        ------
        :exc:`.GatewayNotFound`
            If the gateway to connect to Discord is not found. Usually if this
            is thrown then there is a Discord API outage.
        :exc:`.ConnectionClosed`
            The websocket connection has been terminated.
        """

        backoff = ExponentialBackoff()
        ws_params = {
            "initial": True,
            "shard_id": self.shard_id,
        }
        while not self.is_closed():
            try:
                coro = DiscordWebSocket.from_client(self, format_gateway=True, **ws_params)
                self.ws = await asyncio.wait_for(coro, timeout=60.0)
                ws_params["initial"] = False
                while True:
                    await self.ws.poll_event()
            except ReconnectWebSocket as e:
                _log.info("Got a request to %s the websocket.", e.op)
                self.dispatch("disconnect")

                # Only specify new gateway if resuming, otherwise use the default one
                if e.resume:
                    ws_params.update(
                        sequence=self.ws.sequence,
                        gateway=self.ws.resume_url,
                        resume=True,
                        session=self.ws.session_id,
                    )
                else:
                    ws_params.update(
                        sequence=None,
                        gateway=None,
                        resume=False,
                        session=None,
                    )

                continue
            except (
                OSError,
                HTTPException,
                GatewayNotFound,
                ConnectionClosed,
                aiohttp.ClientError,
                asyncio.TimeoutError,
            ) as exc:

                self.dispatch("disconnect")
                if not reconnect:
                    await self.close()
                    if isinstance(exc, ConnectionClosed) and exc.code == 1000:
                        # clean close, don't re-raise this
                        return
                    raise

                if self.is_closed():
                    return

                # If we get connection reset by peer then try to RESUME
                if isinstance(exc, OSError) and exc.errno in (54, 10054):
                    ws_params.update(
                        sequence=self.ws.sequence,
                        gateway=self.ws.resume_url,
                        initial=False,
                        resume=True,
                        session=self.ws.session_id,
                    )
                    continue

                # We should only get this when an unhandled close code happens,
                # such as a clean disconnect (1000) or a bad state (bad token, no sharding, etc)
                # sometimes, discord sends us 1000 for unknown reasons so we should reconnect
                # regardless and rely on is_closed instead
                if isinstance(exc, ConnectionClosed):
                    if exc.code == 4014:
                        raise PrivilegedIntentsRequired(exc.shard_id) from None
                    if exc.code != 1000:
                        await self.close()
                        raise

                retry = backoff.delay()
                _log.exception("Attempting a reconnect in %.2fs", retry)
                await asyncio.sleep(retry)
                # Always try to RESUME the connection
                # If the connection is not RESUME-able then the gateway will invalidate the session.
                # This is apparently what the official Discord client does.
                ws_params.update(
                    sequence=self.ws.sequence,
                    gateway=self.ws.resume_url,
                    initial=False,
                    resume=True,
                    session=self.ws.session_id,
                )

    async def close(self) -> None:
        """|coro|

        Closes the connection to Discord.
        """
        if self._closed:
            return

        self._closed = True

        self.dispatch("close")

        for voice in self.voice_clients:
            try:
                await voice.disconnect(force=True)
            except Exception:
                # if an error happens during disconnects, disregard it.
                pass

        if self.ws is not None and self.ws.open:
            await self.ws.close(code=1000)

        await self.http.close()
        self._ready.clear()

    def clear(self) -> None:
        """Clears the internal state of the bot.

        After this, the bot can be considered "re-opened", i.e. :meth:`is_closed`
        and :meth:`is_ready` both return ``False`` along with the bot's internal
        cache cleared.
        """
        self._closed = False
        self._ready.clear()
        self._connection.clear()
        self.http.recreate()

    async def start(self, token: str, *, reconnect: bool = True) -> None:
        """|coro|

        A shorthand coroutine for :meth:`login` + :meth:`connect`.

        Raises
        ------
        TypeError
            An unexpected keyword argument was received.
        """
        await self.login(token)
        await self.connect(reconnect=reconnect)

    def run(self, *args: Any, **kwargs: Any) -> None:
        """A blocking call that abstracts away the event loop
        initialisation from you.

        If you want more control over the event loop then this
        function should not be used. Use :meth:`start` coroutine
        or :meth:`connect` + :meth:`login`.

        Roughly Equivalent to: ::

            try:
                loop.run_until_complete(start(*args, **kwargs))
            except KeyboardInterrupt:
                loop.run_until_complete(close())
                # cancel all tasks lingering
            finally:
                loop.close()

        .. warning::

            This function must be the last function to call due to the fact that it
            is blocking. That means that registration of events or anything being
            called after this function call will not execute until it returns.
        """
        loop = self.loop

        try:
            loop.add_signal_handler(signal.SIGINT, lambda: loop.stop())
            loop.add_signal_handler(signal.SIGTERM, lambda: loop.stop())
        except NotImplementedError:
            pass

        async def runner():
            try:
                await self.start(*args, **kwargs)
            finally:
                if not self.is_closed():
                    await self.close()

        def stop_loop_on_completion(f):
            loop.stop()

        future = asyncio.ensure_future(runner(), loop=loop)
        future.add_done_callback(stop_loop_on_completion)
        try:
            loop.run_forever()
        except KeyboardInterrupt:
            _log.info("Received signal to terminate bot and event loop.")
        finally:
            future.remove_done_callback(stop_loop_on_completion)
            _log.info("Cleaning up tasks.")
            _cleanup_loop(loop)

        if not future.cancelled():
            try:
                return future.result()
            except KeyboardInterrupt:
                # I am unsure why this gets raised here but suppress it anyway
                return None

    # properties

    def is_closed(self) -> bool:
        """:class:`bool`: Indicates if the websocket connection is closed."""
        return self._closed

    @property
    def activity(self) -> Optional[ActivityTypes]:
        """Optional[:class:`.BaseActivity`]: The activity being used upon
        logging in.
        """
        return create_activity(self._connection, self._connection._activity)

    @activity.setter
    def activity(self, value: Optional[ActivityTypes]) -> None:
        if value is None:
            self._connection._activity = None
        elif isinstance(value, BaseActivity):
            # ConnectionState._activity is typehinted as ActivityPayload, we're passing Dict[str, Any]
            self._connection._activity = value.to_dict()  # type: ignore
        else:
            raise TypeError("activity must derive from BaseActivity.")

    @property
    def status(self):
        """:class:`.Status`:
        The status being used upon logging on to Discord.

        .. versionadded: 2.0
        """
        if self._connection._status in set(state.value for state in Status):
            return Status(self._connection._status)
        return Status.online

    @status.setter
    def status(self, value):
        if value is Status.offline:
            self._connection._status = "invisible"
        elif isinstance(value, Status):
            self._connection._status = str(value)
        else:
            raise TypeError("status must derive from Status.")

    @property
    def allowed_mentions(self) -> Optional[AllowedMentions]:
        """Optional[:class:`~nextcord.AllowedMentions`]: The allowed mention configuration.

        .. versionadded:: 1.4
        """
        return self._connection.allowed_mentions

    @allowed_mentions.setter
    def allowed_mentions(self, value: Optional[AllowedMentions]) -> None:
        if value is None or isinstance(value, AllowedMentions):
            self._connection.allowed_mentions = value
        else:
            raise TypeError(f"allowed_mentions must be AllowedMentions not {value.__class__!r}")

    @property
    def intents(self) -> Intents:
        """:class:`~nextcord.Intents`: The intents configured for this connection.

        .. versionadded:: 1.5
        """
        return self._connection.intents

    # helpers/getters

    @property
    def users(self) -> List[User]:
        """List[:class:`~nextcord.User`]: Returns a list of all the users the bot can see."""
        return list(self._connection._users.values())

    def get_channel(
        self, id: int, /
    ) -> Optional[Union[GuildChannel, Thread, PrivateChannel, PartialMessageable]]:
        """Returns a channel or thread with the given ID.

        Parameters
        ----------
        id: :class:`int`
            The ID to search for.

        Returns
        -------
        Optional[Union[:class:`.abc.GuildChannel`, :class:`.Thread`, :class:`.abc.PrivateChannel`]]
            The returned channel or ``None`` if not found.
        """
        return self._connection.get_channel(id)

    def get_partial_messageable(
        self, id: int, *, type: Optional[ChannelType] = None
    ) -> PartialMessageable:
        """Returns a partial messageable with the given channel ID.

        This is useful if you have a channel_id but don't want to do an API call
        to send messages to it.

        .. versionadded:: 2.0

        Parameters
        ----------
        id: :class:`int`
            The channel ID to create a partial messageable for.
        type: Optional[:class:`.ChannelType`]
            The underlying channel type for the partial messageable.

        Returns
        -------
        :class:`.PartialMessageable`
            The partial messageable
        """
        return PartialMessageable(state=self._connection, id=id, type=type)

    def get_stage_instance(self, id: int, /) -> Optional[StageInstance]:
        """Returns a stage instance with the given stage channel ID.

        .. versionadded:: 2.0

        Parameters
        ----------
        id: :class:`int`
            The ID to search for.

        Returns
        -------
        Optional[:class:`.StageInstance`]
            The returns stage instance of ``None`` if not found.
        """
        from .channel import StageChannel

        channel = self._connection.get_channel(id)

        if isinstance(channel, StageChannel):
            return channel.instance

    def get_guild(self, id: int, /) -> Optional[Guild]:
        """Returns a guild with the given ID.

        Parameters
        ----------
        id: :class:`int`
            The ID to search for.

        Returns
        -------
        Optional[:class:`.Guild`]
            The guild or ``None`` if not found.
        """
        return self._connection._get_guild(id)

    def get_user(self, id: int, /) -> Optional[User]:
        """Returns a user with the given ID.

        Parameters
        ----------
        id: :class:`int`
            The ID to search for.

        Returns
        -------
        Optional[:class:`~nextcord.User`]
            The user or ``None`` if not found.
        """
        return self._connection.get_user(id)

    def get_emoji(self, id: int, /) -> Optional[Emoji]:
        """Returns an emoji with the given ID.

        Parameters
        ----------
        id: :class:`int`
            The ID to search for.

        Returns
        -------
        Optional[:class:`.Emoji`]
            The custom emoji or ``None`` if not found.
        """
        return self._connection.get_emoji(id)

    def get_sticker(self, id: int, /) -> Optional[GuildSticker]:
        """Returns a guild sticker with the given ID.

        .. versionadded:: 2.0

        .. note::

            To retrieve standard stickers, use :meth:`.fetch_sticker`.
            or :meth:`.fetch_premium_sticker_packs`.

        Returns
        -------
        Optional[:class:`.GuildSticker`]
            The sticker or ``None`` if not found.
        """
        return self._connection.get_sticker(id)

    def get_scheduled_event(self, id: int, /) -> Optional[ScheduledEvent]:
        """Returns a scheduled event with the given ID.

        .. versionadded:: 2.0

        Parameters
        ----------
        id: :class:`int`
            The scheduled event's ID to search for.

        Returns
        -------
        Optional[:class:`.ScheduledEvent`]
            The scheduled event or ``None`` if not found.
        """
        return self._connection.get_scheduled_event(id)

    def get_all_channels(self) -> Generator[GuildChannel, None, None]:
        """A generator that retrieves every :class:`.abc.GuildChannel` the client can 'access'.

        This is equivalent to: ::

            for guild in client.guilds:
                for channel in guild.channels:
                    yield channel

        .. note::

            Just because you receive a :class:`.abc.GuildChannel` does not mean that
            you can communicate in said channel. :meth:`.abc.GuildChannel.permissions_for` should
            be used for that.

        Yields
        ------
        :class:`.abc.GuildChannel`
            A channel the client can 'access'.
        """

        for guild in self.guilds:
            yield from guild.channels

    def get_all_members(self) -> Generator[Member, None, None]:
        """Returns a generator with every :class:`.Member` the client can see.

        This is equivalent to: ::

            for guild in client.guilds:
                for member in guild.members:
                    yield member

        Yields
        ------
        :class:`.Member`
            A member the client can see.
        """
        for guild in self.guilds:
            yield from guild.members

    # listeners/waiters

    async def wait_until_ready(self) -> None:
        """|coro|

        Waits until the client's internal cache is all ready.
        """
        await self._ready.wait()

    def wait_for(
        self,
        event: str,
        *,
        check: Optional[Callable[..., bool]] = None,
        timeout: Optional[float] = None,
    ) -> Any:
        """|coro|

        Waits for a WebSocket event to be dispatched.

        This could be used to wait for a user to reply to a message,
        or to react to a message, or to edit a message in a self-contained
        way.

        The ``timeout`` parameter is passed onto :func:`asyncio.wait_for`. By default,
        it does not timeout. Note that this does propagate the
        :exc:`asyncio.TimeoutError` for you in case of timeout and is provided for
        ease of use.

        In case the event returns multiple arguments, a :class:`tuple` containing those
        arguments is returned instead. Please check the
        :ref:`documentation <discord-api-events>` for a list of events and their
        parameters.

        This function returns the **first event that meets the requirements**.

        Examples
        --------

        Waiting for a user reply: ::

            @client.event
            async def on_message(message):
                if message.content.startswith('$greet'):
                    channel = message.channel
                    await channel.send('Say hello!')

                    def check(m):
                        return m.content == 'hello' and m.channel == channel

                    msg = await client.wait_for('message', check=check)
                    await channel.send(f'Hello {msg.author}!')

        Waiting for a thumbs up reaction from the message author: ::

            @client.event
            async def on_message(message):
                if message.content.startswith('$thumb'):
                    channel = message.channel
                    await channel.send('Send me that \N{THUMBS UP SIGN} reaction, mate')

                    def check(reaction, user):
                        return user == message.author and str(reaction.emoji) == '\N{THUMBS UP SIGN}'

                    try:
                        reaction, user = await client.wait_for('reaction_add', timeout=60.0, check=check)
                    except asyncio.TimeoutError:
                        await channel.send('\N{THUMBS DOWN SIGN}')
                    else:
                        await channel.send('\N{THUMBS UP SIGN}')


        Parameters
        ----------
        event: :class:`str`
            The event name, similar to the :ref:`event reference <discord-api-events>`,
            but without the ``on_`` prefix, to wait for.
        check: Optional[Callable[..., :class:`bool`]]
            A predicate to check what to wait for. The arguments must meet the
            parameters of the event being waited for.
        timeout: Optional[:class:`float`]
            The number of seconds to wait before timing out and raising
            :exc:`asyncio.TimeoutError`.

        Raises
        ------
        asyncio.TimeoutError
            If a timeout is provided and it was reached.

        Returns
        -------
        Any
            Returns no arguments, a single argument, or a :class:`tuple` of multiple
            arguments that mirrors the parameters passed in the
            :ref:`event reference <discord-api-events>`.
        """

        future = self.loop.create_future()
        if check is None:

            def _check(*args):
                return True

            check = _check

        ev = event.lower()
        try:
            listeners = self._listeners[ev]
        except KeyError:
            listeners = []
            self._listeners[ev] = listeners

        listeners.append((future, check))
        return asyncio.wait_for(future, timeout)

    # event registration

    def event(self, coro: Coro) -> Coro:
        """A decorator that registers an event to listen to.

        You can find more info about the events on the :ref:`documentation below <discord-api-events>`.

        The events must be a :ref:`coroutine <coroutine>`, if not, :exc:`TypeError` is raised.

        Example
        -------

        .. code-block:: python3

            @client.event
            async def on_ready():
                print('Ready!')

        Raises
        ------
        TypeError
            The coroutine passed is not actually a coroutine.
        """

        if not asyncio.iscoroutinefunction(coro):
            raise TypeError("event registered must be a coroutine function")

        setattr(self, coro.__name__, coro)
        _log.debug("%s has successfully been registered as an event", coro.__name__)
        return coro

    async def change_presence(
        self,
        *,
        activity: Optional[BaseActivity] = None,
        status: Optional[Status] = None,
    ):
        """|coro|

        Changes the client's presence.

        Example
        -------

        .. code-block:: python3

            game = nextcord.Game("with the API")
            await client.change_presence(status=nextcord.Status.idle, activity=game)

        .. versionchanged:: 2.0
            Removed the ``afk`` keyword-only parameter.

        Parameters
        ----------
        activity: Optional[:class:`.BaseActivity`]
            The activity being done. ``None`` if no currently active activity is done.
        status: Optional[:class:`.Status`]
            Indicates what status to change to. If ``None``, then
            :attr:`.Status.online` is used.

        Raises
        ------
        :exc:`.InvalidArgument`
            If the ``activity`` parameter is not the proper type.
        """

        if status is None:
            status_str = "online"
            status = Status.online
        elif status is Status.offline:
            status_str = "invisible"
            status = Status.offline
        else:
            status_str = str(status)

        await self.ws.change_presence(activity=activity, status=status_str)

        for guild in self._connection.guilds:
            me = guild.me
            if me is None:
                continue

            if activity is not None:
                me.activities = (activity,)  # type: ignore
            else:
                me.activities = ()

            me.status = status

    # Guild stuff

    def fetch_guilds(
        self,
        *,
        limit: Optional[int] = 200,
        before: Optional[SnowflakeTime] = None,
        after: Optional[SnowflakeTime] = None,
    ) -> GuildIterator:
        """Retrieves an :class:`.AsyncIterator` that enables receiving your guilds.

        .. note::

            Using this, you will only receive :attr:`.Guild.owner`, :attr:`.Guild.icon`,
            :attr:`.Guild.id`, and :attr:`.Guild.name` per :class:`.Guild`.

        .. note::

            This method is an API call. For general usage, consider :attr:`guilds` instead.

        Examples
        --------

        Usage ::

            async for guild in client.fetch_guilds(limit=150):
                print(guild.name)

        Flattening into a list ::

            guilds = await client.fetch_guilds(limit=150).flatten()
            # guilds is now a list of Guild...

        All parameters are optional.

        Parameters
        ----------
        limit: Optional[:class:`int`]
            The number of guilds to retrieve.
            If ``None``, it retrieves every guild you have access to. Note, however,
            that this would make it a slow operation.
            Defaults to ``200``.

            .. versionchanged:: 2.0
                Changed default to ``200``.

        before: Union[:class:`.abc.Snowflake`, :class:`datetime.datetime`]
            Retrieves guilds before this date or object.
            If a datetime is provided, it is recommended to use a UTC aware datetime.
            If the datetime is naive, it is assumed to be local time.
        after: Union[:class:`.abc.Snowflake`, :class:`datetime.datetime`]
            Retrieve guilds after this date or object.
            If a datetime is provided, it is recommended to use a UTC aware datetime.
            If the datetime is naive, it is assumed to be local time.

        Raises
        ------
        :exc:`.HTTPException`
            Getting the guilds failed.

        Yields
        ------
        :class:`.Guild`
            The guild with the guild data parsed.
        """
        return GuildIterator(self, limit=limit, before=before, after=after)

    async def fetch_template(self, code: Union[Template, str]) -> Template:
        """|coro|

        Gets a :class:`.Template` from a discord.new URL or code.

        Parameters
        ----------
        code: Union[:class:`.Template`, :class:`str`]
            The Discord Template Code or URL (must be a discord.new URL).

        Raises
        ------
        :exc:`.NotFound`
            The template is invalid.
        :exc:`.HTTPException`
            Getting the template failed.

        Returns
        -------
        :class:`.Template`
            The template from the URL/code.
        """
        code = utils.resolve_template(code)
        data = await self.http.get_template(code)
        return Template(data=data, state=self._connection)

    async def fetch_guild(self, guild_id: int, /, *, with_counts: bool = True) -> Guild:
        """|coro|

        Retrieves a :class:`.Guild` from an ID.

        .. note::

            Using this, you will **not** receive :attr:`.Guild.channels`, :attr:`.Guild.members`,
            :attr:`.Member.activity` and :attr:`.Member.voice` per :class:`.Member`.

        .. note::

            This method is an API call. For general usage, consider :meth:`get_guild` instead.

        Parameters
        ----------
        guild_id: :class:`int`
            The guild's ID to fetch from.

        with_counts: :class:`bool`
            Whether to include count information in the guild. This fills the
            :attr:`.Guild.approximate_member_count` and :attr:`.Guild.approximate_presence_count`
            attributes without needing any privileged intents. Defaults to ``True``.

            .. versionadded:: 2.0

        Raises
        ------
        :exc:`.Forbidden`
            You do not have access to the guild.
        :exc:`.HTTPException`
            Getting the guild failed.

        Returns
        -------
        :class:`.Guild`
            The guild from the ID.
        """
        data = await self.http.get_guild(guild_id, with_counts=with_counts)
        return Guild(data=data, state=self._connection)

    async def create_guild(
        self,
        *,
        name: str,
        region: Union[VoiceRegion, str] = VoiceRegion.us_west,
        icon: Optional[Union[bytes, Asset, Attachment, File]] = None,
        code: str = MISSING,
    ) -> Guild:
        """|coro|

        Creates a :class:`.Guild`.

        Bot accounts in more than 10 guilds are not allowed to create guilds.

        .. versionchanged:: 2.1
            The ``icon`` parameter now accepts :class:`File`, :class:`Attachment`, and :class:`Asset`.

        Parameters
        ----------
        name: :class:`str`
            The name of the guild.
        region: :class:`.VoiceRegion`
            The region for the voice communication server.
            Defaults to :attr:`.VoiceRegion.us_west`.
        icon: Optional[Union[:class:`bytes`, :class:`Asset`, :class:`Attachment`, :class:`File`]]
            The :term:`py:bytes-like object`, :class:`File`, :class:`Attachment`, or :class:`Asset`
            representing the icon. See :meth:`.ClientUser.edit` for more details on what is expected.
        code: :class:`str`
            The code for a template to create the guild with.

            .. versionadded:: 1.4

        Raises
        ------
        :exc:`.HTTPException`
            Guild creation failed.
        :exc:`.InvalidArgument`
            Invalid icon image format given. Must be PNG or JPG.

        Returns
        -------
        :class:`.Guild`
            The guild created. This is not the same guild that is
            added to cache.
        """
        icon_base64 = await utils._obj_to_base64_data(icon)

        if code:
            data = await self.http.create_from_template(code, name, str(region), icon_base64)
        else:
            data = await self.http.create_guild(name, str(region), icon_base64)
        return Guild(data=data, state=self._connection)

    async def fetch_stage_instance(self, channel_id: int, /) -> StageInstance:
        """|coro|

        Gets a :class:`.StageInstance` for a stage channel id.

        .. versionadded:: 2.0

        Parameters
        ----------
        channel_id: :class:`int`
            The stage channel ID.

        Raises
        ------
        :exc:`.NotFound`
            The stage instance or channel could not be found.
        :exc:`.HTTPException`
            Getting the stage instance failed.

        Returns
        -------
        :class:`.StageInstance`
            The stage instance from the stage channel ID.
        """
        data = await self.http.get_stage_instance(channel_id)
        guild = self.get_guild(int(data["guild_id"]))
        return StageInstance(guild=guild, state=self._connection, data=data)  # type: ignore

    # Invite management

    async def fetch_invite(
        self, url: Union[Invite, str], *, with_counts: bool = True, with_expiration: bool = True
    ) -> Invite:
        """|coro|

        Gets an :class:`.Invite` from a discord.gg URL or ID.

        .. note::

            If the invite is for a guild you have not joined, the guild and channel
            attributes of the returned :class:`.Invite` will be :class:`.PartialInviteGuild` and
            :class:`.PartialInviteChannel` respectively.

        Parameters
        ----------
        url: Union[:class:`.Invite`, :class:`str`]
            The Discord invite ID or URL (must be a discord.gg URL).
        with_counts: :class:`bool`
            Whether to include count information in the invite. This fills the
            :attr:`.Invite.approximate_member_count` and :attr:`.Invite.approximate_presence_count`
            fields.
        with_expiration: :class:`bool`
            Whether to include the expiration date of the invite. This fills the
            :attr:`.Invite.expires_at` field.

            .. versionadded:: 2.0

        Raises
        ------
        :exc:`.NotFound`
            The invite has expired or is invalid.
        :exc:`.HTTPException`
            Getting the invite failed.

        Returns
        -------
        :class:`.Invite`
            The invite from the URL/ID.
        """

        invite_id = utils.resolve_invite(url)
        data = await self.http.get_invite(
            invite_id, with_counts=with_counts, with_expiration=with_expiration
        )
        return Invite.from_incomplete(state=self._connection, data=data)

    async def delete_invite(self, invite: Union[Invite, str]) -> None:
        """|coro|

        Revokes an :class:`.Invite`, URL, or ID to an invite.

        You must have the :attr:`~.Permissions.manage_channels` permission in
        the associated guild to do this.

        Parameters
        ----------
        invite: Union[:class:`.Invite`, :class:`str`]
            The invite to revoke.

        Raises
        ------
        :exc:`.Forbidden`
            You do not have permissions to revoke invites.
        :exc:`.NotFound`
            The invite is invalid or expired.
        :exc:`.HTTPException`
            Revoking the invite failed.
        """

        invite_id = utils.resolve_invite(invite)
        await self.http.delete_invite(invite_id)

    # Miscellaneous stuff

    async def fetch_widget(self, guild_id: int, /) -> Widget:
        """|coro|

        Gets a :class:`.Widget` from a guild ID.

        .. note::

            The guild must have the widget enabled to get this information.

        Parameters
        ----------
        guild_id: :class:`int`
            The ID of the guild.

        Raises
        ------
        :exc:`.Forbidden`
            The widget for this guild is disabled.
        :exc:`.HTTPException`
            Retrieving the widget failed.

        Returns
        -------
        :class:`.Widget`
            The guild's widget.
        """
        data = await self.http.get_widget(guild_id)

        return Widget(state=self._connection, data=data)

    async def application_info(self) -> AppInfo:
        """|coro|

        Retrieves the bot's application information.

        Raises
        ------
        :exc:`.HTTPException`
            Retrieving the information failed somehow.

        Returns
        -------
        :class:`.AppInfo`
            The bot's application information.
        """
        data = await self.http.application_info()
        if "rpc_origins" not in data:
            data["rpc_origins"] = None
        return AppInfo(self._connection, data)

    async def fetch_user(self, user_id: int, /) -> User:
        """|coro|

        Retrieves a :class:`~nextcord.User` based on their ID.
        You do not have to share any guilds with the user to get this information,
        however many operations do require that you do.

        .. note::

            This method is an API call. If you have :attr:`nextcord.Intents.members` and member cache enabled, consider :meth:`get_user` instead.

        Parameters
        ----------
        user_id: :class:`int`
            The user's ID to fetch from.

        Raises
        ------
        :exc:`.NotFound`
            A user with this ID does not exist.
        :exc:`.HTTPException`
            Fetching the user failed.

        Returns
        -------
        :class:`~nextcord.User`
            The user you requested.
        """
        data = await self.http.get_user(user_id)
        return User(state=self._connection, data=data)

    async def fetch_channel(
        self, channel_id: int, /
    ) -> Union[GuildChannel, PrivateChannel, Thread]:
        """|coro|

        Retrieves a :class:`.abc.GuildChannel`, :class:`.abc.PrivateChannel`, or :class:`.Thread` with the specified ID.

        .. note::

            This method is an API call. For general usage, consider :meth:`get_channel` instead.

        .. versionadded:: 1.2

        Raises
        ------
        :exc:`.InvalidData`
            An unknown channel type was received from Discord.
        :exc:`.HTTPException`
            Retrieving the channel failed.
        :exc:`.NotFound`
            Invalid Channel ID.
        :exc:`.Forbidden`
            You do not have permission to fetch this channel.

        Returns
        -------
        Union[:class:`.abc.GuildChannel`, :class:`.abc.PrivateChannel`, :class:`.Thread`]
            The channel from the ID.
        """
        data = await self.http.get_channel(channel_id)

        factory, ch_type = _threaded_channel_factory(data["type"])
        if factory is None:
            raise InvalidData("Unknown channel type {type} for channel ID {id}.".format_map(data))

        if ch_type in (ChannelType.group, ChannelType.private):
            # the factory will be a DMChannel or GroupChannel here
            channel = factory(me=self.user, data=data, state=self._connection)  # type: ignore
        else:
            # the factory can't be a DMChannel or GroupChannel here
            guild_id = int(data["guild_id"])  # type: ignore
            guild = self.get_guild(guild_id) or Object(id=guild_id)
            # GuildChannels expect a Guild, we may be passing an Object
            channel = factory(guild=guild, state=self._connection, data=data)  # type: ignore

        return channel

    async def fetch_webhook(self, webhook_id: int, /) -> Webhook:
        """|coro|

        Retrieves a :class:`.Webhook` with the specified ID.

        Raises
        ------
        :exc:`.HTTPException`
            Retrieving the webhook failed.
        :exc:`.NotFound`
            Invalid webhook ID.
        :exc:`.Forbidden`
            You do not have permission to fetch this webhook.

        Returns
        -------
        :class:`.Webhook`
            The webhook you requested.
        """
        data = await self.http.get_webhook(webhook_id)
        return Webhook.from_state(data, state=self._connection)

    async def fetch_sticker(self, sticker_id: int, /) -> Union[StandardSticker, GuildSticker]:
        """|coro|

        Retrieves a :class:`.Sticker` with the specified ID.

        .. versionadded:: 2.0

        Raises
        ------
        :exc:`.HTTPException`
            Retrieving the sticker failed.
        :exc:`.NotFound`
            Invalid sticker ID.

        Returns
        -------
        Union[:class:`.StandardSticker`, :class:`.GuildSticker`]
            The sticker you requested.
        """
        data = await self.http.get_sticker(sticker_id)
        cls, _ = _sticker_factory(data["type"])  # type: ignore
        return cls(state=self._connection, data=data)  # type: ignore

    async def fetch_premium_sticker_packs(self) -> List[StickerPack]:
        """|coro|

        Retrieves all available premium sticker packs.

        .. versionadded:: 2.0

        Raises
        ------
        :exc:`.HTTPException`
            Retrieving the sticker packs failed.

        Returns
        -------
        List[:class:`.StickerPack`]
            All available premium sticker packs.
        """
        data = await self.http.list_premium_sticker_packs()
        return [StickerPack(state=self._connection, data=pack) for pack in data["sticker_packs"]]

    async def create_dm(self, user: Snowflake) -> DMChannel:
        """|coro|

        Creates a :class:`.DMChannel` with this user.

        This should be rarely called, as this is done transparently for most
        people.

        .. versionadded:: 2.0

        Parameters
        ----------
        user: :class:`~nextcord.abc.Snowflake`
            The user to create a DM with.

        Returns
        -------
        :class:`.DMChannel`
            The channel that was created.
        """
        state = self._connection
        found = state._get_private_channel_by_user(user.id)
        if found:
            return found

        data = await state.http.start_private_message(user.id)
        return state.add_dm_channel(data)

    def add_view(self, view: View, *, message_id: Optional[int] = None) -> None:
        """Registers a :class:`~nextcord.ui.View` for persistent listening.

        This method should be used for when a view is comprised of components
        that last longer than the lifecycle of the program.

        .. versionadded:: 2.0

        Parameters
        ----------
        view: :class:`nextcord.ui.View`
            The view to register for dispatching.
        message_id: Optional[:class:`int`]
            The message ID that the view is attached to. This is currently used to
            refresh the view's state during message update events. If not given
            then message update events are not propagated for the view.

        Raises
        ------
        TypeError
            A view was not passed.
        ValueError
            The view is not persistent. A persistent view has no timeout
            and all their components have an explicitly provided custom_id.
        """
        if not isinstance(view, View):
            raise TypeError(f"Expected an instance of View not {view.__class__!r}")

        if not view.is_persistent():
            raise ValueError(
                "View is not persistent. Items need to have a custom_id set and View must have no timeout"
            )

        self._connection.store_view(view, message_id)

    def remove_view(self, view: View, message_id: Optional[int] = None) -> None:
        """Removes a :class:`~nextcord.ui.View` from persistent listening.

        This method should be used if a persistent view is set in a cog and
        should be freed when the cog is unloaded to save memory.

        .. versionadded:: 2.3

        Parameters
        ----------
        view: :class:`nextcord.ui.View`
            The view to remove from dispatching.
        message_id: Optional[:class:`int`]
            The message ID that the view is attached to. This is used to properly
            remove the view from the view store.

        Raises
        ------
        TypeError
            A view was not passed.
        ValueError
            The view is not persistent. A persistent view has no timeout
            and all their components have an explicitly provided custom_id.
        """
        if not isinstance(view, View):
            raise TypeError(f"Expected an instance of View not {view.__class__.__name__}")

        if not view.is_persistent():
            raise ValueError(
                "View is not persistent. Items need to have a custom_id set and View must have no timeout"
            )

        self._connection.remove_view(view, message_id)

    def add_modal(self, modal: Modal, *, user_id: Optional[int] = None) -> None:
        """Registers a :class:`~nextcord.ui.Modal` for persistent listening.

        This method can be called for modals whose lifetime must be eventually
        superior to the one of the program or for modals whose call does not
        depend on particular criteria.

        Parameters
        ----------
        modal: :class:`nextcord.ui.Modal`
            The view to register for dispatching.
        user_id: Optional[:class:`int`]
            The user ID that the view is attached to. This is used to filter
            the modal calls based on the users.

        Raises
        ------
        TypeError
            A modal was not passed.
        ValueError
            The modal is not persistent. A persistent modal has a set
            custom_id and all their components with a set custom_id
            and a timeout set to None.
        """
        if not isinstance(modal, Modal):
            raise TypeError(f"Expected an instance of Modal not {modal.__class__!r}")

        if not modal.is_persistent():
            raise ValueError(
                "Modal is not persistent. Modal must have no timeout and Items and Modal need to have custom_id set"
            )

        self._connection.store_modal(modal, user_id)

    def remove_modal(self, modal: Modal) -> None:
        """Removes a :class:`~nextcord.ui.Modal` from persistent listening.

        This method should be used if a persistent modal is set in a cog and
        should be freed when the cog is unloaded to save memory.

        .. versionadded:: 2.3

        Parameters
        ----------
        modal: :class:`nextcord.ui.Modal`
            The modal to remove from dispatching.

        Raises
        ------
        TypeError
            A modal was not passed.
        ValueError
            The modal is not persistent. A persistent modal has a set
            custom_id and all their components with a set custom_id
            and a timeout set to None.
        """
        if not isinstance(modal, Modal):
            raise TypeError(f"Expected an instance of Modal not {modal.__class__.__name__}")

        if not modal.is_persistent():
            raise ValueError(
                "Modal is not persistent. Modal must have no timeout and Items and Modal need to have custom_id set"
            )

        self._connection.remove_modal(modal)

    @property
    def persistent_views(self) -> Sequence[View]:
        """Sequence[:class:`.View`]: A sequence of persistent views added to the client.

        .. versionadded:: 2.0
        """
        return self._connection.persistent_views

    @property
    def scheduled_events(self) -> List[ScheduledEvent]:
        """List[ScheduledEvent]: A list of scheduled events

        .. versionadded:: 2.0
        """
        return [event for guild in self.guilds for event in guild.scheduled_events]

    async def on_interaction(self, interaction: Interaction):
        await self.process_application_commands(interaction)

    async def process_application_commands(self, interaction: Interaction) -> None:
        """|coro|
        Processes the data in the given interaction and calls associated applications or autocomplete if possible.
        Lazy-loads commands if enabled.

        Parameters
        ----------
        interaction: :class:`Interaction`
            Interaction from Discord to read data from.
        """
        interaction.data = cast(ApplicationCommandInteractionData, interaction.data)

        if interaction.type is InteractionType.application_command:
            _log.debug("nextcord.Client: Found an interaction command.")
            if app_cmd := self.get_application_command(int(interaction.data["id"])):
                _log.debug(
                    "nextcord.Client: Calling your application command now %s", app_cmd.error_name
                )
                await app_cmd.call_from_interaction(interaction)
            elif self._lazy_load_commands:
                _log.debug(
                    "nextcord.Client: Interaction command not found, attempting to lazy load."
                )
                # _log.debug(f"nextcord.Client: %s", interaction.data)
                debug_response_signature = (
                    interaction.data["name"],
                    int(interaction.data["type"]),
                    interaction.guild_id,
                )
<<<<<<< HEAD
                _log.debug(f"nextcord.Client: %s", debug_response_signature)
=======
                _log.debug("nextcord.Client: %s", response_signature)
>>>>>>> 4b89d3b7
                do_deploy = False

                response_signature: Dict[str, Any] = {
                    "type": int(interaction.data["type"]),
                    "qualified_name": interaction.data["name"],
                    "guild_id": int(guild_id)
                    if (guild_id := interaction.data.get("guild_id"))
                    else None,
                }
                app_cmd = self._connection.get_application_command_from_signature(
                    **response_signature
                )
                if app_cmd:
                    if not isinstance(app_cmd, BaseApplicationCommand):
                        raise ValueError(
                            (
                                f".get_application_command_from_signature with kwargs: {response_signature} "
                                f"returned {type(app_cmd)} but BaseApplicationCommand was expected."
                            )
                        )

                    _log.debug(
                        "nextcord.Client: Basic signature matches, checking against raw payload."
                    )
                    if app_cmd.is_interaction_valid(interaction):
                        _log.debug(
                            "nextcord.Client: Interaction seems to correspond to command %s, associating ID now.",
                            app_cmd.error_name,
                        )
                        app_cmd.parse_discord_response(self._connection, interaction.data)
                        self.add_application_command(app_cmd)
                        await app_cmd.call_from_interaction(interaction)
                    else:
                        do_deploy = True

                else:
                    do_deploy = True

                if do_deploy:
                    if interaction.guild:
                        await self.discover_application_commands(
                            guild_id=interaction.guild.id,
                            associate_known=self._rollout_associate_known,
                            delete_unknown=self._rollout_delete_unknown,
                            update_known=self._rollout_update_known,
                        )
                    else:
                        await self.discover_application_commands(
                            guild_id=None,
                            associate_known=self._rollout_associate_known,
                            delete_unknown=self._rollout_delete_unknown,
                            update_known=self._rollout_update_known,
                        )

        elif interaction.type is InteractionType.application_command_autocomplete:
            # TODO: Is it really worth trying to lazy load with this?
            _log.debug("nextcord.Client: Autocomplete interaction received.")
            if app_cmd := self.get_application_command(int(interaction.data["id"])):
                _log.debug("nextcord.Client: Autocomplete for command %s received.", app_cmd.name)
                await app_cmd.call_autocomplete_from_interaction(interaction)  # type: ignore
            else:
                raise ValueError(
                    f"Received autocomplete interaction for {interaction.data['name']} but command isn't "
                    f"found/associated!"
                )

    def get_application_command(self, command_id: int) -> Optional[BaseApplicationCommand]:
        """Gets an application command from the cache that has the given command ID.

        Parameters
        ----------
        command_id: :class:`int`
            Command ID corresponding to an application command.

        Returns
        -------
        Optional[:class:`BaseApplicationCommand`]
            Returns the application command corresponding to the ID. If no command is
            found, ``None`` is returned instead.
        """
        return self._connection.get_application_command(command_id)

    def __actual_get_application_command_from_signature(
        self,
        *,
        type: Union[int, ApplicationCommandType],
        qualified_name: str,
        guild_id: Optional[int],
        search_locales: bool = False,
    ) -> Optional[Union[BaseApplicationCommand, SlashApplicationSubcommand]]:
        """Gets a locally stored application command object that matches the given signature.

        .. versionadded:: 2.0

        .. versionchanged:: 2.3
            it's no longer possible to pass ``None`` to the ``name`` parameter.

        .. versionchanged:: 2.3
            Renamed the ``name`` parameter to ``qualified_name``.

        .. versionchanged:: 2.3
            Renamed the ``cmd_type`` parameter to ``type``.

        .. versionchanged:: 2.3
            Added the ``search_locales`` keyword argument.

        .. versionchanged:: 2.3
            Group/subcommand commands can now be retrieved with this method.

        .. versionchanged:: 2.3
            Changed the signature from ``(qualified_name, type, guild_id, *, search_locales)`` to ``(*, type, qualified_name, guild_id, search_locales)``.
            All parameters are now keyword-only.

        Parameters
        ----------
        type: Union[:class:`int`, :class:`ApplicationCommandType`]
            Type of application command.
        qualified_name: :class:`str`
            Full name of the application command. Capital sensitive.
            Subcommand commands must be separated by a space, E.g, ``parent group subcommand``.
        guild_id: Optional[:class:`int`]
            Guild ID of the signature. If set to ``None``, it will attempt to get the global signature.
        search_locales: :class:`bool`
            Whether to also search through the command's name locals. Defaults to ``False``.

        Returns
        -------
        command: Optional[:class:`BaseApplicationCommand`, :class:`SlashApplicationSubcommand`]
            Application Command with the given signature. If found else ``None`` is returned instead.
        """
        return self._connection.get_application_command_from_signature(
            type=type.value if isinstance(type, ApplicationCommandType) else type,
            qualified_name=qualified_name,
            guild_id=guild_id,
            search_locales=search_locales,
        )

    @overload
    def get_application_command_from_signature(
        self,
        *,
        type: Union[int, ApplicationCommandType],
        qualified_name: str,
        guild_id: Optional[int],
        search_locales: bool = ...,
    ) -> Optional[Union[BaseApplicationCommand, SlashApplicationSubcommand]]:
        ...

    @overload
    def get_application_command_from_signature(
        self,
        qualified_name: str,
        type: Union[int, ApplicationCommandType],
        guild_id: Optional[int],
        *,
        search_locales: bool = ...,
    ) -> Optional[Union[BaseApplicationCommand, SlashApplicationSubcommand]]:
        ...

    @overload
    def get_application_command_from_signature(
        self,
        type: Union[int, ApplicationCommandType],
        qualified_name: str,
        guild_id: Optional[int],
        *,
        search_locales: bool = ...,
    ) -> Optional[Union[BaseApplicationCommand, SlashApplicationSubcommand]]:
        ...

    @copy_doc(__actual_get_application_command_from_signature)
    def get_application_command_from_signature(
        self, *args: Any, search_locales: bool = False, **kwargs: Any
    ) -> Optional[Union[BaseApplicationCommand, SlashApplicationSubcommand]]:
        REQUIRED_ARGS = ("qualified_name", "type", "guild_id")
        FUNC = "get_application_command_from_signature()"
        ARGS_DEPRECATED_MESSAGE = "The signature passed to {name} is deprecated, please use keyword arguments only instead. Converted signature: {converted_signature}."
        KWARG_DEPRECATION_MESSAGE = 'The keyword argument "{old}=" used in {name} is deprecated, please use "{new}=" instead.'

        kwargs_convert_table: Dict[str, Any] = {"name": "qualified_name", "cmd_type": "type"}
        VALID_KWARGS = ("type", "qualified_name", "guild_id", "search_locales")
        for kw in kwargs.copy():
            if kw in kwargs_convert_table:
                warnings.warn(
                    KWARG_DEPRECATION_MESSAGE.format(
                        name=FUNC, old=kw, new=kwargs_convert_table[kw]
                    ),
                    stacklevel=2,
                    category=FutureWarning,
                )
                kwargs[kwargs_convert_table[kw]] = kwargs.pop(kw)
            elif kw not in VALID_KWARGS:
                raise TypeError(f"{FUNC} got an unexpected keyword argument '{kw}'")

        if len(args) > 3:
            raise TypeError(f"{FUNC} takes 3 positional argument but {len(args)} were given")
        for index, arg in enumerate(args):
            if index in (0, 1):
                if isinstance(arg, str):
                    kwargs["qualified_name"] = kwargs.get("qualified_name", arg)
                elif isinstance(arg, (int, ApplicationCommandType)):
                    kwargs["type"] = kwargs.get("type", arg)
            elif index == 2:
                kwargs["guild_id"] = kwargs.get("guild_id", arg)

        # mimicking the python error
        def ARGS_ERROR_MESSAGE(*required_arguments: str) -> str:
            base = f"{FUNC} missing {len(required_arguments)} required positional {'arguments' if len(required_arguments) > 1 else 'argument'}: "
            if len(required_arguments) == 1:
                base += f"`{required_arguments[0]}`"
            elif len(required_arguments) == 2:
                base += f"`{required_arguments[0]}` and `{required_arguments[1]}`"
            else:
                without_last_argument = required_arguments[:-1]
                last_argument = required_arguments[-1]
                base += (
                    ", ".join(f"'{key}'" for key in without_last_argument)
                    + f", and '{last_argument}'"
                )

            return base

        MISSING_ARGS = []
        for arg in REQUIRED_ARGS:
            if arg not in kwargs:
                MISSING_ARGS.append(arg)

        if MISSING_ARGS:
            message = ARGS_ERROR_MESSAGE(*MISSING_ARGS)
            raise TypeError(message)

        if args:
            params = [
                f"{key}={value if isinstance(value, ApplicationCommandType) else value!r}"
                for key, value in kwargs.items()
            ]
            CONVERTED_SIGNATURE = (
                "get_application_command_from_signature(" + ", ".join(params) + ")"
            )
            warnings.warn(
                ARGS_DEPRECATED_MESSAGE.format(name=FUNC, converted_signature=CONVERTED_SIGNATURE),
                stacklevel=2,
                category=FutureWarning,
            )

        return self.__actual_get_application_command_from_signature(
            search_locales=search_locales, **kwargs
        )

    def get_all_application_commands(self) -> Set[BaseApplicationCommand]:
        """Returns a copied set of all added :class:`BaseApplicationCommand` objects."""
        return self._connection.application_commands

    def get_application_commands(self, rollout: bool = False) -> List[BaseApplicationCommand]:
        """Gets registered global commands.

        Parameters
        ----------
        rollout: :class:`bool`
            Whether unregistered/unassociated commands should be returned as well. Defaults to ``False``

        Returns
        -------
        List[:class:`BaseApplicationCommand`]
            List of :class:`BaseApplicationCommand` objects that are global.
        """
        return self._connection.get_global_application_commands(rollout=rollout)

    def add_application_command(
        self,
        command: BaseApplicationCommand,
        overwrite: bool = False,
        use_rollout: bool = False,
        pre_remove: bool = True,
    ) -> None:
        """Adds a BaseApplicationCommand object to the client for use.

        Parameters
        ----------
        command: :class:`ApplicationCommand`
            Command to add to the client for usage.
        overwrite: :class:`bool`
            If to overwrite any existing commands that would conflict with this one. Defaults to ``False``
        use_rollout: :class:`bool`
            If to apply the rollout signatures instead of existing ones. Defaults to ``False``
        pre_remove: :class:`bool`
            If the command should be removed before adding it. This will clear all signatures from storage, including
            rollout ones.
        """
        self._connection.add_application_command(
            command, overwrite=overwrite, use_rollout=use_rollout, pre_remove=pre_remove
        )

    async def sync_all_application_commands(
        self,
        data: Optional[Dict[Optional[int], List[ApplicationCommandPayload]]] = None,
        *,
        use_rollout: bool = True,
        associate_known: bool = True,
        delete_unknown: bool = True,
        update_known: bool = True,
        register_new: bool = True,
        ignore_forbidden: bool = True,
    ) -> None:
        """|coro|

        Syncs all application commands with Discord. Will sync global commands if any commands added are global, and
        syncs with all guilds that have an application command targeting them.

        This may call Discord many times depending on how different guilds you have local commands for, and how many
        commands Discord needs to be updated or added, which may cause your bot to be rate limited or even Cloudflare
        banned in VERY extreme cases.

        This may incur high CPU usage depending on how many commands you have and how complex they are, which may cause
        your bot to halt while it checks local commands against the existing commands that Discord has.

        For a more targeted version of this method, see :func:`Client.sync_application_commands`

        Parameters
        ----------
        data: Optional[Dict[Optional[:class:`int`], List[:class:`dict`]]]
            Data to use when comparing local application commands to what Discord has. The key should be the
            :class:`int` guild ID (`None` for global) corresponding to the value list of application command payloads
            from Discord. Any guild ID's not provided will be fetched if needed. Defaults to ``None``
        use_rollout: :class:`bool`
            If the rollout guild IDs of commands should be used. Defaults to ``True``
        associate_known: :class:`bool`
            If local commands that match a command already on Discord should be associated with each other.
            Defaults to ``True``
        delete_unknown: :class:`bool`
            If commands on Discord that don't match a local command should be deleted. Defaults to ``True``
        update_known: :class:`bool`
            If commands on Discord have a basic match with a local command, but don't fully match, should be updated.
            Defaults to ``True``
        register_new: :class:`bool`
            If a local command that doesn't have a basic match on Discord should be added to Discord.
            Defaults to ``True``
        ignore_forbidden: :class:`bool`
            If this command should suppress a :class:`errors.Forbidden` exception when the bot encounters a guild
            where it doesn't have permissions to view application commands.
            Defaults to ``True``
        """
        # All this does is passthrough to connection state. All documentation updates should also be updated
        # there, and vice versa.
        await self._connection.sync_all_application_commands(
            data=data,
            use_rollout=use_rollout,
            associate_known=associate_known,
            delete_unknown=delete_unknown,
            update_known=update_known,
            register_new=register_new,
            ignore_forbidden=ignore_forbidden,
        )

    async def sync_application_commands(
        self,
        data: Optional[List[ApplicationCommandPayload]] = None,
        *,
        guild_id: Optional[int] = None,
        associate_known: bool = True,
        delete_unknown: bool = True,
        update_known: bool = True,
        register_new: bool = True,
    ) -> None:
        """|coro|
        Syncs the locally added application commands with the Guild corresponding to the given ID, or syncs
        global commands if the guild_id is ``None``.

        Parameters
        ----------
        data: Optional[List[:class:`dict`]]
            Data to use when comparing local application commands to what Discord has. Should be a list of application
            command data from Discord. If left as ``None``, it will be fetched if needed. Defaults to ``None``.
        guild_id: Optional[:class:`int`]
            ID of the guild to sync application commands with. If set to ``None``, global commands will be synced instead.
            Defaults to ``None``.
        associate_known: :class:`bool`
            If local commands that match a command already on Discord should be associated with each other.
            Defaults to ``True``.
        delete_unknown: :class:`bool`
            If commands on Discord that don't match a local command should be deleted. Defaults to ``True``.
        update_known: :class:`bool`
            If commands on Discord have a basic match with a local command, but don't fully match, should be updated.
            Defaults to ``True``.
        register_new: :class:`bool`
            If a local command that doesn't have a basic match on Discord should be added to Discord.
            Defaults to ``True``.
        """
        # All this does is passthrough to connection state. All documentation updates should also be updated
        # there, and vice versa.
        await self._connection.sync_application_commands(
            data=data,
            guild_id=guild_id,
            associate_known=associate_known,
            delete_unknown=delete_unknown,
            update_known=update_known,
            register_new=register_new,
        )

    async def discover_application_commands(
        self,
        data: Optional[List[ApplicationCommandPayload]] = None,
        *,
        guild_id: Optional[int] = None,
        associate_known: bool = True,
        delete_unknown: bool = True,
        update_known: bool = True,
    ) -> None:
        """|coro|
        Associates existing, deletes unknown, and updates modified commands for either global commands or a specific
        guild. This does a deep check on found commands, which may be expensive CPU-wise.

        Running this for global or the same guild multiple times at once may cause unexpected or unstable behavior.

        Parameters
        ----------
        data: Optional[List[:class:`dict`]]
            Payload from ``HTTPClient.get_guild_commands`` or ``HTTPClient.get_global_commands`` to deploy with. If None,
            the payload will be retrieved from Discord.
        guild_id: Optional[:class:`int`]
            Guild ID to deploy application commands to. If ``None``, global commands are deployed to.
        associate_known: :class:`bool`
            If True, commands on Discord that pass a signature check and a deep check will be associated with locally
            added ApplicationCommand objects.
        delete_unknown: :class:`bool`
            If ``True``, commands on Discord that fail a signature check will be removed. If ``update_known`` is ``False``,
            commands that pass the signature check but fail the deep check will also be removed.
        update_known: :class:`bool`
            If ``True``, commands on Discord that pass a signature check but fail the deep check will be updated.
        """
        # All this does is passthrough to connection state. All documentation updates should also be updated
        # there, and vice versa.
        await self._connection.discover_application_commands(
            data=data,
            guild_id=guild_id,
            associate_known=associate_known,
            delete_unknown=delete_unknown,
            update_known=update_known,
        )

    async def deploy_application_commands(
        self,
        data: Optional[List[ApplicationCommandPayload]] = None,
        *,
        guild_id: Optional[int] = None,
        associate_known: bool = True,
        delete_unknown: bool = True,
        update_known: bool = True,
    ) -> None:
        warnings.warn(
            ".deploy_application_commands is deprecated, use .discover_application_commands instead.",
            stacklevel=2,
            category=FutureWarning,
        )
        await self.discover_application_commands(
            data=data,
            guild_id=guild_id,
            associate_known=associate_known,
            delete_unknown=delete_unknown,
            update_known=update_known,
        )

    async def delete_unknown_application_commands(
        self, data: Optional[List[ApplicationCommandPayload]] = None
    ) -> None:
        """Deletes unknown global commands."""
        warnings.warn(
            ".delete_unknown_application_commands is deprecated, use .sync_application_commands and set "
            "kwargs in it instead.",
            stacklevel=2,
            category=FutureWarning,
        )
        await self._connection.delete_unknown_application_commands(data=data, guild_id=None)

    async def associate_application_commands(
        self, data: Optional[List[ApplicationCommandPayload]] = None
    ) -> None:
        """Associates global commands registered with Discord with locally added commands."""
        warnings.warn(
            ".associate_application_commands is deprecated, use .sync_application_commands and set "
            "kwargs in it instead.",
            stacklevel=2,
            category=FutureWarning,
        )
        await self._connection.associate_application_commands(data=data, guild_id=None)

    async def update_application_commands(
        self, data: Optional[List[ApplicationCommandPayload]] = None
    ) -> None:
        """Updates global commands that have slightly changed with Discord."""
        warnings.warn(
            ".update_application_commands is deprecated, use .sync_application_commands and set "
            "kwargs in it instead.",
            stacklevel=2,
            category=FutureWarning,
        )
        await self._connection.update_application_commands(data=data, guild_id=None)

    async def register_new_application_commands(
        self, data: Optional[List[ApplicationCommandPayload]] = None, guild_id: Optional[int] = None
    ) -> None:
        """|coro|
        Registers locally added application commands that don't match a signature that Discord has registered for
        either global commands or a specific guild.

        Parameters
        ----------
        data: Optional[List[:class:`dict`]]
            Data to use when comparing local application commands to what Discord has. Should be a list of application
            command data from Discord. If left as ``None``, it will be fetched if needed. Defaults to ``None``
        guild_id: Optional[:class:`int`]
            ID of the guild to sync application commands with. If set to ``None``, global commands will be synced instead.
            Defaults to ``None``.
        """
        # All this does is passthrough to connection state. All documentation updates should also be updated
        # there, and vice versa.
        await self._connection.register_new_application_commands(data=data, guild_id=guild_id)

    async def register_application_commands(
        self, *commands: BaseApplicationCommand, guild_id: Optional[int] = None
    ) -> None:
        """|coro|
        Registers the given application commands either for a specific guild or globally, and adds the commands to
        the bot.

        Parameters
        ----------
        commands: :class:`BaseApplicationCommand`
            Application command to register. Multiple args are accepted.
        guild_id: Optional[:class:`int`]
            ID of the guild to register the application commands to. If set to ``None``, the commands will be registered
            as global commands instead. Defaults to ``None``.
        """
        for command in commands:
            await self._connection.register_application_command(command, guild_id=guild_id)

    async def delete_application_commands(
        self, *commands: BaseApplicationCommand, guild_id: Optional[int] = None
    ) -> None:
        """|coro|
        Deletes the given application commands either from a specific guild or globally, and removes the command IDs +
        signatures from the bot.

        Parameters
        ----------
        commands: :class:`BaseApplicationCommand`
            Application command to delete. Multiple args are accepted.
        guild_id: Optional[:class:`int`]
            ID of the guild to delete the application commands from. If set to ``None``, the commands will be deleted
            from global commands instead. Defaults to ``None``.
        """
        for command in commands:
            await self._connection.delete_application_command(command, guild_id=guild_id)

    def _get_global_commands(self) -> Set[BaseApplicationCommand]:
        ret = set()
        for command in self._connection._application_commands:
            if command.is_global:
                ret.add(command)

        return ret

    def _get_guild_rollout_commands(self) -> Dict[int, Set[BaseApplicationCommand]]:
        ret = {}
        for command in self._connection._application_commands:
            if command.is_guild:
                for guild_id in command.guild_ids_to_rollout:
                    if guild_id not in ret:
                        ret[guild_id] = set()

                    ret[guild_id].add(command)

        return ret

    async def on_connect(self) -> None:
        self.add_all_application_commands()
        await self.sync_application_commands(
            guild_id=None,
            associate_known=self._rollout_associate_known,
            delete_unknown=self._rollout_delete_unknown,
            update_known=self._rollout_update_known,
            register_new=self._rollout_register_new,
        )

    def add_all_application_commands(self) -> None:
        """Adds application commands that are either decorated by the Client or added via a cog to the state.
        This does not register commands with Discord. If you want that, use
        :meth:`~Client.sync_all_application_commands` instead.

        """
        self._add_decorated_application_commands()
        self.add_all_cog_commands()

    def add_startup_application_commands(self) -> None:
        warnings.warn(
            ".add_startup_application_commands is deprecated, use .add_all_application_commands instead.",
            stacklevel=2,
            category=FutureWarning,
        )
        self._add_decorated_application_commands()
        self.add_all_cog_commands()

    async def on_guild_available(self, guild: Guild) -> None:
        try:
            if self._rollout_all_guilds or self._connection.get_guild_application_commands(
                guild.id, rollout=True
            ):
                await self.sync_application_commands(
                    guild_id=guild.id,
                    associate_known=self._rollout_associate_known,
                    delete_unknown=self._rollout_delete_unknown,
                    update_known=self._rollout_update_known,
                    register_new=self._rollout_register_new,
                )
            else:
                _log.debug(
                    "nextcord.Client: No locally added commands explicitly registered "
                    "for Guild(id=%s, name=%s), not checking.",
                    guild.id,
                    guild.name,
                )

        except Forbidden as e:
            _log.warning(
                f"nextcord.Client: Forbidden error for {guild.name}|{guild.id}, is the commands Oauth scope "
                f"enabled? {e}"
            )

    async def rollout_application_commands(self) -> None:
        """|coro|
        Deploys global application commands and registers new ones if enabled.
        """
        warnings.warn(
            ".rollout_application_commands is deprecated, use .sync_application_commands and set "
            "kwargs in it instead.",
            stacklevel=2,
            category=FutureWarning,
        )

        if self.application_id is None:
            raise TypeError("Could not get the current application's id")

        global_payload = await self.http.get_global_commands(self.application_id)
        await self.deploy_application_commands(
            data=global_payload,
            associate_known=self._rollout_associate_known,
            delete_unknown=self._rollout_delete_unknown,
            update_known=self._rollout_update_known,
        )
        if self._rollout_register_new:
            await self.register_new_application_commands(data=global_payload)

    def _add_decorated_application_commands(self) -> None:
        for command in self._application_commands_to_add:
            command.from_callback(command.callback)

            self.add_application_command(command, use_rollout=True, pre_remove=False)

    def add_all_cog_commands(self) -> None:
        """Adds all :class:`ApplicationCommand` objects inside added cogs to the application command list."""
        for cog in self._client_cogs:
            if to_register := cog.application_commands:
                for cmd in to_register:
                    self.add_application_command(cmd, use_rollout=True, pre_remove=False)

    def add_cog(self, cog: ClientCog) -> None:
        # cog.process_app_cmds()
        for app_cmd in cog.application_commands:
            self.add_application_command(app_cmd, use_rollout=True)

        self._client_cogs.add(cog)

    def remove_cog(self, cog: ClientCog) -> None:
        for app_cmd in cog.application_commands:
            self._connection.remove_application_command(app_cmd)

        self._client_cogs.discard(cog)

    def user_command(
        self,
        name: Optional[str] = None,
        *,
        name_localizations: Optional[Dict[Union[Locale, str], str]] = None,
        guild_ids: Optional[Iterable[int]] = None,
        dm_permission: Optional[bool] = None,
        default_member_permissions: Optional[Union[Permissions, int]] = None,
        force_global: bool = False,
    ):
        """Creates a User context command from the decorated function.

        Parameters
        ----------
        name: :class:`str`
            Name of the command that users will see. If not set, it defaults to the name of the callback.
        name_localizations: Dict[Union[:class:`Locale`, :class:`str`], :class:`str`]
            Name(s) of the command for users of specific locales. The locale code should be the key, with the localized
            name as the value
        guild_ids: Iterable[:class:`int`]
            IDs of :class:`Guild`'s to add this command to. If unset, this will be a global command.
        dm_permission: :class:`bool`
            If the command should be usable in DMs or not. Setting to ``False`` will disable the command from being
            usable in DMs. Only for global commands, but will not error on guild.
        default_member_permissions: Optional[Union[:class:`Permissions`, :class:`int`]]
            Permission(s) required to use the command. Inputting ``8`` or ``Permissions(administrator=True)`` for
            example will only allow Administrators to use the command. If set to 0, nobody will be able to use it by
            default. Server owners CAN override the permission requirements.
        force_global: :class:`bool`
            If True, will force this command to register as a global command, even if ``guild_ids`` is set. Will still
            register to guilds. Has no effect if ``guild_ids`` are never set or added to.
        """

        def decorator(func: Callable):
            result = user_command(
                name=name,
                name_localizations=name_localizations,
                guild_ids=guild_ids,
                dm_permission=dm_permission,
                default_member_permissions=default_member_permissions,
                force_global=force_global,
            )(func)
            self._application_commands_to_add.add(result)
            return result

        return decorator

    def message_command(
        self,
        name: Optional[str] = None,
        *,
        name_localizations: Optional[Dict[Union[Locale, str], str]] = None,
        guild_ids: Optional[Iterable[int]] = None,
        dm_permission: Optional[bool] = None,
        default_member_permissions: Optional[Union[Permissions, int]] = None,
        force_global: bool = False,
    ):
        """Creates a Message context command from the decorated function.

        Parameters
        ----------
        name: :class:`str`
            Name of the command that users will see. If not set, it defaults to the name of the callback.
        name_localizations: Dict[Union[:class:`Locale`, :class:`str`], :class:`str`]
            Name(s) of the command for users of specific locales. The locale code should be the key, with the localized
            name as the value
        guild_ids: Iterable[:class:`int`]
            IDs of :class:`Guild`'s to add this command to. If unset, this will be a global command.
        dm_permission: :class:`bool`
            If the command should be usable in DMs or not. Setting to ``False`` will disable the command from being
            usable in DMs. Only for global commands, but will not error on guild.
        default_member_permissions: Optional[Union[:class:`Permissions`, :class:`int`]]
            Permission(s) required to use the command. Inputting ``8`` or ``Permissions(administrator=True)`` for
            example will only allow Administrators to use the command. If set to 0, nobody will be able to use it by
            default. Server owners CAN override the permission requirements.
        force_global: :class:`bool`
            If True, will force this command to register as a global command, even if ``guild_ids`` is set. Will still
            register to guilds. Has no effect if ``guild_ids`` are never set or added to.
        """

        def decorator(func: Callable):
            result = message_command(
                name=name,
                name_localizations=name_localizations,
                guild_ids=guild_ids,
                dm_permission=dm_permission,
                default_member_permissions=default_member_permissions,
                force_global=force_global,
            )(func)
            self._application_commands_to_add.add(result)
            return result

        return decorator

    def slash_command(
        self,
        name: Optional[str] = None,
        description: Optional[str] = None,
        *,
        name_localizations: Optional[Dict[Union[Locale, str], str]] = None,
        description_localizations: Optional[Dict[Union[Locale, str], str]] = None,
        guild_ids: Optional[Iterable[int]] = None,
        dm_permission: Optional[bool] = None,
        default_member_permissions: Optional[Union[Permissions, int]] = None,
        force_global: bool = False,
    ):
        """Creates a Slash application command from the decorated function.

        Parameters
        ----------
        name: :class:`str`
            Name of the command that users will see. If not set, it defaults to the name of the callback.
        description: :class:`str`
            Description of the command that users will see. If not set, the docstring will be used.
            If no docstring is found for the command callback, it defaults to "No description provided".
        name_localizations: Dict[Union[:class:`Locale`, :class:`str`], :class:`str`]
            Name(s) of the command for users of specific locales. The locale code should be the key, with the localized
            name as the value.
        description_localizations: Dict[Union[:class:`Locale`, :class:`str`], :class:`str`]
            Description(s) of the command for users of specific locales. The locale code should be the key, with the
            localized description as the value.
        guild_ids: Iterable[:class:`int`]
            IDs of :class:`Guild`'s to add this command to. If unset, this will be a global command.
        dm_permission: :class:`bool`
            If the command should be usable in DMs or not. Setting to ``False`` will disable the command from being
            usable in DMs. Only for global commands, but will not error on guild.
        default_member_permissions: Optional[Union[:class:`Permissions`, :class:`int`]]
            Permission(s) required to use the command. Inputting ``8`` or ``Permissions(administrator=True)`` for
            example will only allow Administrators to use the command. If set to 0, nobody will be able to use it by
            default. Server owners CAN override the permission requirements.
        force_global: :class:`bool`
            If True, will force this command to register as a global command, even if ``guild_ids`` is set. Will still
            register to guilds. Has no effect if ``guild_ids`` are never set or added to.
        """

        def decorator(func: Callable):
            result = slash_command(
                name=name,
                name_localizations=name_localizations,
                description=description,
                description_localizations=description_localizations,
                guild_ids=guild_ids,
                dm_permission=dm_permission,
                default_member_permissions=default_member_permissions,
                force_global=force_global,
            )(func)
            self._application_commands_to_add.add(result)
            return result

        return decorator

    def parse_mentions(self, text: str) -> List[User]:
        """Parses user mentions in a string and returns a list of :class:`~nextcord.User` objects.

        .. note::

            This does not include role or channel mentions. See :meth:`Guild.parse_mentions <nextcord.Guild.parse_mentions>`
            for :class:`~nextcord.Member` objects, :meth:`Guild.parse_role_mentions <nextcord.Guild.parse_role_mentions>`
            for :class:`~nextcord.Role` objects, and :meth:`Guild.parse_channel_mentions <nextcord.Guild.parse_channel_mentions>`
            for :class:`~nextcord.abc.GuildChannel` objects.

        .. note::

            Only cached users will be returned. To get the IDs of all users mentioned, use
            :func:`~nextcord.utils.parse_raw_mentions` instead.

        .. versionadded:: 2.2

        Parameters
        ----------
        text: :class:`str`
            String to parse mentions in.

        Returns
        -------
        List[:class:`~nextcord.User`]
            List of :class:`~nextcord.User` objects that were mentioned in the string.
        """

        it = filter(None, map(self.get_user, utils.parse_raw_mentions(text)))
        return utils._unique(it)

    @overload
    def get_interaction(self, data) -> Interaction:
        ...

    @overload
    def get_interaction(self, data, *, cls: Type[Interaction]) -> Interaction:
        ...

    @overload
    def get_interaction(self, data, *, cls: Type[InterT]) -> InterT:
        ...

    def get_interaction(
        self, data, *, cls: Type[InterT] = Interaction
    ) -> Union[Interaction, InterT]:
        """Returns an interaction for a gateway event.

        Parameters
        ----------
        data
            The data direct from the gateway.
        cls
            The factory class that will be used to create the interaction.
            By default, this is :py:class:`Interaction`. Should a custom
            class be provided, it should be a subclass of :py:class:`Interaction`.

        Returns
        -------
        Interaction
            An instance :py:class:`Interaction` or the provided subclass.

        .. note::

            This is synchronous due to how slash commands are implemented.
        """
        return cls(data=data, state=self._connection)<|MERGE_RESOLUTION|>--- conflicted
+++ resolved
@@ -2035,11 +2035,7 @@
                     int(interaction.data["type"]),
                     interaction.guild_id,
                 )
-<<<<<<< HEAD
                 _log.debug(f"nextcord.Client: %s", debug_response_signature)
-=======
-                _log.debug("nextcord.Client: %s", response_signature)
->>>>>>> 4b89d3b7
                 do_deploy = False
 
                 response_signature: Dict[str, Any] = {
