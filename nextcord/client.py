--- conflicted
+++ resolved
@@ -92,12 +92,8 @@
 
 if TYPE_CHECKING:
     from .abc import GuildChannel, PrivateChannel, Snowflake, SnowflakeTime
-<<<<<<< HEAD
     from .application_command import BaseApplicationCommand
-=======
-    from .application_command import BaseApplicationCommand, ClientCog
     from .asset import Asset
->>>>>>> 6036ae3e
     from .channel import DMChannel
     from .cog import Cog
     from .enums import Locale
