"""
The MIT License (MIT)

Copyright (c) 2015-2021 Rapptz
Copyright (c) 2021-present tag-epic

Permission is hereby granted, free of charge, to any person obtaining a
copy of this software and associated documentation files (the "Software"),
to deal in the Software without restriction, including without limitation
the rights to use, copy, modify, merge, publish, distribute, sublicense,
and/or sell copies of the Software, and to permit persons to whom the
Software is furnished to do so, subject to the following conditions:

The above copyright notice and this permission notice shall be included in
all copies or substantial portions of the Software.

THE SOFTWARE IS PROVIDED "AS IS", WITHOUT WARRANTY OF ANY KIND, EXPRESS
OR IMPLIED, INCLUDING BUT NOT LIMITED TO THE WARRANTIES OF MERCHANTABILITY,
FITNESS FOR A PARTICULAR PURPOSE AND NONINFRINGEMENT. IN NO EVENT SHALL THE
AUTHORS OR COPYRIGHT HOLDERS BE LIABLE FOR ANY CLAIM, DAMAGES OR OTHER
LIABILITY, WHETHER IN AN ACTION OF CONTRACT, TORT OR OTHERWISE, ARISING
FROM, OUT OF OR IN CONNECTION WITH THE SOFTWARE OR THE USE OR OTHER
DEALINGS IN THE SOFTWARE.
"""

from __future__ import annotations

import asyncio
import collections
import logging
import signal
import sys
import traceback
import warnings
from typing import (
    TYPE_CHECKING,
    Any,
    Callable,
    Coroutine,
    Dict,
    Generator,
    Iterable,
    List,
    Optional,
    Sequence,
    Set,
    Tuple,
    TypeVar,
    Union,
    cast,
)

import aiohttp

from . import utils
from .activity import ActivityTypes, BaseActivity, create_activity
from .appinfo import AppInfo
from .application_command import (
    SlashApplicationCommand,
    SlashApplicationSubcommand,
    message_command,
    slash_command,
    user_command,
)
from .backoff import ExponentialBackoff
from .channel import PartialMessageable, _threaded_channel_factory
from .emoji import Emoji
from .enums import ApplicationCommandType, ChannelType, InteractionType, Status, VoiceRegion
from .errors import *
from .flags import ApplicationFlags, Intents
from .gateway import *
from .guild import Guild
from .http import HTTPClient
from .interactions import Interaction
from .invite import Invite
from .iterators import GuildIterator
from .mentions import AllowedMentions
from .object import Object
from .stage_instance import StageInstance
from .state import ConnectionState
from .sticker import GuildSticker, StandardSticker, StickerPack, _sticker_factory
from .template import Template
from .threads import Thread
from .types.interactions import ApplicationCommandInteractionData
from .ui.modal import Modal
from .ui.view import View
from .user import ClientUser, User
from .utils import MISSING
from .voice_client import VoiceClient
from .webhook import Webhook
from .widget import Widget

if TYPE_CHECKING:
    from .abc import GuildChannel, PrivateChannel, Snowflake, SnowflakeTime
<<<<<<< HEAD
    from .application_command import ApplicationCommand, ClientCog
    from .asset import Asset
    from .channel import DMChannel
    from .file import File
    from .member import Member
    from .message import Attachment, Message
=======
    from .application_command import BaseApplicationCommand, ClientCog
    from .channel import DMChannel
    from .enums import Locale
    from .member import Member
    from .message import Message
    from .permissions import Permissions
>>>>>>> 0eef32af
    from .scheduled_events import ScheduledEvent
    from .types.interactions import ApplicationCommand as ApplicationCommandPayload
    from .voice_client import VoiceProtocol


__all__ = ("Client",)

Coro = TypeVar("Coro", bound=Callable[..., Coroutine[Any, Any, Any]])


_log = logging.getLogger(__name__)


def _cancel_tasks(loop: asyncio.AbstractEventLoop) -> None:
    tasks = {t for t in asyncio.all_tasks(loop=loop) if not t.done()}

    if not tasks:
        return

    _log.info("Cleaning up after %d tasks.", len(tasks))
    for task in tasks:
        task.cancel()

    loop.run_until_complete(asyncio.gather(*tasks, return_exceptions=True))
    _log.info("All tasks finished cancelling.")

    for task in tasks:
        if task.cancelled():
            continue
        if task.exception() is not None:
            loop.call_exception_handler(
                {
                    "message": "Unhandled exception during Client.run shutdown.",
                    "exception": task.exception(),
                    "task": task,
                }
            )


def _cleanup_loop(loop: asyncio.AbstractEventLoop) -> None:
    try:
        _cancel_tasks(loop)
        loop.run_until_complete(loop.shutdown_asyncgens())
    finally:
        _log.info("Closing the event loop.")
        loop.close()


class Client:
    r"""Represents a client connection that connects to Discord.
    This class is used to interact with the Discord WebSocket and API.

    A number of options can be passed to the :class:`Client`.

    Parameters
    -----------
    max_messages: Optional[:class:`int`]
        The maximum number of messages to store in the internal message cache.
        This defaults to ``1000``. Passing in ``None`` disables the message cache.

        .. versionchanged:: 1.3
            Allow disabling the message cache and change the default size to ``1000``.
    loop: Optional[:class:`asyncio.AbstractEventLoop`]
        The :class:`asyncio.AbstractEventLoop` to use for asynchronous operations.
        Defaults to ``None``, in which case the default event loop is used via
        :func:`asyncio.get_event_loop()`.
    connector: Optional[:class:`aiohttp.BaseConnector`]
        The connector to use for connection pooling.
    proxy: Optional[:class:`str`]
        Proxy URL.
    proxy_auth: Optional[:class:`aiohttp.BasicAuth`]
        An object that represents proxy HTTP Basic Authorization.
    shard_id: Optional[:class:`int`]
        Integer starting at ``0`` and less than :attr:`.shard_count`.
    shard_count: Optional[:class:`int`]
        The total number of shards.
    application_id: :class:`int`
        The client's application ID.
    intents: :class:`Intents`
        The intents that you want to enable for the session. This is a way of
        disabling and enabling certain gateway events from triggering and being sent.
        If not given, defaults to a regularly constructed :class:`Intents` class.

        .. versionadded:: 1.5
    member_cache_flags: :class:`MemberCacheFlags`
        Allows for finer control over how the library caches members.
        If not given, defaults to cache as much as possible with the
        currently selected intents.

        .. versionadded:: 1.5
    chunk_guilds_at_startup: :class:`bool`
        Indicates if :func:`.on_ready` should be delayed to chunk all guilds
        at start-up if necessary. This operation is incredibly slow for large
        amounts of guilds. The default is ``True`` if :attr:`Intents.members`
        is ``True``.

        .. versionadded:: 1.5
    status: Optional[:class:`.Status`]
        A status to start your presence with upon logging on to Discord.
    activity: Optional[:class:`.BaseActivity`]
        An activity to start your presence with upon logging on to Discord.
    allowed_mentions: Optional[:class:`AllowedMentions`]
        Control how the client handles mentions by default on every message sent.

        .. versionadded:: 1.4
    heartbeat_timeout: :class:`float`
        The maximum numbers of seconds before timing out and restarting the
        WebSocket in the case of not receiving a HEARTBEAT_ACK. Useful if
        processing the initial packets take too long to the point of disconnecting
        you. The default timeout is 60 seconds.
    guild_ready_timeout: :class:`float`
        The maximum number of seconds to wait for the GUILD_CREATE stream to end before
        preparing the member cache and firing READY. The default timeout is 2 seconds.

        .. versionadded:: 1.4
    assume_unsync_clock: :class:`bool`
        Whether to assume the system clock is unsynced. This applies to the ratelimit handling
        code. If this is set to ``True``, the default, then the library uses the time to reset
        a rate limit bucket given by Discord. If this is ``False`` then your system clock is
        used to calculate how long to sleep for. If this is set to ``False`` it is recommended to
        sync your system clock to Google's NTP server.

        .. versionadded:: 1.3
    enable_debug_events: :class:`bool`
        Whether to enable events that are useful only for debugging gateway related information.

        Right now this involves :func:`on_socket_raw_receive` and :func:`on_socket_raw_send`. If
        this is ``False`` then those events will not be dispatched (due to performance considerations).
        To enable these events, this must be set to ``True``. Defaults to ``False``.

        .. versionadded:: 2.0

    lazy_load_commands: :class:`bool`
        Whether to attempt to associate an unknown incoming application command ID with an existing application command.

        If this is set to ``True``, the default, then the library will attempt to match up an unknown incoming
        application command payload to an application command in the library.

    rollout_associate_known: :class:`bool`
        Whether during the application command rollout to associate found Discord commands with commands added locally.
        Defaults to ``True``.

    rollout_delete_unknown: :class:`bool`
        Whether during the application command rollout to delete commands from Discord that don't correspond with a
        locally added command. Defaults to ``True``.

    rollout_register_new: :class:`bool`
        Whether during the application command rollout to register new application commands that were added locally but
        not found on Discord. Defaults to ``True``.

    rollout_update_known: :class:`bool`
        Whether during the application command rollout to update known applications that share the same signature but
        don't quite match what is registered on Discord. Defaults to ``True``.

    rollout_all_guilds: :class:`bool`
        Whether during the application command rollout to update to all guilds, instead of only ones with at least one
        command to roll out to them. Defaults to ``False``

        Warning: While enabling this will prevent "ghost" commands on guilds with removed code references, rolling out
        to ALL guilds with anything other than a very small bot will likely cause it to get rate limited.


    Attributes
    -----------
    ws
        The websocket gateway the client is currently connected to. Could be ``None``.
    loop: :class:`asyncio.AbstractEventLoop`
        The event loop that the client uses for asynchronous operations.
    """

    def __init__(
        self,
        *,
        loop: Optional[asyncio.AbstractEventLoop] = None,
        lazy_load_commands: bool = True,
        rollout_associate_known: bool = True,
        rollout_delete_unknown: bool = True,
        rollout_register_new: bool = True,
        rollout_update_known: bool = True,
        rollout_all_guilds: bool = False,
        **options: Any,
    ):
        # self.ws is set in the connect method
        self.ws: DiscordWebSocket = None  # type: ignore
        self.loop: asyncio.AbstractEventLoop = asyncio.get_event_loop() if loop is None else loop
        self._listeners: Dict[str, List[Tuple[asyncio.Future, Callable[..., bool]]]] = {}
        self.shard_id: Optional[int] = options.get("shard_id")
        self.shard_count: Optional[int] = options.get("shard_count")

        connector: Optional[aiohttp.BaseConnector] = options.pop("connector", None)
        proxy: Optional[str] = options.pop("proxy", None)
        proxy_auth: Optional[aiohttp.BasicAuth] = options.pop("proxy_auth", None)
        unsync_clock: bool = options.pop("assume_unsync_clock", True)
        self.http: HTTPClient = HTTPClient(
            connector, proxy=proxy, proxy_auth=proxy_auth, unsync_clock=unsync_clock, loop=self.loop
        )

        self._handlers: Dict[str, Callable] = {"ready": self._handle_ready}

        self._hooks: Dict[str, Callable] = {"before_identify": self._call_before_identify_hook}

        self._enable_debug_events: bool = options.pop("enable_debug_events", False)
        self._connection: ConnectionState = self._get_state(**options)
        self._connection.shard_count = self.shard_count
        self._closed: bool = False
        self._ready: asyncio.Event = asyncio.Event()
        self._connection._get_websocket = self._get_websocket
        self._connection._get_client = lambda: self
        self._lazy_load_commands: bool = lazy_load_commands
        self._client_cogs: Set[ClientCog] = set()
        self._rollout_associate_known: bool = rollout_associate_known
        self._rollout_delete_unknown: bool = rollout_delete_unknown
        self._rollout_register_new: bool = rollout_register_new
        self._rollout_update_known: bool = rollout_update_known
        self._rollout_all_guilds: bool = rollout_all_guilds
        self._application_commands_to_add: Set[BaseApplicationCommand] = set()

        if VoiceClient.warn_nacl:
            VoiceClient.warn_nacl = False
            _log.warning("PyNaCl is not installed, voice will NOT be supported")

    # internals

    def _get_websocket(
        self, guild_id: Optional[int] = None, *, shard_id: Optional[int] = None
    ) -> DiscordWebSocket:
        return self.ws

    def _get_state(self, **options: Any) -> ConnectionState:
        return ConnectionState(
            dispatch=self.dispatch,
            handlers=self._handlers,
            hooks=self._hooks,
            http=self.http,
            loop=self.loop,
            **options,
        )

    def _handle_ready(self) -> None:
        self._ready.set()

    @property
    def latency(self) -> float:
        """:class:`float`: Measures latency between a HEARTBEAT and a HEARTBEAT_ACK in seconds.

        This could be referred to as the Discord WebSocket protocol latency.
        """
        ws = self.ws
        return float("nan") if not ws else ws.latency

    def is_ws_ratelimited(self) -> bool:
        """:class:`bool`: Whether the websocket is currently rate limited.

        This can be useful to know when deciding whether you should query members
        using HTTP or via the gateway.

        .. versionadded:: 1.6
        """
        if self.ws:
            return self.ws.is_ratelimited()
        return False

    @property
    def user(self) -> Optional[ClientUser]:
        """Optional[:class:`.ClientUser`]: Represents the connected client. ``None`` if not logged in."""
        return self._connection.user

    @property
    def guilds(self) -> List[Guild]:
        """List[:class:`.Guild`]: The guilds that the connected client is a member of."""
        return self._connection.guilds

    @property
    def emojis(self) -> List[Emoji]:
        """List[:class:`.Emoji`]: The emojis that the connected client has."""
        return self._connection.emojis

    @property
    def stickers(self) -> List[GuildSticker]:
        """List[:class:`.GuildSticker`]: The stickers that the connected client has.

        .. versionadded:: 2.0
        """
        return self._connection.stickers

    @property
    def cached_messages(self) -> Sequence[Message]:
        """Sequence[:class:`.Message`]: Read-only list of messages the connected client has cached.

        .. versionadded:: 1.1
        """
        return utils.SequenceProxy(self._connection._messages or [])

    @property
    def private_channels(self) -> List[PrivateChannel]:
        """List[:class:`.abc.PrivateChannel`]: The private channels that the connected client is participating on.

        .. note::

            This returns only up to 128 most recent private channels due to an internal working
            on how Discord deals with private channels.
        """
        return self._connection.private_channels

    @property
    def voice_clients(self) -> List[VoiceProtocol]:
        """List[:class:`.VoiceProtocol`]: Represents a list of voice connections.

        These are usually :class:`.VoiceClient` instances.
        """
        return self._connection.voice_clients

    @property
    def application_id(self) -> Optional[int]:
        """Optional[:class:`int`]: The client's application ID.

        If this is not passed via ``__init__`` then this is retrieved
        through the gateway when an event contains the data. Usually
        after :func:`~nextcord.on_connect` is called.

        .. versionadded:: 2.0
        """
        return self._connection.application_id

    @property
    def application_flags(self) -> ApplicationFlags:
        """:class:`~nextcord.ApplicationFlags`: The client's application flags.

        .. versionadded:: 2.0
        """
        return self._connection.application_flags

    def is_ready(self) -> bool:
        """:class:`bool`: Specifies if the client's internal cache is ready for use."""
        return self._ready.is_set()

    async def _run_event(
        self,
        coro: Callable[..., Coroutine[Any, Any, Any]],
        event_name: str,
        *args: Any,
        **kwargs: Any,
    ) -> None:
        try:
            await coro(*args, **kwargs)
        except asyncio.CancelledError:
            pass
        except Exception:
            try:
                await self.on_error(event_name, *args, **kwargs)
            except asyncio.CancelledError:
                pass

    def _schedule_event(
        self,
        coro: Callable[..., Coroutine[Any, Any, Any]],
        event_name: str,
        *args: Any,
        **kwargs: Any,
    ) -> asyncio.Task:
        wrapped = self._run_event(coro, event_name, *args, **kwargs)
        # Schedules the task
        return asyncio.create_task(wrapped, name=f"nextcord: {event_name}")

    def dispatch(self, event: str, *args: Any, **kwargs: Any) -> None:
        _log.debug("Dispatching event %s", event)
        method = "on_" + event

        listeners = self._listeners.get(event)
        if listeners:
            removed = []
            for i, (future, condition) in enumerate(listeners):
                if future.cancelled():
                    removed.append(i)
                    continue

                try:
                    result = condition(*args)
                except Exception as exc:
                    future.set_exception(exc)
                    removed.append(i)
                else:
                    if result:
                        if len(args) == 0:
                            future.set_result(None)
                        elif len(args) == 1:
                            future.set_result(args[0])
                        else:
                            future.set_result(args)
                        removed.append(i)

            if len(removed) == len(listeners):
                self._listeners.pop(event)
            else:
                for idx in reversed(removed):
                    del listeners[idx]

        try:
            coro = getattr(self, method)
        except AttributeError:
            pass
        else:
            self._schedule_event(coro, method, *args, **kwargs)

    async def on_error(self, event_method: str, *args: Any, **kwargs: Any) -> None:
        """|coro|

        The default error handler provided by the client.

        By default this prints to :data:`sys.stderr` however it could be
        overridden to have a different implementation.
        Check :func:`~nextcord.on_error` for more details.
        """
        print(f"Ignoring exception in {event_method}", file=sys.stderr)
        traceback.print_exc()

    async def on_application_command_error(
        self, interaction: Interaction, exception: ApplicationError
    ) -> None:
        """|coro|

        The default application command error handler provided by the bot.

        By default this prints to :data:`sys.stderr` however it could be
        overridden to have a different implementation.

        This only fires if you do not specify any listeners for command error.
        """
        if interaction.application_command and interaction.application_command.has_error_handler():
            return

        # TODO implement cog error handling
        # cog = context.cog
        # if cog and cog.has_error_handler():
        #     return

        print(f"Ignoring exception in command {interaction.application_command}:", file=sys.stderr)
        traceback.print_exception(
            type(exception), exception, exception.__traceback__, file=sys.stderr
        )

    # hooks

    async def _call_before_identify_hook(
        self, shard_id: Optional[int], *, initial: bool = False
    ) -> None:
        # This hook is an internal hook that actually calls the public one.
        # It allows the library to have its own hook without stepping on the
        # toes of those who need to override their own hook.
        await self.before_identify_hook(shard_id, initial=initial)

    async def before_identify_hook(self, shard_id: Optional[int], *, initial: bool = False) -> None:
        """|coro|

        A hook that is called before IDENTIFYing a session. This is useful
        if you wish to have more control over the synchronization of multiple
        IDENTIFYing clients.

        The default implementation sleeps for 5 seconds.

        .. versionadded:: 1.4

        Parameters
        ------------
        shard_id: :class:`int`
            The shard ID that requested being IDENTIFY'd
        initial: :class:`bool`
            Whether this IDENTIFY is the first initial IDENTIFY.
        """

        if not initial:
            await asyncio.sleep(5.0)

    # login state management

    async def login(self, token: str) -> None:
        """|coro|

        Logs in the client with the specified credentials.


        Parameters
        -----------
        token: :class:`str`
            The authentication token. Do not prefix this token with
            anything as the library will do it for you.

        Raises
        ------
        :exc:`.LoginFailure`
            The wrong credentials are passed.
        :exc:`.HTTPException`
            An unknown HTTP related error occurred,
            usually when it isn't 200 or the known incorrect credentials
            passing status code.
        """

        _log.info("logging in using static token")

        if not isinstance(token, str):
            raise TypeError(
                f"The token provided was of type {type(token)} but was expected to be str"
            )

        data = await self.http.static_login(token.strip())
        self._connection.user = ClientUser(state=self._connection, data=data)

    async def connect(self, *, reconnect: bool = True) -> None:
        """|coro|

        Creates a websocket connection and lets the websocket listen
        to messages from Discord. This is a loop that runs the entire
        event system and miscellaneous aspects of the library. Control
        is not resumed until the WebSocket connection is terminated.

        Parameters
        -----------
        reconnect: :class:`bool`
            If we should attempt reconnecting, either due to internet
            failure or a specific failure on Discord's part. Certain
            disconnects that lead to bad state will not be handled (such as
            invalid sharding payloads or bad tokens).

        Raises
        -------
        :exc:`.GatewayNotFound`
            If the gateway to connect to Discord is not found. Usually if this
            is thrown then there is a Discord API outage.
        :exc:`.ConnectionClosed`
            The websocket connection has been terminated.
        """

        backoff = ExponentialBackoff()
        ws_params = {
            "initial": True,
            "shard_id": self.shard_id,
        }
        while not self.is_closed():
            try:
                coro = DiscordWebSocket.from_client(self, **ws_params)
                self.ws = await asyncio.wait_for(coro, timeout=60.0)
                ws_params["initial"] = False
                while True:
                    await self.ws.poll_event()
            except ReconnectWebSocket as e:
                _log.info("Got a request to %s the websocket.", e.op)
                self.dispatch("disconnect")
                ws_params.update(
                    sequence=self.ws.sequence, resume=e.resume, session=self.ws.session_id
                )
                continue
            except (
                OSError,
                HTTPException,
                GatewayNotFound,
                ConnectionClosed,
                aiohttp.ClientError,
                asyncio.TimeoutError,
            ) as exc:

                self.dispatch("disconnect")
                if not reconnect:
                    await self.close()
                    if isinstance(exc, ConnectionClosed) and exc.code == 1000:
                        # clean close, don't re-raise this
                        return
                    raise

                if self.is_closed():
                    return

                # If we get connection reset by peer then try to RESUME
                if isinstance(exc, OSError) and exc.errno in (54, 10054):
                    ws_params.update(
                        sequence=self.ws.sequence,
                        initial=False,
                        resume=True,
                        session=self.ws.session_id,
                    )
                    continue

                # We should only get this when an unhandled close code happens,
                # such as a clean disconnect (1000) or a bad state (bad token, no sharding, etc)
                # sometimes, discord sends us 1000 for unknown reasons so we should reconnect
                # regardless and rely on is_closed instead
                if isinstance(exc, ConnectionClosed):
                    if exc.code == 4014:
                        raise PrivilegedIntentsRequired(exc.shard_id) from None
                    if exc.code != 1000:
                        await self.close()
                        raise

                retry = backoff.delay()
                _log.exception("Attempting a reconnect in %.2fs", retry)
                await asyncio.sleep(retry)
                # Always try to RESUME the connection
                # If the connection is not RESUME-able then the gateway will invalidate the session.
                # This is apparently what the official Discord client does.
                ws_params.update(sequence=self.ws.sequence, resume=True, session=self.ws.session_id)

    async def close(self) -> None:
        """|coro|

        Closes the connection to Discord.
        """
        if self._closed:
            return

        self._closed = True

        self.dispatch("close")

        for voice in self.voice_clients:
            try:
                await voice.disconnect(force=True)
            except Exception:
                # if an error happens during disconnects, disregard it.
                pass

        if self.ws is not None and self.ws.open:
            await self.ws.close(code=1000)

        await self.http.close()
        self._ready.clear()

    def clear(self) -> None:
        """Clears the internal state of the bot.

        After this, the bot can be considered "re-opened", i.e. :meth:`is_closed`
        and :meth:`is_ready` both return ``False`` along with the bot's internal
        cache cleared.
        """
        self._closed = False
        self._ready.clear()
        self._connection.clear()
        self.http.recreate()

    async def start(self, token: str, *, reconnect: bool = True) -> None:
        """|coro|

        A shorthand coroutine for :meth:`login` + :meth:`connect`.

        Raises
        -------
        TypeError
            An unexpected keyword argument was received.
        """
        await self.login(token)
        await self.connect(reconnect=reconnect)

    def run(self, *args: Any, **kwargs: Any) -> None:
        """A blocking call that abstracts away the event loop
        initialisation from you.

        If you want more control over the event loop then this
        function should not be used. Use :meth:`start` coroutine
        or :meth:`connect` + :meth:`login`.

        Roughly Equivalent to: ::

            try:
                loop.run_until_complete(start(*args, **kwargs))
            except KeyboardInterrupt:
                loop.run_until_complete(close())
                # cancel all tasks lingering
            finally:
                loop.close()

        .. warning::

            This function must be the last function to call due to the fact that it
            is blocking. That means that registration of events or anything being
            called after this function call will not execute until it returns.
        """
        loop = self.loop

        try:
            loop.add_signal_handler(signal.SIGINT, lambda: loop.stop())
            loop.add_signal_handler(signal.SIGTERM, lambda: loop.stop())
        except NotImplementedError:
            pass

        async def runner():
            try:
                await self.start(*args, **kwargs)
            finally:
                if not self.is_closed():
                    await self.close()

        def stop_loop_on_completion(f):
            loop.stop()

        future = asyncio.ensure_future(runner(), loop=loop)
        future.add_done_callback(stop_loop_on_completion)
        try:
            loop.run_forever()
        except KeyboardInterrupt:
            _log.info("Received signal to terminate bot and event loop.")
        finally:
            future.remove_done_callback(stop_loop_on_completion)
            _log.info("Cleaning up tasks.")
            _cleanup_loop(loop)

        if not future.cancelled():
            try:
                return future.result()
            except KeyboardInterrupt:
                # I am unsure why this gets raised here but suppress it anyway
                return None

    # properties

    def is_closed(self) -> bool:
        """:class:`bool`: Indicates if the websocket connection is closed."""
        return self._closed

    @property
    def activity(self) -> Optional[ActivityTypes]:
        """Optional[:class:`.BaseActivity`]: The activity being used upon
        logging in.
        """
        return create_activity(self._connection, self._connection._activity)

    @activity.setter
    def activity(self, value: Optional[ActivityTypes]) -> None:
        if value is None:
            self._connection._activity = None
        elif isinstance(value, BaseActivity):
            # ConnectionState._activity is typehinted as ActivityPayload, we're passing Dict[str, Any]
            self._connection._activity = value.to_dict()  # type: ignore
        else:
            raise TypeError("activity must derive from BaseActivity.")

    @property
    def status(self):
        """:class:`.Status`:
        The status being used upon logging on to Discord.

        .. versionadded: 2.0
        """
        if self._connection._status in set(state.value for state in Status):
            return Status(self._connection._status)
        return Status.online

    @status.setter
    def status(self, value):
        if value is Status.offline:
            self._connection._status = "invisible"
        elif isinstance(value, Status):
            self._connection._status = str(value)
        else:
            raise TypeError("status must derive from Status.")

    @property
    def allowed_mentions(self) -> Optional[AllowedMentions]:
        """Optional[:class:`~nextcord.AllowedMentions`]: The allowed mention configuration.

        .. versionadded:: 1.4
        """
        return self._connection.allowed_mentions

    @allowed_mentions.setter
    def allowed_mentions(self, value: Optional[AllowedMentions]) -> None:
        if value is None or isinstance(value, AllowedMentions):
            self._connection.allowed_mentions = value
        else:
            raise TypeError(f"allowed_mentions must be AllowedMentions not {value.__class__!r}")

    @property
    def intents(self) -> Intents:
        """:class:`~nextcord.Intents`: The intents configured for this connection.

        .. versionadded:: 1.5
        """
        return self._connection.intents

    # helpers/getters

    @property
    def users(self) -> List[User]:
        """List[:class:`~nextcord.User`]: Returns a list of all the users the bot can see."""
        return list(self._connection._users.values())

    def get_channel(
        self, id: int, /
    ) -> Optional[Union[GuildChannel, Thread, PrivateChannel, PartialMessageable]]:
        """Returns a channel or thread with the given ID.

        Parameters
        -----------
        id: :class:`int`
            The ID to search for.

        Returns
        --------
        Optional[Union[:class:`.abc.GuildChannel`, :class:`.Thread`, :class:`.abc.PrivateChannel`]]
            The returned channel or ``None`` if not found.
        """
        return self._connection.get_channel(id)

    def get_partial_messageable(
        self, id: int, *, type: Optional[ChannelType] = None
    ) -> PartialMessageable:
        """Returns a partial messageable with the given channel ID.

        This is useful if you have a channel_id but don't want to do an API call
        to send messages to it.

        .. versionadded:: 2.0

        Parameters
        -----------
        id: :class:`int`
            The channel ID to create a partial messageable for.
        type: Optional[:class:`.ChannelType`]
            The underlying channel type for the partial messageable.

        Returns
        --------
        :class:`.PartialMessageable`
            The partial messageable
        """
        return PartialMessageable(state=self._connection, id=id, type=type)

    def get_stage_instance(self, id: int, /) -> Optional[StageInstance]:
        """Returns a stage instance with the given stage channel ID.

        .. versionadded:: 2.0

        Parameters
        -----------
        id: :class:`int`
            The ID to search for.

        Returns
        --------
        Optional[:class:`.StageInstance`]
            The returns stage instance of ``None`` if not found.
        """
        from .channel import StageChannel

        channel = self._connection.get_channel(id)

        if isinstance(channel, StageChannel):
            return channel.instance

    def get_guild(self, id: int, /) -> Optional[Guild]:
        """Returns a guild with the given ID.

        Parameters
        -----------
        id: :class:`int`
            The ID to search for.

        Returns
        --------
        Optional[:class:`.Guild`]
            The guild or ``None`` if not found.
        """
        return self._connection._get_guild(id)

    def get_user(self, id: int, /) -> Optional[User]:
        """Returns a user with the given ID.

        Parameters
        -----------
        id: :class:`int`
            The ID to search for.

        Returns
        --------
        Optional[:class:`~nextcord.User`]
            The user or ``None`` if not found.
        """
        return self._connection.get_user(id)

    def get_emoji(self, id: int, /) -> Optional[Emoji]:
        """Returns an emoji with the given ID.

        Parameters
        -----------
        id: :class:`int`
            The ID to search for.

        Returns
        --------
        Optional[:class:`.Emoji`]
            The custom emoji or ``None`` if not found.
        """
        return self._connection.get_emoji(id)

    def get_sticker(self, id: int, /) -> Optional[GuildSticker]:
        """Returns a guild sticker with the given ID.

        .. versionadded:: 2.0

        .. note::

            To retrieve standard stickers, use :meth:`.fetch_sticker`.
            or :meth:`.fetch_premium_sticker_packs`.

        Returns
        --------
        Optional[:class:`.GuildSticker`]
            The sticker or ``None`` if not found.
        """
        return self._connection.get_sticker(id)

    def get_scheduled_event(self, id: int, /) -> Optional[ScheduledEvent]:
        """Returns a scheduled event with the given ID.

        .. versionadded:: 2.0

        Parameters
        -----------
        id: :class:`int`
            The scheduled event's ID to search for.

        Returns
        --------
        Optional[:class:`.ScheduledEvent`]
            The scheduled event or ``None`` if not found.
        """
        return self._connection.get_scheduled_event(id)

    def get_all_channels(self) -> Generator[GuildChannel, None, None]:
        """A generator that retrieves every :class:`.abc.GuildChannel` the client can 'access'.

        This is equivalent to: ::

            for guild in client.guilds:
                for channel in guild.channels:
                    yield channel

        .. note::

            Just because you receive a :class:`.abc.GuildChannel` does not mean that
            you can communicate in said channel. :meth:`.abc.GuildChannel.permissions_for` should
            be used for that.

        Yields
        ------
        :class:`.abc.GuildChannel`
            A channel the client can 'access'.
        """

        for guild in self.guilds:
            yield from guild.channels

    def get_all_members(self) -> Generator[Member, None, None]:
        """Returns a generator with every :class:`.Member` the client can see.

        This is equivalent to: ::

            for guild in client.guilds:
                for member in guild.members:
                    yield member

        Yields
        ------
        :class:`.Member`
            A member the client can see.
        """
        for guild in self.guilds:
            yield from guild.members

    # listeners/waiters

    async def wait_until_ready(self) -> None:
        """|coro|

        Waits until the client's internal cache is all ready.
        """
        await self._ready.wait()

    def wait_for(
        self,
        event: str,
        *,
        check: Optional[Callable[..., bool]] = None,
        timeout: Optional[float] = None,
    ) -> Any:
        """|coro|

        Waits for a WebSocket event to be dispatched.

        This could be used to wait for a user to reply to a message,
        or to react to a message, or to edit a message in a self-contained
        way.

        The ``timeout`` parameter is passed onto :func:`asyncio.wait_for`. By default,
        it does not timeout. Note that this does propagate the
        :exc:`asyncio.TimeoutError` for you in case of timeout and is provided for
        ease of use.

        In case the event returns multiple arguments, a :class:`tuple` containing those
        arguments is returned instead. Please check the
        :ref:`documentation <discord-api-events>` for a list of events and their
        parameters.

        This function returns the **first event that meets the requirements**.

        Examples
        ---------

        Waiting for a user reply: ::

            @client.event
            async def on_message(message):
                if message.content.startswith('$greet'):
                    channel = message.channel
                    await channel.send('Say hello!')

                    def check(m):
                        return m.content == 'hello' and m.channel == channel

                    msg = await client.wait_for('message', check=check)
                    await channel.send(f'Hello {msg.author}!')

        Waiting for a thumbs up reaction from the message author: ::

            @client.event
            async def on_message(message):
                if message.content.startswith('$thumb'):
                    channel = message.channel
                    await channel.send('Send me that \N{THUMBS UP SIGN} reaction, mate')

                    def check(reaction, user):
                        return user == message.author and str(reaction.emoji) == '\N{THUMBS UP SIGN}'

                    try:
                        reaction, user = await client.wait_for('reaction_add', timeout=60.0, check=check)
                    except asyncio.TimeoutError:
                        await channel.send('\N{THUMBS DOWN SIGN}')
                    else:
                        await channel.send('\N{THUMBS UP SIGN}')


        Parameters
        ------------
        event: :class:`str`
            The event name, similar to the :ref:`event reference <discord-api-events>`,
            but without the ``on_`` prefix, to wait for.
        check: Optional[Callable[..., :class:`bool`]]
            A predicate to check what to wait for. The arguments must meet the
            parameters of the event being waited for.
        timeout: Optional[:class:`float`]
            The number of seconds to wait before timing out and raising
            :exc:`asyncio.TimeoutError`.

        Raises
        -------
        asyncio.TimeoutError
            If a timeout is provided and it was reached.

        Returns
        --------
        Any
            Returns no arguments, a single argument, or a :class:`tuple` of multiple
            arguments that mirrors the parameters passed in the
            :ref:`event reference <discord-api-events>`.
        """

        future = self.loop.create_future()
        if check is None:

            def _check(*args):
                return True

            check = _check

        ev = event.lower()
        try:
            listeners = self._listeners[ev]
        except KeyError:
            listeners = []
            self._listeners[ev] = listeners

        listeners.append((future, check))
        return asyncio.wait_for(future, timeout)

    # event registration

    def event(self, coro: Coro) -> Coro:
        """A decorator that registers an event to listen to.

        You can find more info about the events on the :ref:`documentation below <discord-api-events>`.

        The events must be a :ref:`coroutine <coroutine>`, if not, :exc:`TypeError` is raised.

        Example
        ---------

        .. code-block:: python3

            @client.event
            async def on_ready():
                print('Ready!')

        Raises
        --------
        TypeError
            The coroutine passed is not actually a coroutine.
        """

        if not asyncio.iscoroutinefunction(coro):
            raise TypeError("event registered must be a coroutine function")

        setattr(self, coro.__name__, coro)
        _log.debug("%s has successfully been registered as an event", coro.__name__)
        return coro

    async def change_presence(
        self,
        *,
        activity: Optional[BaseActivity] = None,
        status: Optional[Status] = None,
    ):
        """|coro|

        Changes the client's presence.

        Example
        ---------

        .. code-block:: python3

            game = nextcord.Game("with the API")
            await client.change_presence(status=nextcord.Status.idle, activity=game)

        .. versionchanged:: 2.0
            Removed the ``afk`` keyword-only parameter.

        Parameters
        ----------
        activity: Optional[:class:`.BaseActivity`]
            The activity being done. ``None`` if no currently active activity is done.
        status: Optional[:class:`.Status`]
            Indicates what status to change to. If ``None``, then
            :attr:`.Status.online` is used.

        Raises
        ------
        :exc:`.InvalidArgument`
            If the ``activity`` parameter is not the proper type.
        """

        if status is None:
            status_str = "online"
            status = Status.online
        elif status is Status.offline:
            status_str = "invisible"
            status = Status.offline
        else:
            status_str = str(status)

        await self.ws.change_presence(activity=activity, status=status_str)

        for guild in self._connection.guilds:
            me = guild.me
            if me is None:
                continue

            if activity is not None:
                me.activities = (activity,)  # type: ignore
            else:
                me.activities = ()

            me.status = status

    # Guild stuff

    def fetch_guilds(
        self,
        *,
        limit: Optional[int] = 100,
        before: Optional[SnowflakeTime] = None,
        after: Optional[SnowflakeTime] = None,
    ) -> GuildIterator:
        """Retrieves an :class:`.AsyncIterator` that enables receiving your guilds.

        .. note::

            Using this, you will only receive :attr:`.Guild.owner`, :attr:`.Guild.icon`,
            :attr:`.Guild.id`, and :attr:`.Guild.name` per :class:`.Guild`.

        .. note::

            This method is an API call. For general usage, consider :attr:`guilds` instead.

        Examples
        ---------

        Usage ::

            async for guild in client.fetch_guilds(limit=150):
                print(guild.name)

        Flattening into a list ::

            guilds = await client.fetch_guilds(limit=150).flatten()
            # guilds is now a list of Guild...

        All parameters are optional.

        Parameters
        -----------
        limit: Optional[:class:`int`]
            The number of guilds to retrieve.
            If ``None``, it retrieves every guild you have access to. Note, however,
            that this would make it a slow operation.
            Defaults to ``100``.
        before: Union[:class:`.abc.Snowflake`, :class:`datetime.datetime`]
            Retrieves guilds before this date or object.
            If a datetime is provided, it is recommended to use a UTC aware datetime.
            If the datetime is naive, it is assumed to be local time.
        after: Union[:class:`.abc.Snowflake`, :class:`datetime.datetime`]
            Retrieve guilds after this date or object.
            If a datetime is provided, it is recommended to use a UTC aware datetime.
            If the datetime is naive, it is assumed to be local time.

        Raises
        ------
        :exc:`.HTTPException`
            Getting the guilds failed.

        Yields
        --------
        :class:`.Guild`
            The guild with the guild data parsed.
        """
        return GuildIterator(self, limit=limit, before=before, after=after)

    async def fetch_template(self, code: Union[Template, str]) -> Template:
        """|coro|

        Gets a :class:`.Template` from a nextcord.new URL or code.

        Parameters
        -----------
        code: Union[:class:`.Template`, :class:`str`]
            The Discord Template Code or URL (must be a nextcord.new URL).

        Raises
        -------
        :exc:`.NotFound`
            The template is invalid.
        :exc:`.HTTPException`
            Getting the template failed.

        Returns
        --------
        :class:`.Template`
            The template from the URL/code.
        """
        code = utils.resolve_template(code)
        data = await self.http.get_template(code)
        return Template(data=data, state=self._connection)

    async def fetch_guild(self, guild_id: int, /, *, with_counts: bool = True) -> Guild:
        """|coro|

        Retrieves a :class:`.Guild` from an ID.

        .. note::

            Using this, you will **not** receive :attr:`.Guild.channels`, :attr:`.Guild.members`,
            :attr:`.Member.activity` and :attr:`.Member.voice` per :class:`.Member`.

        .. note::

            This method is an API call. For general usage, consider :meth:`get_guild` instead.

        Parameters
        -----------
        guild_id: :class:`int`
            The guild's ID to fetch from.

        with_counts: :class:`bool`
            Whether to include count information in the guild. This fills the
            :attr:`.Guild.approximate_member_count` and :attr:`.Guild.approximate_presence_count`
            attributes without needing any privileged intents. Defaults to ``True``.

            .. versionadded:: 2.0

        Raises
        ------
        :exc:`.Forbidden`
            You do not have access to the guild.
        :exc:`.HTTPException`
            Getting the guild failed.

        Returns
        --------
        :class:`.Guild`
            The guild from the ID.
        """
        data = await self.http.get_guild(guild_id, with_counts=with_counts)
        return Guild(data=data, state=self._connection)

    async def create_guild(
        self,
        *,
        name: str,
        region: Union[VoiceRegion, str] = VoiceRegion.us_west,
        icon: Optional[Union[bytes, Asset, Attachment, File]] = None,
        code: str = MISSING,
    ) -> Guild:
        """|coro|

        Creates a :class:`.Guild`.

        Bot accounts in more than 10 guilds are not allowed to create guilds.

        Parameters
        ----------
        name: :class:`str`
            The name of the guild.
        region: :class:`.VoiceRegion`
            The region for the voice communication server.
            Defaults to :attr:`.VoiceRegion.us_west`.
        icon: Optional[Union[:class:`bytes`, :class:`Asset`, :class:`Attachment`, :class:`File`]]
            The :term:`py:bytes-like object` representing the icon. See :meth:`.ClientUser.edit`
            for more details on what is expected.
        code: :class:`str`
            The code for a template to create the guild with.

            .. versionadded:: 1.4

        Raises
        ------
        :exc:`.HTTPException`
            Guild creation failed.
        :exc:`.InvalidArgument`
            Invalid icon image format given. Must be PNG or JPG.

        Returns
        -------
        :class:`.Guild`
            The guild created. This is not the same guild that is
            added to cache.
        """
        icon_base64 = await utils._obj_to_base64_data(icon)

        if isinstance(region, VoiceRegion):
            region = str(region)

        if code:
            data = await self.http.create_from_template(code, name, region, icon_base64)
        else:
            data = await self.http.create_guild(name, region, icon_base64)
        return Guild(data=data, state=self._connection)

    async def fetch_stage_instance(self, channel_id: int, /) -> StageInstance:
        """|coro|

        Gets a :class:`.StageInstance` for a stage channel id.

        .. versionadded:: 2.0

        Parameters
        -----------
        channel_id: :class:`int`
            The stage channel ID.

        Raises
        -------
        :exc:`.NotFound`
            The stage instance or channel could not be found.
        :exc:`.HTTPException`
            Getting the stage instance failed.

        Returns
        --------
        :class:`.StageInstance`
            The stage instance from the stage channel ID.
        """
        data = await self.http.get_stage_instance(channel_id)
        guild = self.get_guild(int(data["guild_id"]))
        return StageInstance(guild=guild, state=self._connection, data=data)  # type: ignore

    # Invite management

    async def fetch_invite(
        self, url: Union[Invite, str], *, with_counts: bool = True, with_expiration: bool = True
    ) -> Invite:
        """|coro|

        Gets an :class:`.Invite` from a discord.gg URL or ID.

        .. note::

            If the invite is for a guild you have not joined, the guild and channel
            attributes of the returned :class:`.Invite` will be :class:`.PartialInviteGuild` and
            :class:`.PartialInviteChannel` respectively.

        Parameters
        -----------
        url: Union[:class:`.Invite`, :class:`str`]
            The Discord invite ID or URL (must be a discord.gg URL).
        with_counts: :class:`bool`
            Whether to include count information in the invite. This fills the
            :attr:`.Invite.approximate_member_count` and :attr:`.Invite.approximate_presence_count`
            fields.
        with_expiration: :class:`bool`
            Whether to include the expiration date of the invite. This fills the
            :attr:`.Invite.expires_at` field.

            .. versionadded:: 2.0

        Raises
        -------
        :exc:`.NotFound`
            The invite has expired or is invalid.
        :exc:`.HTTPException`
            Getting the invite failed.

        Returns
        --------
        :class:`.Invite`
            The invite from the URL/ID.
        """

        invite_id = utils.resolve_invite(url)
        data = await self.http.get_invite(
            invite_id, with_counts=with_counts, with_expiration=with_expiration
        )
        return Invite.from_incomplete(state=self._connection, data=data)

    async def delete_invite(self, invite: Union[Invite, str]) -> None:
        """|coro|

        Revokes an :class:`.Invite`, URL, or ID to an invite.

        You must have the :attr:`~.Permissions.manage_channels` permission in
        the associated guild to do this.

        Parameters
        ----------
        invite: Union[:class:`.Invite`, :class:`str`]
            The invite to revoke.

        Raises
        -------
        :exc:`.Forbidden`
            You do not have permissions to revoke invites.
        :exc:`.NotFound`
            The invite is invalid or expired.
        :exc:`.HTTPException`
            Revoking the invite failed.
        """

        invite_id = utils.resolve_invite(invite)
        await self.http.delete_invite(invite_id)

    # Miscellaneous stuff

    async def fetch_widget(self, guild_id: int, /) -> Widget:
        """|coro|

        Gets a :class:`.Widget` from a guild ID.

        .. note::

            The guild must have the widget enabled to get this information.

        Parameters
        -----------
        guild_id: :class:`int`
            The ID of the guild.

        Raises
        -------
        :exc:`.Forbidden`
            The widget for this guild is disabled.
        :exc:`.HTTPException`
            Retrieving the widget failed.

        Returns
        --------
        :class:`.Widget`
            The guild's widget.
        """
        data = await self.http.get_widget(guild_id)

        return Widget(state=self._connection, data=data)

    async def application_info(self) -> AppInfo:
        """|coro|

        Retrieves the bot's application information.

        Raises
        -------
        :exc:`.HTTPException`
            Retrieving the information failed somehow.

        Returns
        --------
        :class:`.AppInfo`
            The bot's application information.
        """
        data = await self.http.application_info()
        if "rpc_origins" not in data:
            data["rpc_origins"] = None
        return AppInfo(self._connection, data)

    async def fetch_user(self, user_id: int, /) -> User:
        """|coro|

        Retrieves a :class:`~nextcord.User` based on their ID.
        You do not have to share any guilds with the user to get this information,
        however many operations do require that you do.

        .. note::

            This method is an API call. If you have :attr:`nextcord.Intents.members` and member cache enabled, consider :meth:`get_user` instead.

        Parameters
        -----------
        user_id: :class:`int`
            The user's ID to fetch from.

        Raises
        -------
        :exc:`.NotFound`
            A user with this ID does not exist.
        :exc:`.HTTPException`
            Fetching the user failed.

        Returns
        --------
        :class:`~nextcord.User`
            The user you requested.
        """
        data = await self.http.get_user(user_id)
        return User(state=self._connection, data=data)

    async def fetch_channel(
        self, channel_id: int, /
    ) -> Union[GuildChannel, PrivateChannel, Thread]:
        """|coro|

        Retrieves a :class:`.abc.GuildChannel`, :class:`.abc.PrivateChannel`, or :class:`.Thread` with the specified ID.

        .. note::

            This method is an API call. For general usage, consider :meth:`get_channel` instead.

        .. versionadded:: 1.2

        Raises
        -------
        :exc:`.InvalidData`
            An unknown channel type was received from Discord.
        :exc:`.HTTPException`
            Retrieving the channel failed.
        :exc:`.NotFound`
            Invalid Channel ID.
        :exc:`.Forbidden`
            You do not have permission to fetch this channel.

        Returns
        --------
        Union[:class:`.abc.GuildChannel`, :class:`.abc.PrivateChannel`, :class:`.Thread`]
            The channel from the ID.
        """
        data = await self.http.get_channel(channel_id)

        factory, ch_type = _threaded_channel_factory(data["type"])
        if factory is None:
            raise InvalidData("Unknown channel type {type} for channel ID {id}.".format_map(data))

        if ch_type in (ChannelType.group, ChannelType.private):
            # the factory will be a DMChannel or GroupChannel here
            channel = factory(me=self.user, data=data, state=self._connection)  # type: ignore
        else:
            # the factory can't be a DMChannel or GroupChannel here
            guild_id = int(data["guild_id"])  # type: ignore
            guild = self.get_guild(guild_id) or Object(id=guild_id)
            # GuildChannels expect a Guild, we may be passing an Object
            channel = factory(guild=guild, state=self._connection, data=data)  # type: ignore

        return channel

    async def fetch_webhook(self, webhook_id: int, /) -> Webhook:
        """|coro|

        Retrieves a :class:`.Webhook` with the specified ID.

        Raises
        --------
        :exc:`.HTTPException`
            Retrieving the webhook failed.
        :exc:`.NotFound`
            Invalid webhook ID.
        :exc:`.Forbidden`
            You do not have permission to fetch this webhook.

        Returns
        ---------
        :class:`.Webhook`
            The webhook you requested.
        """
        data = await self.http.get_webhook(webhook_id)
        return Webhook.from_state(data, state=self._connection)

    async def fetch_sticker(self, sticker_id: int, /) -> Union[StandardSticker, GuildSticker]:
        """|coro|

        Retrieves a :class:`.Sticker` with the specified ID.

        .. versionadded:: 2.0

        Raises
        --------
        :exc:`.HTTPException`
            Retrieving the sticker failed.
        :exc:`.NotFound`
            Invalid sticker ID.

        Returns
        --------
        Union[:class:`.StandardSticker`, :class:`.GuildSticker`]
            The sticker you requested.
        """
        data = await self.http.get_sticker(sticker_id)
        cls, _ = _sticker_factory(data["type"])  # type: ignore
        return cls(state=self._connection, data=data)  # type: ignore

    async def fetch_premium_sticker_packs(self) -> List[StickerPack]:
        """|coro|

        Retrieves all available premium sticker packs.

        .. versionadded:: 2.0

        Raises
        -------
        :exc:`.HTTPException`
            Retrieving the sticker packs failed.

        Returns
        ---------
        List[:class:`.StickerPack`]
            All available premium sticker packs.
        """
        data = await self.http.list_premium_sticker_packs()
        return [StickerPack(state=self._connection, data=pack) for pack in data["sticker_packs"]]

    async def create_dm(self, user: Snowflake) -> DMChannel:
        """|coro|

        Creates a :class:`.DMChannel` with this user.

        This should be rarely called, as this is done transparently for most
        people.

        .. versionadded:: 2.0

        Parameters
        -----------
        user: :class:`~nextcord.abc.Snowflake`
            The user to create a DM with.

        Returns
        -------
        :class:`.DMChannel`
            The channel that was created.
        """
        state = self._connection
        found = state._get_private_channel_by_user(user.id)
        if found:
            return found

        data = await state.http.start_private_message(user.id)
        return state.add_dm_channel(data)

    def add_view(self, view: View, *, message_id: Optional[int] = None) -> None:
        """Registers a :class:`~nextcord.ui.View` for persistent listening.

        This method should be used for when a view is comprised of components
        that last longer than the lifecycle of the program.

        .. versionadded:: 2.0

        Parameters
        ------------
        view: :class:`nextcord.ui.View`
            The view to register for dispatching.
        message_id: Optional[:class:`int`]
            The message ID that the view is attached to. This is currently used to
            refresh the view's state during message update events. If not given
            then message update events are not propagated for the view.

        Raises
        -------
        TypeError
            A view was not passed.
        ValueError
            The view is not persistent. A persistent view has no timeout
            and all their components have an explicitly provided custom_id.
        """

        if not isinstance(view, View):
            raise TypeError(f"Expected an instance of View not {view.__class__!r}")

        if not view.is_persistent():
            raise ValueError(
                "View is not persistent. Items need to have a custom_id set and View must have no timeout"
            )

        self._connection.store_view(view, message_id)

    def add_modal(self, modal: Modal, *, user_id: Optional[int] = None) -> None:
        """Registers a :class:`~nextcord.ui.Modal` for persistent listening.

        This method can be called for modals whose lifetime must be eventually
        superior to the one of the program or for modals whose call does not
        depend on particular criteria.

        Parameters
        ------------
        modal: :class:`nextcord.ui.Modal`
            The view to register for dispatching.
        user_id: Optional[:class:`int`]
            The user ID that the view is attached to. This is used to filter
            the modal calls based on the users.

        Raises
        -------
        TypeError
            A modal was not passed.
        ValueError
            The modal is not persistent. A persistent modal has a set
            custom_id and all their components with a set custom_id
            and a timeout set to None.
        """
        if not isinstance(modal, Modal):
            raise TypeError(f"Expected an instance of Modal not {modal.__class__!r}")

        if not modal.is_persistent():
            raise ValueError(
                "Modal is not persistent. Modal must have no timeout and Items and Modal need to have custom_id set"
            )

        self._connection.store_modal(modal, user_id)

    @property
    def persistent_views(self) -> Sequence[View]:
        """Sequence[:class:`.View`]: A sequence of persistent views added to the client.

        .. versionadded:: 2.0
        """
        return self._connection.persistent_views

    @property
    def scheduled_events(self) -> List[ScheduledEvent]:
        """List[ScheduledEvent]: A list of scheduled events

        .. versionadded:: 2.0
        """
        return [event for guild in self.guilds for event in guild.scheduled_events]

    async def on_interaction(self, interaction: Interaction):
        await self.process_application_commands(interaction)

    async def process_application_commands(self, interaction: Interaction) -> None:
        """|coro|
        Processes the data in the given interaction and calls associated applications or autocomplete if possible.
        Lazy-loads commands if enabled.

        Parameters
        ----------
        interaction: :class:`Interaction`
            Interaction from Discord to read data from.
        """
        interaction.data = cast(ApplicationCommandInteractionData, interaction.data)

        if interaction.type is InteractionType.application_command:
            _log.debug("nextcord.Client: Found an interaction command.")
            if app_cmd := self.get_application_command(int(interaction.data["id"])):
                _log.debug(
                    "nextcord.Client: Calling your application command now %s", app_cmd.error_name
                )
                await app_cmd.call_from_interaction(interaction)
            elif self._lazy_load_commands:
                _log.debug(
                    f"nextcord.Client: Interaction command not found, attempting to lazy load."
                )
                # _log.debug(f"nextcord.Client: %s", interaction.data)
                response_signature = (
                    interaction.data["name"],
                    int(interaction.data["type"]),
                    interaction.guild_id,
                )
                _log.debug(f"nextcord.Client: %s", response_signature)
                do_deploy = False
                if app_cmd := self._connection.get_application_command_from_signature(
                    interaction.data["name"],
                    int(interaction.data["type"]),
                    int(guild_id) if (guild_id := interaction.data.get("guild_id")) else None,
                ):
                    _log.debug(
                        "nextcord.Client: Basic signature matches, checking against raw payload."
                    )
                    if app_cmd.is_interaction_valid(interaction):
                        _log.debug(
                            f"nextcord.Client: Interaction seems to correspond to command %s, associating ID now.",
                            app_cmd.error_name,
                        )
                        app_cmd.parse_discord_response(self._connection, interaction.data)
                        self.add_application_command(app_cmd)
                        await app_cmd.call_from_interaction(interaction)
                    else:
                        do_deploy = True

                else:
                    do_deploy = True

                if do_deploy:
                    if interaction.guild:
                        await self.discover_application_commands(
                            guild_id=interaction.guild.id,
                            associate_known=self._rollout_associate_known,
                            delete_unknown=self._rollout_delete_unknown,
                            update_known=self._rollout_update_known,
                        )
                    else:
                        await self.discover_application_commands(
                            guild_id=None,
                            associate_known=self._rollout_associate_known,
                            delete_unknown=self._rollout_delete_unknown,
                            update_known=self._rollout_update_known,
                        )

        elif interaction.type is InteractionType.application_command_autocomplete:
            # TODO: Is it really worth trying to lazy load with this?
            _log.debug("nextcord.Client: Autocomplete interaction received.")
            if app_cmd := self.get_application_command(int(interaction.data["id"])):
                _log.debug(f"nextcord.Client: Autocomplete for command %s received.", app_cmd.name)
                await app_cmd.call_autocomplete_from_interaction(interaction)  # type: ignore
            else:
                raise ValueError(
                    f"Received autocomplete interaction for {interaction.data['name']} but command isn't "
                    f"found/associated!"
                )

    def get_application_command(self, command_id: int) -> Optional[BaseApplicationCommand]:
        """Gets an application command from the cache that has the given command ID.

        Parameters
        ----------
        command_id: :class:`int`
            Command ID corresponding to an application command.

        Returns
        -------
        Optional[:class:`BaseApplicationCommand`]
            Returns the application command corresponding to the ID. If no command is
            found, ``None`` is returned instead.
        """
        return self._connection.get_application_command(command_id)

    def get_application_command_from_signature(
        self, name: str, cmd_type: Union[int, ApplicationCommandType], guild_id: Optional[int]
    ) -> Optional[BaseApplicationCommand]:
        """Gets a locally stored application command object that matches the given signature.

        Parameters
        ----------
        name: :class:`str`
            Name of the application command. Capital sensitive.
        cmd_type: Union[:class:`int`, :class:`ApplicationCommandType`]
            Type of application command.
        guild_id: Optional[:class:`int`]
            Guild ID of the signature. If set to ``None``, it will attempt to get the global signature.

        Returns
        -------
        command: Optional[:class:`BaseApplicationCommand`]
            Application Command with the given signature. If no command with that signature is
            found, returns ``None`` instead.
        """
        if isinstance(cmd_type, ApplicationCommandType):
            actual_type = cmd_type.value
        else:
            actual_type = cmd_type

        return self._connection.get_application_command_from_signature(
            name=name, cmd_type=actual_type, guild_id=guild_id
        )

    def get_all_application_commands(self) -> Set[BaseApplicationCommand]:
        """Returns a copied set of all added :class:`BaseApplicationCommand` objects."""
        return self._connection.application_commands

    def get_application_commands(self, rollout: bool = False) -> List[BaseApplicationCommand]:
        """Gets registered global commands.

        Parameters
        ----------
        rollout: :class:`bool`
            Whether unregistered/unassociated commands should be returned as well. Defaults to ``False``

        Returns
        -------
        List[:class:`BaseApplicationCommand`]
            List of :class:`BaseApplicationCommand` objects that are global.
        """
        return self._connection.get_global_application_commands(rollout=rollout)

    def add_application_command(
        self, command: BaseApplicationCommand, overwrite: bool = False, use_rollout: bool = False
    ) -> None:
        """Adds a BaseApplicationCommand object to the client for use.

        Parameters
        ----------
        command: :class:`ApplicationCommand`
            Command to add to the client for usage.
        overwrite: :class:`bool`
            If to overwrite any existing commands that would conflict with this one. Defaults to ``False``
        use_rollout: :class:`bool`
            If to apply the rollout signatures instead of existing ones. Defaults to ``False``
        """
        self._connection.add_application_command(
            command, overwrite=overwrite, use_rollout=use_rollout
        )

    async def sync_all_application_commands(
        self,
        data: Optional[Dict[Optional[int], List[ApplicationCommandPayload]]] = None,
        *,
        use_rollout: bool = True,
        associate_known: bool = True,
        delete_unknown: bool = True,
        update_known: bool = True,
        register_new: bool = True,
    ) -> None:
        """|coro|

        Syncs all application commands with Discord. Will sync global commands if any commands added are global, and
        syncs with all guilds that have an application command targeting them.

        This may call Discord many times depending on how different guilds you have local commands for, and how many
        commands Discord needs to be updated or added, which may cause your bot to be rate limited or even Cloudflare
        banned in VERY extreme cases.

        This may incur high CPU usage depending on how many commands you have and how complex they are, which may cause
        your bot to halt while it checks local commands against the existing commands that Discord has.

        For a more targeted version of this method, see :func:`Client.sync_application_commands`

        Parameters
        ----------
        data: Optional[Dict[Optional[:class:`int`], List[:class:`dict`]]]
            Data to use when comparing local application commands to what Discord has. The key should be the
            :class:`int` guild ID (`None` for global) corresponding to the value list of application command payloads
            from Discord. Any guild ID's not provided will be fetched if needed. Defaults to `None`
        use_rollout: :class:`bool`
            If the rollout guild IDs of commands should be used. Defaults to `True`
        associate_known: :class:`bool`
            If local commands that match a command already on Discord should be associated with each other.
            Defaults to `True`
        delete_unknown: :class:`bool`
            If commands on Discord that don't match a local command should be deleted. Defaults to `True`
        update_known: :class:`bool`
            If commands on Discord have a basic match with a local command, but don't fully match, should be updated.
            Defaults to `True`
        register_new: :class:`bool`
            If a local command that doesn't have a basic match on Discord should be added to Discord.
            Defaults to `True`
        """
        # All this does is passthrough to connection state. All documentation updates should also be updated
        # there, and vice versa.
        await self._connection.sync_all_application_commands(
            data=data,
            use_rollout=use_rollout,
            associate_known=associate_known,
            delete_unknown=delete_unknown,
            update_known=update_known,
            register_new=register_new,
        )

    async def sync_application_commands(
        self,
        data: Optional[List[ApplicationCommandPayload]] = None,
        *,
        guild_id: Optional[int] = None,
        associate_known: bool = True,
        delete_unknown: bool = True,
        update_known: bool = True,
        register_new: bool = True,
    ) -> None:
        """|coro|
        Syncs the locally added application commands with the Guild corresponding to the given ID, or syncs
        global commands if the guild_id is `None`.

        Parameters
        ----------
        data: Optional[List[:class:`dict`]]
            Data to use when comparing local application commands to what Discord has. Should be a list of application
            command data from Discord. If left as `None`, it will be fetched if needed. Defaults to `None`.
        guild_id: Optional[:class:`int`]
            ID of the guild to sync application commands with. If set to `None`, global commands will be synced instead.
            Defaults to `None`.
        associate_known: :class:`bool`
            If local commands that match a command already on Discord should be associated with each other.
            Defaults to `True`
        delete_unknown: :class:`bool`
            If commands on Discord that don't match a local command should be deleted. Defaults to `True`
        update_known: :class:`bool`
            If commands on Discord have a basic match with a local command, but don't fully match, should be updated.
            Defaults to `True`
        register_new: :class:`bool`
            If a local command that doesn't have a basic match on Discord should be added to Discord.
            Defaults to `True`
        """
        # All this does is passthrough to connection state. All documentation updates should also be updated
        # there, and vice versa.
        await self._connection.sync_application_commands(
            data=data,
            guild_id=guild_id,
            associate_known=associate_known,
            delete_unknown=delete_unknown,
            update_known=update_known,
            register_new=register_new,
        )

    async def discover_application_commands(
        self,
        data: Optional[List[ApplicationCommandPayload]] = None,
        *,
        guild_id: Optional[int] = None,
        associate_known: bool = True,
        delete_unknown: bool = True,
        update_known: bool = True,
    ) -> None:
        """|coro|
        Associates existing, deletes unknown, and updates modified commands for either global commands or a specific
        guild. This does a deep check on found commands, which may be expensive CPU-wise.

        Running this for global or the same guild multiple times at once may cause unexpected or unstable behavior.

        Parameters
        ----------
        data: Optional[List[:class:`dict]]
            Payload from `HTTPClient.get_guild_commands` or `HTTPClient.get_global_commands` to deploy with. If None,
            the payload will be retrieved from Discord.
        guild_id: Optional[:class:`int`]
            Guild ID to deploy application commands to. If `None`, global commands are deployed to.
        associate_known: :class:`bool`
            If True, commands on Discord that pass a signature check and a deep check will be associated with locally
            added ApplicationCommand objects.
        delete_unknown: :class:`bool`
            If `True`, commands on Discord that fail a signature check will be removed. If `update_known` is False,
            commands that pass the signature check but fail the deep check will also be removed.
        update_known: :class:`bool`
            If `True`, commands on Discord that pass a signature check but fail the deep check will be updated.
        """
        # All this does is passthrough to connection state. All documentation updates should also be updated
        # there, and vice versa.
        await self._connection.discover_application_commands(
            data=data,
            guild_id=guild_id,
            associate_known=associate_known,
            delete_unknown=delete_unknown,
            update_known=update_known,
        )

    async def deploy_application_commands(
        self,
        data: Optional[List[ApplicationCommandPayload]] = None,
        *,
        guild_id: Optional[int] = None,
        associate_known: bool = True,
        delete_unknown: bool = True,
        update_known: bool = True,
    ) -> None:
        warnings.warn(
            ".deploy_application_commands is deprecated, use .discover_application_commands instead.",
            stacklevel=2,
            category=FutureWarning,
        )
        await self.discover_application_commands(
            data=data,
            guild_id=guild_id,
            associate_known=associate_known,
            delete_unknown=delete_unknown,
            update_known=update_known,
        )

    async def delete_unknown_application_commands(
        self, data: Optional[List[ApplicationCommandPayload]] = None
    ) -> None:
        """Deletes unknown global commands."""
        warnings.warn(
            ".delete_unknown_application_commands is deprecated, use .sync_application_commands and set "
            "kwargs in it instead.",
            stacklevel=2,
            category=FutureWarning,
        )
        await self._connection.delete_unknown_application_commands(data=data, guild_id=None)

    async def associate_application_commands(
        self, data: Optional[List[ApplicationCommandPayload]] = None
    ) -> None:
        """Associates global commands registered with Discord with locally added commands."""
        warnings.warn(
            ".associate_application_commands is deprecated, use .sync_application_commands and set "
            "kwargs in it instead.",
            stacklevel=2,
            category=FutureWarning,
        )
        await self._connection.associate_application_commands(data=data, guild_id=None)

    async def update_application_commands(
        self, data: Optional[List[ApplicationCommandPayload]] = None
    ) -> None:
        """Updates global commands that have slightly changed with Discord."""
        warnings.warn(
            ".update_application_commands is deprecated, use .sync_application_commands and set "
            "kwargs in it instead.",
            stacklevel=2,
            category=FutureWarning,
        )
        await self._connection.update_application_commands(data=data, guild_id=None)

    async def register_new_application_commands(
        self, data: Optional[List[ApplicationCommandPayload]] = None, guild_id: Optional[int] = None
    ) -> None:
        """|coro|
        Registers locally added application commands that don't match a signature that Discord has registered for
        either global commands or a specific guild.

        Parameters
        ----------
        data: Optional[List[:class:`dict`]]
            Data to use when comparing local application commands to what Discord has. Should be a list of application
            command data from Discord. If left as `None`, it will be fetched if needed. Defaults to `None`
        guild_id: Optional[:class:`int`]
            ID of the guild to sync application commands with. If set to `None`, global commands will be synced instead.
            Defaults to `None`.
        """
        # All this does is passthrough to connection state. All documentation updates should also be updated
        # there, and vice versa.
        await self._connection.register_new_application_commands(data=data, guild_id=guild_id)

    async def register_application_commands(
        self, *commands: BaseApplicationCommand, guild_id: Optional[int] = None
    ) -> None:
        """|coro|
        Registers the given application commands either for a specific guild or globally, and adds the commands to
        the bot.

        Parameters
        ----------
        commands: :class:`BaseApplicationCommand`
            Application command to register. Multiple args are accepted.
        guild_id: Optional[:class:`int`]
            ID of the guild to register the application commands to. If set to `None`, the commands will be registered
            as global commands instead. Defaults to `None`.
        """
        for command in commands:
            await self._connection.register_application_command(command, guild_id=guild_id)

    async def delete_application_commands(
        self, *commands: BaseApplicationCommand, guild_id: Optional[int] = None
    ) -> None:
        """|coro|
        Deletes the given application commands either from a specific guild or globally, and removes the command IDs +
        signatures from the bot.

        Parameters
        ----------
        commands: :class:`BaseApplicationCommand`
            Application command to delete. Multiple args are accepted.
        guild_id: Optional[:class:`int`]
            ID of the guild to delete the application commands from. If set to `None`, the commands will be deleted
            from global commands instead. Defaults to `None`.
        """
        for command in commands:
            await self._connection.delete_application_command(command, guild_id=None)

    def _get_global_commands(self) -> Set[BaseApplicationCommand]:
        ret = set()
        for command in self._connection._application_commands:
            if command.is_global:
                ret.add(command)

        return ret

    def _get_guild_rollout_commands(self) -> Dict[int, Set[BaseApplicationCommand]]:
        ret = {}
        for command in self._connection._application_commands:
            if command.is_guild:
                for guild_id in command.guild_ids_to_rollout:
                    if guild_id not in ret:
                        ret[guild_id] = set()

                    ret[guild_id].add(command)

        return ret

    async def on_connect(self) -> None:
        self.add_all_application_commands()
        await self.sync_application_commands(
            guild_id=None,
            associate_known=self._rollout_associate_known,
            delete_unknown=self._rollout_delete_unknown,
            update_known=self._rollout_update_known,
            register_new=self._rollout_register_new,
        )

    def add_all_application_commands(self) -> None:
        """Adds application commands that are either decorated by the Client or added via a cog to the state.
        This does not register commands with Discord. If you want that, use
        :meth:`~Client.sync_all_application_commands` instead.

        """
        self._add_decorated_application_commands()
        self.add_all_cog_commands()

    def add_startup_application_commands(self) -> None:
        warnings.warn(
            ".add_startup_application_commands is deprecated, use .add_all_application_commands instead.",
            stacklevel=2,
            category=FutureWarning,
        )
        self._add_decorated_application_commands()
        self.add_all_cog_commands()

    async def on_guild_available(self, guild: Guild) -> None:
        try:
            if self._rollout_all_guilds or self._connection.get_guild_application_commands(
                guild.id, rollout=True
            ):
                await self.sync_application_commands(
                    guild_id=guild.id,
                    associate_known=self._rollout_associate_known,
                    delete_unknown=self._rollout_delete_unknown,
                    update_known=self._rollout_update_known,
                    register_new=self._rollout_register_new,
                )
            else:
                _log.debug(
                    "nextcord.Client: No locally added commands explicitly registered "
                    "for Guild(id=%s, name=%s), not checking.",
                    guild.id,
                    guild.name,
                )

        except Forbidden as e:
            _log.warning(
                f"nextcord.Client: Forbidden error for {guild.name}|{guild.id}, is the commands Oauth scope "
                f"enabled? {e}"
            )

    async def rollout_application_commands(self) -> None:
        """|coro|
        Deploys global application commands and registers new ones if enabled.
        """
        warnings.warn(
            ".rollout_application_commands is deprecated, use .sync_application_commands and set "
            "kwargs in it instead.",
            stacklevel=2,
            category=FutureWarning,
        )

        if self.application_id is None:
            raise TypeError("Could not get the current application's id")

        global_payload = await self.http.get_global_commands(self.application_id)
        await self.deploy_application_commands(
            data=global_payload,
            associate_known=self._rollout_associate_known,
            delete_unknown=self._rollout_delete_unknown,
            update_known=self._rollout_update_known,
        )
        if self._rollout_register_new:
            await self.register_new_application_commands(data=global_payload)

    def _add_decorated_application_commands(self) -> None:
        for command in self._application_commands_to_add:
            if isinstance(command, (SlashApplicationCommand, SlashApplicationSubcommand)):
                command.from_callback(command.callback, call_children=False)
            else:
                command.from_callback(command.callback)

            self.add_application_command(command, use_rollout=True)

    def add_all_cog_commands(self) -> None:
        """Adds all :class:`ApplicationCommand` objects inside added cogs to the application command list."""
        for cog in self._client_cogs:
            if to_register := cog.application_commands:
                for cmd in to_register:
                    self.add_application_command(cmd, use_rollout=True)

    def add_cog(self, cog: ClientCog) -> None:
        # cog.process_app_cmds()
        for app_cmd in cog.application_commands:
            self.add_application_command(app_cmd, use_rollout=True)

        self._client_cogs.add(cog)

    def remove_cog(self, cog: ClientCog) -> None:
        for app_cmd in cog.application_commands:
            self._connection.remove_application_command(app_cmd)

        self._client_cogs.discard(cog)

    def user_command(
        self,
        name: Optional[str] = None,
        *,
        name_localizations: Optional[Dict[Union[Locale, str], str]] = None,
        guild_ids: Optional[Iterable[int]] = None,
        dm_permission: Optional[bool] = None,
        default_member_permissions: Optional[Union[Permissions, int]] = None,
        force_global: bool = False,
    ):
        """Creates a User context command from the decorated function.

        Parameters
        ----------
        name: :class:`str`
            Name of the command that users will see. If not set, it defaults to the name of the callback.
        name_localizations: Dict[Union[:class:`Locale`, :class:`str`], :class:`str`]
            Name(s) of the command for users of specific locales. The locale code should be the key, with the localized
            name as the value
        guild_ids: Iterable[:class:`int`]
            IDs of :class:`Guild`'s to add this command to. If unset, this will be a global command.
        dm_permission: :class:`bool`
            If the command should be usable in DMs or not. Setting to ``False`` will disable the command from being
            usable in DMs. Only for global commands, but will not error on guild.
        default_member_permissions: Optional[Union[:class:`Permissions`, :class:`int`]]
            Permission(s) required to use the command. Inputting ``8`` or ``Permissions(administrator=True)`` for
            example will only allow Administrators to use the command. If set to 0, nobody will be able to use it by
            default. Server owners CAN override the permission requirements.
        force_global: :class:`bool`
            If True, will force this command to register as a global command, even if `guild_ids` is set. Will still
            register to guilds. Has no effect if `guild_ids` are never set or added to.
        """

        def decorator(func: Callable):
            result = user_command(
                name=name,
                name_localizations=name_localizations,
                guild_ids=guild_ids,
                dm_permission=dm_permission,
                default_member_permissions=default_member_permissions,
                force_global=force_global,
            )(func)
            self._application_commands_to_add.add(result)
            return result

        return decorator

    def message_command(
        self,
        name: Optional[str] = None,
        *,
        name_localizations: Optional[Dict[Union[Locale, str], str]] = None,
        guild_ids: Optional[Iterable[int]] = None,
        dm_permission: Optional[bool] = None,
        default_member_permissions: Optional[Union[Permissions, int]] = None,
        force_global: bool = False,
    ):
        """Creates a Message context command from the decorated function.

        Parameters
        ----------
        name: :class:`str`
            Name of the command that users will see. If not set, it defaults to the name of the callback.
        name_localizations: Dict[Union[:class:`Locale`, :class:`str`], :class:`str`]
            Name(s) of the command for users of specific locales. The locale code should be the key, with the localized
            name as the value
        guild_ids: Iterable[:class:`int`]
            IDs of :class:`Guild`'s to add this command to. If unset, this will be a global command.
        dm_permission: :class:`bool`
            If the command should be usable in DMs or not. Setting to ``False`` will disable the command from being
            usable in DMs. Only for global commands, but will not error on guild.
        default_member_permissions: Optional[Union[:class:`Permissions`, :class:`int`]]
            Permission(s) required to use the command. Inputting ``8`` or ``Permissions(administrator=True)`` for
            example will only allow Administrators to use the command. If set to 0, nobody will be able to use it by
            default. Server owners CAN override the permission requirements.
        force_global: :class:`bool`
            If True, will force this command to register as a global command, even if `guild_ids` is set. Will still
            register to guilds. Has no effect if `guild_ids` are never set or added to.
        """

        def decorator(func: Callable):
            result = message_command(
                name=name,
                name_localizations=name_localizations,
                guild_ids=guild_ids,
                dm_permission=dm_permission,
                default_member_permissions=default_member_permissions,
                force_global=force_global,
            )(func)
            self._application_commands_to_add.add(result)
            return result

        return decorator

    def slash_command(
        self,
        name: Optional[str] = None,
        description: Optional[str] = None,
        *,
        name_localizations: Optional[Dict[Union[Locale, str], str]] = None,
        description_localizations: Optional[Dict[Union[Locale, str], str]] = None,
        guild_ids: Optional[Iterable[int]] = None,
        dm_permission: Optional[bool] = None,
        default_member_permissions: Optional[Union[Permissions, int]] = None,
        force_global: bool = False,
    ):
        """Creates a Slash application command from the decorated function.

        Parameters
        ----------
        name: :class:`str`
            Name of the command that users will see. If not set, it defaults to the name of the callback.
        description: :class:`str`
            Description of the command that users will see. If not set, the docstring will be used.
            If no docstring is found for the command callback, it defaults to "No description provided".
        name_localizations: Dict[Union[:class:`Locale`, :class:`str`], :class:`str`]
            Name(s) of the command for users of specific locales. The locale code should be the key, with the localized
            name as the value.
        description_localizations: Dict[Union[:class:`Locale`, :class:`str`], :class:`str`]
            Description(s) of the command for users of specific locales. The locale code should be the key, with the
            localized description as the value.
        guild_ids: Iterable[:class:`int`]
            IDs of :class:`Guild`'s to add this command to. If unset, this will be a global command.
        dm_permission: :class:`bool`
            If the command should be usable in DMs or not. Setting to ``False`` will disable the command from being
            usable in DMs. Only for global commands, but will not error on guild.
        default_member_permissions: Optional[Union[:class:`Permissions`, :class:`int`]]
            Permission(s) required to use the command. Inputting ``8`` or ``Permissions(administrator=True)`` for
            example will only allow Administrators to use the command. If set to 0, nobody will be able to use it by
            default. Server owners CAN override the permission requirements.
        force_global: :class:`bool`
            If True, will force this command to register as a global command, even if `guild_ids` is set. Will still
            register to guilds. Has no effect if `guild_ids` are never set or added to.
        """

        def decorator(func: Callable):
            result = slash_command(
                name=name,
                name_localizations=name_localizations,
                description=description,
                description_localizations=description_localizations,
                guild_ids=guild_ids,
                dm_permission=dm_permission,
                default_member_permissions=default_member_permissions,
                force_global=force_global,
            )(func)
            self._application_commands_to_add.add(result)
            return result

        return decorator<|MERGE_RESOLUTION|>--- conflicted
+++ resolved
@@ -92,21 +92,14 @@
 
 if TYPE_CHECKING:
     from .abc import GuildChannel, PrivateChannel, Snowflake, SnowflakeTime
-<<<<<<< HEAD
     from .application_command import ApplicationCommand, ClientCog
     from .asset import Asset
     from .channel import DMChannel
+    from .enums import Locale
     from .file import File
     from .member import Member
     from .message import Attachment, Message
-=======
-    from .application_command import BaseApplicationCommand, ClientCog
-    from .channel import DMChannel
-    from .enums import Locale
-    from .member import Member
-    from .message import Message
     from .permissions import Permissions
->>>>>>> 0eef32af
     from .scheduled_events import ScheduledEvent
     from .types.interactions import ApplicationCommand as ApplicationCommandPayload
     from .voice_client import VoiceProtocol
