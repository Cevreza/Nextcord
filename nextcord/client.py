--- conflicted
+++ resolved
@@ -2015,13 +2015,9 @@
         """
         return [event for guild in self.guilds for event in guild.scheduled_events]
 
-<<<<<<< HEAD
     async def on_interaction(
         self, interaction: Union[ApplicationAutocompleteInteraction, ApplicationCommandInteraction]
-    ):
-=======
-    async def on_interaction(self, interaction: Interaction) -> None:
->>>>>>> 1d978bb3
+    ) -> None:
         await self.process_application_commands(interaction)
 
     async def process_application_commands(
