--- conflicted
+++ resolved
@@ -49,12 +49,7 @@
     Union,
     cast,
 )
-<<<<<<< HEAD
 import warnings
-=======
-
-import aiohttp
->>>>>>> 6d50931a
 
 from . import utils
 from .activity import ActivityTypes, BaseActivity, create_activity
@@ -91,22 +86,14 @@
 from .widget import Widget
 
 if TYPE_CHECKING:
-<<<<<<< HEAD
     from .abc import SnowflakeTime, PrivateChannel, GuildChannel, Snowflake
     from .application_command import BaseApplicationCommand, ClientCog
-=======
-    from .abc import GuildChannel, PrivateChannel, Snowflake, SnowflakeTime
-    from .application_command import ApplicationCommand, ClientCog
->>>>>>> 6d50931a
     from .channel import DMChannel
     from .enums import Locale
     from .member import Member
     from .message import Message
-<<<<<<< HEAD
     from .permissions import Permissions
     from .voice_client import VoiceProtocol
-=======
->>>>>>> 6d50931a
     from .scheduled_events import ScheduledEvent
     from .voice_client import VoiceProtocol
 
@@ -315,11 +302,7 @@
         self._ready: asyncio.Event = asyncio.Event()
         self._connection._get_websocket = self._get_websocket
         self._connection._get_client = lambda: self
-<<<<<<< HEAD
         self._lazy_load_commands: bool = lazy_load_commands
-=======
-        self._lazy_load_commands: bool = options.pop("lazy_load_commands", True)
->>>>>>> 6d50931a
         self._client_cogs: Set[ClientCog] = set()
         self._rollout_associate_known: bool = rollout_associate_known
         self._rollout_delete_unknown: bool = rollout_delete_unknown
@@ -1896,17 +1879,11 @@
             raise TypeError("Discord did not provide us resolved data")
 
         if interaction.type is InteractionType.application_command:
-<<<<<<< HEAD
             _log.debug("nextcord.Client: Found an interaction command.")
-=======
-            _log.info("nextcord.Client: Found an interaction command.")
-
->>>>>>> 6d50931a
             if app_cmd := self.get_application_command(int(interaction.data["id"])):
                 _log.debug("nextcord.Client: Calling your application command now %s", app_cmd.error_name)
                 await app_cmd.call_from_interaction(interaction)
             elif self._lazy_load_commands:
-<<<<<<< HEAD
                 _log.debug(f"nextcord.Client: Interaction command not found, attempting to lazy load.")
                 # _log.debug(f"nextcord.Client: %s", interaction.data)
                 response_signature = (interaction.data["name"], int(interaction.data['type']), interaction.guild_id)
@@ -1924,34 +1901,6 @@
                             app_cmd.error_name
                         )
                         app_cmd.parse_discord_response(self._connection, interaction.data)
-=======
-                _log.info(
-                    f"nextcord.Client: Interaction command not found, attempting to lazy load."
-                )
-                _log.debug(f"nextcord.Client: {interaction.data}")
-                response_signature = (
-                    interaction.data["name"],
-                    int(interaction.data["type"]),
-                    interaction.guild_id,
-                )
-                _log.debug(f"nextcord.Client: {response_signature}")
-                do_deploy = False
-                if app_cmd := self._connection.get_application_command_from_signature(
-                    interaction.data["name"], int(interaction.data["type"]), interaction.guild_id
-                ):
-                    _log.info(
-                        "nextcord.Client: Basic signature matches, checking against raw payload."
-                    )
-                    # TODO: Lazy load is completely broken. Figure out how to fix it.
-                    if app_cmd.reverse_check_against_raw_payload(
-                        interaction.data, interaction.guild_id  # type: ignore
-                    ):
-                        # if app_cmd.check_against_raw_payload(interaction.data, interaction.guild_id):
-                        _log.info(
-                            "nextcord.Client: New interaction command found, Assigning id now"
-                        )
-                        app_cmd.parse_discord_response(self._connection, interaction.data)  # type: ignore
->>>>>>> 6d50931a
                         self.add_application_command(app_cmd)
                         await app_cmd.call_from_interaction(interaction)
                     else:
@@ -2052,14 +2001,10 @@
         return self._connection.get_global_application_commands(rollout=rollout)
 
     def add_application_command(
-<<<<<<< HEAD
             self,
             command: BaseApplicationCommand,
             overwrite: bool = False,
             use_rollout: bool = False
-=======
-        self, command: ApplicationCommand, overwrite: bool = False, use_rollout: bool = False
->>>>>>> 6d50931a
     ) -> None:
         """Adds a BaseApplicationCommand object to the client for use.
 
@@ -2076,7 +2021,6 @@
             command, overwrite=overwrite, use_rollout=use_rollout
         )
 
-<<<<<<< HEAD
     async def sync_all_application_commands(
             self,
             data: Optional[Dict[Optional[int], List[dict]]] = None,
@@ -2177,14 +2121,6 @@
             associate_known: bool = True,
             delete_unknown: bool = True,
             update_known: bool = True
-=======
-    async def deploy_application_commands(
-        self,
-        data: Optional[List[dict]] = None,
-        associate_known: bool = True,
-        delete_unknown: bool = True,
-        update_known: bool = True,
->>>>>>> 6d50931a
     ) -> None:
         """|coro|
         Associates existing, deletes unknown, and updates modified commands for either global commands or a specific
@@ -2215,7 +2151,6 @@
             update_known=update_known
         )
 
-<<<<<<< HEAD
     async def deploy_application_commands(
             self,
             data: Optional[List[dict]] = None,
@@ -2229,17 +2164,6 @@
         await self.discover_application_commands(
             data=data, guild_id=guild_id, associate_known=associate_known, delete_unknown=delete_unknown,
             update_known=update_known
-=======
-        """Updates and associates recognizable global application commands, and deletes unknown ones."""
-        # TODO: Look, I need to get this out of the door. Properish documentation of this is in ConnectionState, and
-        #  this could be an easy "I want to contribute to Nextcord in a meaningful way" PR.
-        await self._connection.deploy_application_commands(
-            data=data,
-            guild_id=None,
-            associate_known=associate_known,
-            delete_unknown=delete_unknown,
-            update_known=update_known,
->>>>>>> 6d50931a
         )
 
     async def delete_unknown_application_commands(self, data: Optional[List[dict]] = None) -> None:
@@ -2369,7 +2293,6 @@
 
     async def on_guild_available(self, guild: Guild) -> None:
         try:
-<<<<<<< HEAD
             if self._rollout_all_guilds or self._connection.get_guild_application_commands(guild.id, rollout=True):
                 await self.sync_application_commands(
                     guild_id=guild.id, associate_known=self._rollout_associate_known,
@@ -2385,22 +2308,6 @@
                     "for Guild(id=%s, name=%s), not checking.", guild.id, guild.name
                 )
 
-=======
-            if self._rollout_all_guilds or self._connection.get_guild_application_commands(
-                guild.id, rollout=True
-            ):
-                _log.info(f"nextcord.Client: Rolling out commands to guild {guild.name}|{guild.id}")
-                await guild.rollout_application_commands(
-                    associate_known=self._rollout_associate_known,
-                    delete_unknown=self._rollout_delete_unknown,
-                    update_known=self._rollout_update_known,
-                )
-            else:
-                _log.debug(
-                    f"nextcord.Client: No locally added commands explicitly registered for "
-                    f"{guild.name}|{guild.id}, not checking."
-                )
->>>>>>> 6d50931a
         except Forbidden as e:
             _log.warning(
                 f"nextcord.Client: Forbidden error for {guild.name}|{guild.id}, is the commands Oauth scope "
@@ -2411,14 +2318,8 @@
         """|coro|
         Deploys global application commands and registers new ones if enabled.
         """
-<<<<<<< HEAD
         warnings.warn(".rollout_application_commands is deprecated, use .sync_application_commands and set "
                       "kwargs in it instead.", stacklevel=2, category=FutureWarning)
-=======
-        if self.application_id is None:
-            raise NotImplementedError("Could not get the current application id")
-
->>>>>>> 6d50931a
         global_payload = await self.http.get_global_commands(self.application_id)
         await self.deploy_application_commands(
             data=global_payload,  # type: ignore
@@ -2460,7 +2361,6 @@
         self._client_cogs.discard(cog)
 
     def user_command(
-<<<<<<< HEAD
             self,
             name: str = None,
             name_localizations: Dict[Union[Locale, str], str] = None,
@@ -2468,13 +2368,6 @@
             dm_permission: bool = None,
             default_member_permissions: Optional[Union[Permissions, int]] = None,
             force_global: bool = False
-=======
-        self,
-        name: str = MISSING,
-        guild_ids: Iterable[int] = MISSING,
-        default_permission: Optional[bool] = None,
-        force_global: bool = False,
->>>>>>> 6d50931a
     ):
         """Creates a User context command from the decorated function.
 
@@ -2502,17 +2395,11 @@
         def decorator(func: Callable):
             result = user_command(
                 name=name,
-<<<<<<< HEAD
                 name_localizations=name_localizations,
                 guild_ids=guild_ids,
                 dm_permission=dm_permission,
                 default_member_permissions=default_member_permissions,
                 force_global=force_global
-=======
-                guild_ids=guild_ids,
-                default_permission=default_permission,
-                force_global=force_global,
->>>>>>> 6d50931a
             )(func)
             self._application_commands_to_add.add(result)
             return result
@@ -2520,7 +2407,6 @@
         return decorator
 
     def message_command(
-<<<<<<< HEAD
             self,
             name: str = None,
             name_localizations: Dict[Union[Locale, str], str] = None,
@@ -2528,13 +2414,6 @@
             dm_permission: bool = None,
             default_member_permissions: Optional[Union[Permissions, int]] = None,
             force_global: bool = False
-=======
-        self,
-        name: str = MISSING,
-        guild_ids: Iterable[int] = MISSING,
-        default_permission: Optional[bool] = None,
-        force_global: bool = False,
->>>>>>> 6d50931a
     ):
         """Creates a Message context command from the decorated function.
 
@@ -2562,17 +2441,11 @@
         def decorator(func: Callable):
             result = message_command(
                 name=name,
-<<<<<<< HEAD
                 name_localizations=name_localizations,
                 guild_ids=guild_ids,
                 dm_permission=dm_permission,
                 default_member_permissions=default_member_permissions,
                 force_global=force_global
-=======
-                guild_ids=guild_ids,
-                default_permission=default_permission,
-                force_global=force_global,
->>>>>>> 6d50931a
             )(func)
             self._application_commands_to_add.add(result)
             return result
@@ -2580,7 +2453,6 @@
         return decorator
 
     def slash_command(
-<<<<<<< HEAD
             self,
             name: str = None,
             name_localizations: Dict[Union[Locale, str], str] = None,
@@ -2590,14 +2462,6 @@
             dm_permission: bool = None,
             default_member_permissions: Optional[Union[Permissions, int]] = None,
             force_global: bool = False
-=======
-        self,
-        name: str = MISSING,
-        description: str = MISSING,
-        guild_ids: Iterable[int] = MISSING,
-        default_permission: Optional[bool] = None,
-        force_global: bool = False,
->>>>>>> 6d50931a
     ):
         """Creates a Slash application command from the decorated function.
 
@@ -2631,7 +2495,6 @@
         def decorator(func: Callable):
             result = slash_command(
                 name=name,
-<<<<<<< HEAD
                 name_localizations=name_localizations,
                 description=description,
                 description_localizations=description_localizations,
@@ -2639,12 +2502,6 @@
                 dm_permission=dm_permission,
                 default_member_permissions=default_member_permissions,
                 force_global=force_global
-=======
-                description=description,
-                guild_ids=guild_ids,
-                default_permission=default_permission,
-                force_global=force_global,
->>>>>>> 6d50931a
             )(func)
             self._application_commands_to_add.add(result)
             return result
