--- conflicted
+++ resolved
@@ -577,14 +577,10 @@
             return await self.response.edit_message(*args, **kwargs)
         if self.message is not None:
             return await self.message.edit(*args, **kwargs)
-<<<<<<< HEAD
-        raise InvalidArgument("Interaction.message is None, this method is only for views")
-=======
         raise InvalidArgument(
             "Interaction.message is None, this method can only be used in "
             "response to a component or modal submit interaction."
         )
->>>>>>> 7a53fb2b
 
 
 class InteractionResponse:
@@ -809,11 +805,7 @@
         }
 
         if embed is not MISSING and embeds is not MISSING:
-<<<<<<< HEAD
-            raise TypeError("Cannot mix embed and embeds keyword arguments")
-=======
             raise InvalidArgument('Cannot mix embed and embeds keyword arguments')
->>>>>>> 7a53fb2b
 
         if embed is not MISSING:
             embeds = [embed]
@@ -822,11 +814,7 @@
             payload["embeds"] = [e.to_dict() for e in embeds]
 
         if file is not MISSING and files is not MISSING:
-<<<<<<< HEAD
-            raise TypeError("Cannot mix file and files keyword arguments")
-=======
             raise InvalidArgument('Cannot mix file and files keyword arguments')
->>>>>>> 7a53fb2b
 
         if file is not MISSING:
             files = [file]
@@ -995,11 +983,7 @@
                 payload["content"] = str(content)
 
         if embed is not MISSING and embeds is not MISSING:
-<<<<<<< HEAD
-            raise TypeError("cannot mix both embed and embeds keyword arguments")
-=======
             raise InvalidArgument('Cannot mix both embed and embeds keyword arguments')
->>>>>>> 7a53fb2b
 
         if embed is not MISSING:
             if embed is None:
@@ -1011,11 +995,7 @@
             payload["embeds"] = [e.to_dict() for e in embeds]
 
         if file is not MISSING and files is not MISSING:
-<<<<<<< HEAD
-            raise TypeError("Cannot mix file and files keyword arguments")
-=======
             raise InvalidArgument('Cannot mix file and files keyword arguments')
->>>>>>> 7a53fb2b
 
         if file is not MISSING:
             files = [file]
@@ -1057,11 +1037,8 @@
         if delete_after is not None:
             await parent.delete_original_message(delay=delete_after)
 
-<<<<<<< HEAD
-=======
         return state._get_message(message_id)
 
->>>>>>> 7a53fb2b
 
 class _InteractionMessageState:
     __slots__ = ("_parent", "_interaction")
