# -*- coding: utf-8 -*-

# SPDX-License-Identifier: MIT

from __future__ import annotations

import asyncio
from datetime import datetime, timedelta
from typing import TYPE_CHECKING, Any, Dict, Generic, List, Optional, Tuple, TypeVar, Union

from . import utils
from .channel import ChannelType, PartialMessageable
from .embeds import Embed
from .enums import InteractionResponseType, InteractionType, try_enum
from .errors import ClientException, HTTPException, InteractionResponded, InvalidArgument
from .file import File
from .flags import MessageFlags
from .member import Member
from .message import Attachment, Message
from .mixins import Hashable
from .object import Object
from .permissions import Permissions
from .user import ClientUser, User
from .utils import snowflake_time
from .webhook.async_ import Webhook, WebhookMessage, async_context, handle_message_parameters

__all__ = (
    "Interaction",
    "InteractionMessage",
    "InteractionResponse",
    "PartialInteractionMessage",
)

if TYPE_CHECKING:
    from aiohttp import ClientSession

    from .application_command import BaseApplicationCommand, SlashApplicationSubcommand
    from .channel import CategoryChannel, ForumChannel, StageChannel, TextChannel, VoiceChannel
    from .client import Client
    from .guild import Guild
    from .message import AllowedMentions
    from .state import ConnectionState
    from .threads import Thread
    from .types.interactions import Interaction as InteractionPayload, InteractionData
    from .ui.modal import Modal
    from .ui.view import View

    InteractionChannel = Union[
        VoiceChannel,
        StageChannel,
        TextChannel,
        CategoryChannel,
        Thread,
        PartialMessageable,
        ForumChannel,
    ]

MISSING: Any = utils.MISSING

ClientT = TypeVar("ClientT", bound="Client")


class InteractionAttached(dict):
    """Represents the attached data of an interaction.

    This is used to store information about an :class:`Interaction`. This is useful if you want to save some data from a :meth:`ApplicationCommand.application_command_before_invoke` to use later in the callback.

    Example
    -------

    .. code-block:: python3

        async def attach_db(interaction: Interaction):
            interaction.attached.db = some_real_database()

        async def release_db(interaction: Interaction):
            interaction.attached.db.close()

        @bot.slash_command()
        @application_checks.before_invoke(attach_db)
        @application_checks.after_invoke(release_db)
        async def who(interaction: Interaction): # Output: <User> used who at <Time>
            data = interaction.attached.db.get_data(interaction.user.id)
            await interaction.response.send_message(data)
    """

    def __init__(self) -> None:
        super().__init__()
        self.__dict__ = self

    def __repr__(self) -> str:
        return f"<InteractionAttached {super().__repr__()}>"


class Interaction(Hashable, Generic[ClientT]):
    """Represents a Discord interaction.

    An interaction happens when a user does an action that needs to
    be notified. Current examples are slash commands and components.

    .. container:: operations

        .. describe:: x == y

            Checks if two interactions are equal.

        .. describe:: x != y

            Checks if two interactions are not equal.

        .. describe:: hash(x)

            Returns the interaction's hash.

    .. versionadded:: 2.0

    .. versionchanged:: 2.1
        :class:`Interaction` is now hashable.

    Attributes
    ----------
    id: :class:`int`
        The interaction's ID.
    type: :class:`InteractionType`
        The interaction type.
    guild_id: Optional[:class:`int`]
        The guild ID the interaction was sent from.
    channel_id: Optional[:class:`int`]
        The channel ID the interaction was sent from.
    locale: Optional[:class:`str`]
        The users locale.
    guild_locale: Optional[:class:`str`]
        The guilds preferred locale, if invoked in a guild.
    application_id: :class:`int`
        The application ID that the interaction was for.
    user: Optional[Union[:class:`User`, :class:`Member`]]
        The user or member that sent the interaction.
    message: Optional[:class:`Message`]
        The message that sent this interaction.
    token: :class:`str`
        The token to continue the interaction. These are valid
        for 15 minutes.
    data: :class:`dict`
        The raw interaction data.
    attached: :class:`InteractionAttached`
        The attached data of the interaction. This is used to store any data you may need inside the interaction for convenience. This data will stay on the interaction, even after a :meth:`Interaction.application_command_before_invoke`.
    application_command: Optional[:class:`ApplicationCommand`]
        The application command that handled the interaction.
    """

    __slots__: Tuple[str, ...] = (
        "id",
        "type",
        "guild_id",
        "channel_id",
        "data",
        "application_id",
        "message",
        "user",
        "locale",
        "guild_locale",
        "token",
        "version",
        "application_command",
        "attached",
        "_permissions",
        "_app_permissions",
        "_state",
        "_session",
        "_original_message",
        "_cs_response",
        "_cs_followup",
        "_cs_channel",
    )

    def __init__(self, *, data: InteractionPayload, state: ConnectionState) -> None:
        self._state: ConnectionState = state
        self._session: ClientSession = state.http._HTTPClient__session  # type: ignore
        # TODO: this is so janky, accessing a hidden double attribute
        self._original_message: Optional[InteractionMessage] = None
        self.attached = InteractionAttached()
        self.application_command: Optional[
            Union[SlashApplicationSubcommand, BaseApplicationCommand]
        ] = None
        self._from_data(data)

    def _from_data(self, data: InteractionPayload) -> None:
        self.id: int = int(data["id"])
        self.type: InteractionType = try_enum(InteractionType, data["type"])
        self.data: Optional[InteractionData] = data.get("data")
        self.token: str = data["token"]
        self.version: int = data["version"]
        self.channel_id: Optional[int] = utils.get_as_snowflake(data, "channel_id")
        self.guild_id: Optional[int] = utils.get_as_snowflake(data, "guild_id")
        self.application_id: int = int(data["application_id"])
        self.locale: Optional[str] = data.get("locale")
        self.guild_locale: Optional[str] = data.get("guild_locale")

        self.message: Optional[Message]
        try:
            message = data["message"]
            self.message = self._state._get_message(int(message["id"])) or Message(
                state=self._state, channel=self.channel, data=message  # type: ignore
            )
        except KeyError:
            self.message = None

        self.user: Optional[Union[User, Member]] = None
        self._app_permissions: int = int(data.get("app_permissions", 0))
        self._permissions: int = 0

        # TODO: there's a potential data loss here
        if self.guild_id:
            guild = self.guild or Object(id=self.guild_id)
            try:
                member = data["member"]
            except KeyError:
                pass
            else:
                cached_member = self.guild and self.guild.get_member(int(member["user"]["id"]))  # type: ignore # user key should be present here
                self.user = cached_member or Member(state=self._state, guild=guild, data=member)  # type: ignore # user key should be present here
                self._permissions = int(member.get("permissions", 0))
        else:
            try:
                user = data["user"]
                self.user = self._state.get_user(int(user["id"])) or User(
                    state=self._state, data=user
                )
            except KeyError:
                pass

    @property
    def client(self) -> ClientT:
        """:class:`Client`: The client that handled the interaction."""
        return self._state._get_client()  # type: ignore

    @property
    def guild(self) -> Optional[Guild]:
        """Optional[:class:`Guild`]: The guild the interaction was sent from."""
        return self._state and self._state._get_guild(self.guild_id)

    @property
    def created_at(self) -> datetime:
        """:class:`datetime.datetime`: An aware datetime in UTC representing the creation time of the interaction."""
        return snowflake_time(self.id)

    @property
    def expires_at(self) -> datetime:
        """:class:`datetime.datetime`: An aware datetime in UTC representing the time when the interaction will expire."""
        if self.response.is_done():
            return self.created_at + timedelta(minutes=15)
        else:
            return self.created_at + timedelta(seconds=3)

    def is_expired(self) -> bool:
        """:class:`bool` A boolean whether the interaction token is invalid or not."""
        return utils.utcnow() > self.expires_at

    def _set_application_command(
        self, app_cmd: Union[SlashApplicationSubcommand, BaseApplicationCommand]
    ) -> None:
        self.application_command = app_cmd

    @utils.cached_slot_property("_cs_channel")
    def channel(self) -> Optional[InteractionChannel]:
        """Optional[Union[:class:`abc.GuildChannel`, :class:`PartialMessageable`, :class:`Thread`]]: The channel the interaction was sent from.

        Note that due to a Discord limitation, DM channels are not resolved since there is
        no data to complete them. These are :class:`PartialMessageable` instead.
        """
        guild = self.guild
        channel = guild and guild._resolve_channel(self.channel_id)
        if channel is None:
            if self.channel_id is not None:
                type = ChannelType.text if self.guild_id is not None else ChannelType.private
                return PartialMessageable(state=self._state, id=self.channel_id, type=type)
            return None
        return channel

    @property
    def permissions(self) -> Permissions:
        """:class:`Permissions`: The resolved permissions of the member in the channel, including overwrites.

        In a non-guild context where this doesn't apply, an empty permissions object is returned.
        """
        return Permissions(self._permissions)

    @property
    def app_permissions(self) -> Permissions:
        """:class:`Permissions`: The resolved permissions of the bot in the channel, including overwrites.

        In a non-guild context where this doesn't apply, an empty permissions object is returned.
        """
        return Permissions(self._app_permissions)

    @utils.cached_slot_property("_cs_response")
    def response(self) -> InteractionResponse:
        """:class:`InteractionResponse`: Returns an object responsible for handling responding to the interaction.

        A response can only be done once. If secondary messages need to be sent, consider using :attr:`followup`
        instead.
        """
        return InteractionResponse(self)

    @utils.cached_slot_property("_cs_followup")
    def followup(self) -> Webhook:
        """:class:`Webhook`: Returns the follow up webhook for follow up interactions."""
        payload = {
            "id": self.application_id,
            "type": 3,
            "token": self.token,
        }
        return Webhook.from_state(data=payload, state=self._state)

    async def original_message(self) -> InteractionMessage:
        """|coro|

        Fetches the original interaction response message associated with the interaction.

        If the interaction response was :meth:`InteractionResponse.send_message` then this would
        return the message that was sent using that response. Otherwise, this would return
        the message that triggered the interaction.

        Repeated calls to this will return a cached value.

        Raises
        ------
        HTTPException
            Fetching the original response message failed.
        ClientException
            The channel for the message could not be resolved.

        Returns
        -------
        InteractionMessage
            The original interaction response message.
        """

        if self._original_message is not None:
            return self._original_message

        # TODO: fix later to not raise?
        channel = self.channel
        if channel is None:
            raise ClientException("Channel for message could not be resolved")

        adapter = async_context.get()
        data = await adapter.get_original_interaction_response(
            application_id=self.application_id,
            token=self.token,
            session=self._session,
        )
        state = _InteractionMessageState(self, self._state)
        message = InteractionMessage(state=state, channel=channel, data=data)  # type: ignore
        self._original_message = message
        return message

    async def edit_original_message(
        self,
        *,
        content: Optional[str] = MISSING,
        embeds: List[Embed] = MISSING,
        embed: Optional[Embed] = MISSING,
        file: File = MISSING,
        files: List[File] = MISSING,
        attachments: List[Attachment] = MISSING,
        view: Optional[View] = MISSING,
        allowed_mentions: Optional[AllowedMentions] = None,
    ) -> InteractionMessage:
        """|coro|

        Edits the original interaction response message.

        This is a lower level interface to :meth:`InteractionMessage.edit` in case
        you do not want to fetch the message and save an HTTP request.

        This method is also the only way to edit the original message if
        the message sent was ephemeral.

        Parameters
        ----------
        content: Optional[:class:`str`]
            The content to edit the message with or ``None`` to clear it.
        embeds: List[:class:`Embed`]
            A list of embeds to edit the message with.
        embed: Optional[:class:`Embed`]
            The embed to edit the message with. ``None`` suppresses the embeds.
            This should not be mixed with the ``embeds`` parameter.
        file: :class:`File`
            The file to upload. This cannot be mixed with ``files`` parameter.
        files: List[:class:`File`]
            A list of files to send with the content. This cannot be mixed with the
            ``file`` parameter.
        attachments: List[:class:`Attachment`]
            A list of attachments to keep in the message. To keep existing attachments,
            you must fetch the message with :meth:`original_message` and pass
            ``message.attachments`` to this parameter.
        allowed_mentions: :class:`AllowedMentions`
            Controls the mentions being processed in this message.
            See :meth:`.abc.Messageable.send` for more information.
        view: Optional[:class:`~nextcord.ui.View`]
            The updated view to update this message with. If ``None`` is passed then
            the view is removed.

        Raises
        ------
        HTTPException
            Editing the message failed.
        Forbidden
            Edited a message that is not yours.
        InvalidArgument
            You specified both ``embed`` and ``embeds`` or ``file`` and ``files``.
        ValueError
            The length of ``embeds`` was invalid.

        Returns
        -------
        :class:`InteractionMessage`
            The newly edited message.
        """

        previous_mentions: Optional[AllowedMentions] = self._state.allowed_mentions
        params = handle_message_parameters(
            content=content,
            file=file,
            files=files,
            attachments=attachments,
            embed=embed,
            embeds=embeds,
            view=view,
            allowed_mentions=allowed_mentions,
            previous_allowed_mentions=previous_mentions,
        )
        adapter = async_context.get()
        data = await adapter.edit_original_interaction_response(
            self.application_id,
            self.token,
            session=self._session,
            payload=params.payload,
            multipart=params.multipart,
            files=params.files,
        )

        # The message channel types should always match
        message = InteractionMessage(state=self._state, channel=self.channel, data=data)  # type: ignore
        if view and not view.is_finished() and view.prevent_update:
            self._state.store_view(view, message.id)
        return message

    async def delete_original_message(self, *, delay: Optional[float] = None) -> None:
        """|coro|

        Deletes the original interaction response message.

        This is a lower level interface to :meth:`InteractionMessage.delete` in case
        you do not want to fetch the message and save an HTTP request.

        Parameters
        ----------
        delay: Optional[:class:`float`]
            If provided, the number of seconds to wait before deleting the message.
            The waiting is done in the background and deletion failures are ignored.

        Raises
        ------
        HTTPException
            Deleting the message failed.
        Forbidden
            Deleted a message that is not yours.
        """
        adapter = async_context.get()
        delete_func = adapter.delete_original_interaction_response(
            self.application_id,
            self.token,
            session=self._session,
        )

        if delay is not None:

            async def inner_call(delay: float = delay) -> None:
                await asyncio.sleep(delay)
                try:
                    await delete_func
                except HTTPException:
                    pass

            asyncio.create_task(inner_call())
        else:
            await delete_func

    async def send(
        self,
        content: Optional[str] = None,
        *,
        embed: Embed = MISSING,
        embeds: List[Embed] = MISSING,
        file: File = MISSING,
        files: List[File] = MISSING,
        view: View = MISSING,
        tts: bool = False,
        delete_after: Optional[float] = None,
        allowed_mentions: AllowedMentions = MISSING,
        flags: Optional[MessageFlags] = None,
        ephemeral: Optional[bool] = None,
        suppress_embeds: Optional[bool] = None,
    ) -> Union[PartialInteractionMessage, WebhookMessage]:
        """|coro|

        This is a shorthand function for helping in sending messages in
        response to an interaction. If the interaction has not been responded to,
        :meth:`InteractionResponse.send_message` is used. If the response
        :meth:`~InteractionResponse.is_done` then the message is sent
        via :attr:`Interaction.followup` using :class:`Webhook.send` instead.

        Raises
        ------
        HTTPException
            Sending the message failed.
        NotFound
            The interaction has expired or the interaction has been responded to
            but the followup webhook is expired.
        Forbidden
            The authorization token for the webhook is incorrect.
        InvalidArgument
            You specified both ``embed`` and ``embeds`` or ``file`` and ``files``.
        ValueError
            The length of ``embeds`` was invalid.

        Returns
        -------
        Union[:class:`PartialInteractionMessage`, :class:`WebhookMessage`]
            If the interaction has not been responded to, returns a :class:`PartialInteractionMessage`
            supporting only the :meth:`~PartialInteractionMessage.edit` and :meth:`~PartialInteractionMessage.delete`
            operations. To fetch the :class:`InteractionMessage` you may use :meth:`~PartialInteractionMessage.fetch`
            or :meth:`Interaction.original_message`.
            If the interaction has been responded to, returns the :class:`WebhookMessage`.
        """

        if not self.response.is_done():
            return await self.response.send_message(
                content=content,
                embed=embed,
                embeds=embeds,
                file=file,
                files=files,
                view=view,
                tts=tts,
                ephemeral=ephemeral,
                delete_after=delete_after,
                allowed_mentions=allowed_mentions,
                flags=flags,
                suppress_embeds=suppress_embeds,
            )
        return await self.followup.send(
            content=content,  # type: ignore
            embed=embed,
            embeds=embeds,
            file=file,
            files=files,
            view=view,
            tts=tts,
            ephemeral=ephemeral,
            delete_after=delete_after,
            allowed_mentions=allowed_mentions,
            flags=flags,
            suppress_embeds=suppress_embeds,
        )

    async def edit(self, *args, **kwargs) -> Optional[Message]:
        """|coro|

        This is a shorthand function for helping in editing messages in
        response to a component or modal submit interaction. If the
        interaction has not been responded to, :meth:`InteractionResponse.edit_message`
        is used. If the response :meth:`~InteractionResponse.is_done` then
        the message is edited via the :attr:`Interaction.message` using
        :meth:`Message.edit` instead.

        Raises
        ------
        HTTPException
            Editing the message failed.
        InvalidArgument
            You specified both ``embed`` and ``embeds`` or ``file`` and ``files``.
        TypeError
            An object not of type :class:`File` was passed to ``file`` or ``files``.
        HTTPException
            Editing the message failed.
        InvalidArgument
            :attr:`Interaction.message` was ``None``, this may occur in a :class:`Thread`
            or when the interaction is not a component or modal submit interaction.

        Returns
        -------
        Optional[:class:`Message`]
            The edited message. If the interaction has not yet been responded to,
            :meth:`InteractionResponse.edit_message` is used which returns
            a :class:`Message` or ``None`` corresponding to :attr:`Interaction.message`.
            Otherwise, the :class:`Message` is returned via :meth:`Message.edit`.
        """
        if not self.response.is_done():
            return await self.response.edit_message(*args, **kwargs)
        if self.message is not None:
            return await self.message.edit(*args, **kwargs)
        raise InvalidArgument(
            "Interaction.message is None, this method can only be used in "
            "response to a component or modal submit interaction."
        )


class InteractionResponse:
    """Represents a Discord interaction response.

    This type can be accessed through :attr:`Interaction.response`.

    .. versionadded:: 2.0
    """

    __slots__: Tuple[str, ...] = (
        "_responded",
        "_parent",
    )

    def __init__(self, parent: Interaction) -> None:
        self._parent: Interaction = parent
        self._responded: bool = False

    def is_done(self) -> bool:
        """:class:`bool`: Indicates whether an interaction response has been done before.

        An interaction can only be responded to once.
        """
        return self._responded

    async def defer(self, *, ephemeral: bool = False, with_message: bool = False) -> None:
        """|coro|

        Defers the interaction response.

        This is typically used when the interaction is acknowledged
        and a secondary action will be done later.

        Parameters
        ----------
        ephemeral: :class:`bool`
            Indicates whether the deferred message will eventually be ephemeral.
            This only applies for interactions of type :attr:`InteractionType.application_command` or when ``with_message`` is True
        with_message: :class:`bool`
            Indicates whether the response will be a message with thinking state (bot is thinking...).
            This is always True for interactions of type :attr:`InteractionType.application_command`.
            For interactions of type :attr:`InteractionType.component` this defaults to False.

            .. versionadded:: 2.0

        Raises
        ------
        HTTPException
            Deferring the interaction failed.
        InteractionResponded
            This interaction has already been responded to before.
        """
        if self._responded:
            raise InteractionResponded(self._parent)

        defer_type: int = 0
        data: Optional[Dict[str, Any]] = None
        parent = self._parent
        if parent.type is InteractionType.application_command or with_message:
            defer_type = InteractionResponseType.deferred_channel_message.value
            if ephemeral:
                data = {"flags": 64}
        elif (
            parent.type is InteractionType.component or parent.type is InteractionType.modal_submit
        ):
            defer_type = InteractionResponseType.deferred_message_update.value

        if defer_type:
            adapter = async_context.get()
            await adapter.create_interaction_response(
                parent.id, parent.token, session=parent._session, type=defer_type, data=data
            )
            self._responded = True

    async def pong(self) -> None:
        """|coro|

        Pongs the ping interaction.

        This should rarely be used.

        Raises
        ------
        HTTPException
            Ponging the interaction failed.
        InteractionResponded
            This interaction has already been responded to before.
        """
        if self._responded:
            raise InteractionResponded(self._parent)

        parent = self._parent
        if parent.type is InteractionType.ping:
            adapter = async_context.get()
            await adapter.create_interaction_response(
                parent.id,
                parent.token,
                session=parent._session,
                type=InteractionResponseType.pong.value,
            )
            self._responded = True

    async def send_autocomplete(self, choices: Union[dict, list]) -> None:
        """|coro|

        Responds to this interaction by sending an autocomplete payload.

        Parameters
        ----------
        choices: Union[:class:`dict`, :class:`list`]
            The choices to send the user.
            If a :class:`dict` is given, each key-value pair is turned into a name-value pair. Name is what Discord
            shows the user, value is what Discord sends to the bot.
            If something not a :class:`dict`, such as a :class:`list`, is given, each value is turned into a duplicate
            name-value pair, where the display name and the value Discord sends back are the same.

        Raises
        ------
        HTTPException
            Sending the message failed.
        InteractionResponded
            This interaction has already been responded to before.
        """
        if self._responded:
            raise InteractionResponded(self._parent)
        if not isinstance(choices, dict):
            choice_list = [{"name": choice, "value": choice} for choice in choices]
        else:
            choice_list = [{"name": key, "value": value} for key, value in choices.items()]

        payload = {"choices": choice_list}

        adapter = async_context.get()
        await adapter.create_interaction_response(
            self._parent.id,
            self._parent.token,
            session=self._parent._session,
            type=InteractionResponseType.application_command_autocomplete_result.value,
            data=payload,
        )
        self._responded = True

    async def send_message(
        self,
        content: Optional[Any] = None,
        *,
        embed: Embed = MISSING,
        embeds: List[Embed] = MISSING,
        file: File = MISSING,
        files: List[File] = MISSING,
        view: View = MISSING,
        tts: bool = False,
        delete_after: Optional[float] = None,
        allowed_mentions: Optional[AllowedMentions] = MISSING,
        flags: Optional[MessageFlags] = None,
        ephemeral: Optional[bool] = None,
        suppress_embeds: Optional[bool] = None,
    ) -> PartialInteractionMessage:
        """|coro|

        Responds to this interaction by sending a message.

        .. versionchanged:: 2.4

            ``ephemeral`` can now accept ``None`` to indicate that
            ``flags`` should be used.

        Parameters
        ----------
        content: Optional[:class:`str`]
            The content of the message to send.
        embeds: List[:class:`Embed`]
            A list of embeds to send with the content. Maximum of 10. This cannot
            be mixed with the ``embed`` parameter.
        embed: :class:`Embed`
            The rich embed for the content to send. This cannot be mixed with
            ``embeds`` parameter.
        file: :class:`File`
            The file to upload.
        files: List[:class:`File`]
            A list of files to upload. Maximum of 10. This cannot be mixed with
            the ``file`` parameter.
        tts: :class:`bool`
            Indicates if the message should be sent using text-to-speech.
        view: :class:`nextcord.ui.View`
            The view to send with the message.
        ephemeral: :class:`bool`
            Indicates if the message should only be visible to the user who started the interaction.
            If a view is sent with an ephemeral message and it has no timeout set then the timeout
            is set to 15 minutes.
        delete_after: Optional[:class:`float`]
            If provided, the number of seconds to wait in the background
            before deleting the message we just sent. If the deletion fails,
            then it is silently ignored.
        allowed_mentions: :class:`AllowedMentions`
            Controls the mentions being processed in this message.
            See :meth:`.abc.Messageable.send` for more information.
        flags: Optional[:class:`~nextcord.MessageFlags`]
            The message flags being set for this message.
            Currently only :class:`~nextcord.MessageFlags.suppress_embeds` is able to be set.

            .. versionadded:: 2.4
        suppress_embeds: Optional[:class:`bool`]
            Whether to suppress embeds on this message.

            .. versionadded:: 2.4

        Raises
        ------
        HTTPException
            Sending the message failed.
        NotFound
            The interaction has expired. :meth:`InteractionResponse.defer` and
            :attr:`Interaction.followup` should be used if the interaction will take
            a while to respond.
        InvalidArgument
            You specified both ``embed`` and ``embeds`` or ``file`` and ``files``.
        TypeError
            An object not of type :class:`File` was passed to ``file`` or ``files``.
        ValueError
            The length of ``embeds`` was invalid.
        InteractionResponded
            This interaction has already been responded to before.

        Returns
        -------
        :class:`PartialInteractionMessage`
            An object supporting only the :meth:`~PartialInteractionMessage.edit` and :meth:`~PartialInteractionMessage.delete`
            operations. To fetch the :class:`InteractionMessage` you may use :meth:`PartialInteractionMessage.fetch`
            or :meth:`Interaction.original_message`.
        """
        if self._responded:
            raise InteractionResponded(self._parent)

        payload: Dict[str, Any] = {
            "tts": tts,
        }
        if view == None:
            raise SyntaxWarning("View cannot be None leave out if not required")
        if embed is not MISSING and embeds is not MISSING:
            raise InvalidArgument("Cannot mix embed and embeds keyword arguments")

        if embed is not MISSING:
            embeds = [embed]

        if embeds:
            payload["embeds"] = [e.to_dict() for e in embeds]

        if file is not MISSING and files is not MISSING:
            raise InvalidArgument("Cannot mix file and files keyword arguments")

        if file is not MISSING:
            files = [file]

        if files and not all(isinstance(f, File) for f in files):
            raise TypeError("Files parameter must be a list of type File")

        if content is not None:
            payload["content"] = str(content)

        if flags is None:
            flags = MessageFlags()
        if suppress_embeds is not None:
            flags.suppress_embeds = suppress_embeds
        if ephemeral is not None:
            flags.ephemeral = ephemeral

        if flags.value != 0:
            payload["flags"] = flags.value

<<<<<<< HEAD
        if view is not MISSING :
=======
        if view is not MISSING or view is not None:
>>>>>>> 9375ed48
            payload["components"] = view.to_components()

        if allowed_mentions is MISSING or allowed_mentions is None:
            if self._parent._state.allowed_mentions is not None:
                payload["allowed_mentions"] = self._parent._state.allowed_mentions.to_dict()
        else:
            if self._parent._state.allowed_mentions is not None:
                payload["allowed_mentions"] = self._parent._state.allowed_mentions.merge(
                    allowed_mentions
                ).to_dict()
            else:
                payload["allowed_mentions"] = allowed_mentions.to_dict()

        parent = self._parent
        adapter = async_context.get()
        try:
            await adapter.create_interaction_response(
                parent.id,
                parent.token,
                session=parent._session,
                type=InteractionResponseType.channel_message.value,
                data=payload,
                files=files,
            )
        finally:
            if files:
                for file in files:
                    file.close()

        if view is not MISSING and view.prevent_update:
            if ephemeral and view.timeout is None:
                view.timeout = 15 * 60.0

            self._parent._state.store_view(view)

        self._responded = True

        if delete_after is not None:
            await self._parent.delete_original_message(delay=delete_after)

        state = _InteractionMessageState(self._parent, self._parent._state)
        return PartialInteractionMessage(state)

    async def send_modal(self, modal: Modal) -> None:
        """|coro|

        Respond to this interaction by sending a modal.

        Parameters
        ----------
        modal: :class:`nextcord.ui.Modal`
            The modal to be sent in response to the interaction and which will
            be displayed on the user's screen.

        Raises
        ------
        HTTPException
            Sending the modal failed.
        InteractionResponded
            This interaction has already been responded to before.
        """
        if self._responded:
            raise InteractionResponded(self._parent)

        parent = self._parent
        adapter = async_context.get()
        await adapter.create_interaction_response(
            parent.id,
            parent.token,
            session=parent._session,
            type=InteractionResponseType.modal.value,
            data=modal.to_dict(),
        )

        self._responded = True

        self._parent._state.store_modal(modal, self._parent.user.id)  # type: ignore

    async def edit_message(
        self,
        *,
        content: Optional[Any] = MISSING,
        embed: Optional[Embed] = MISSING,
        embeds: List[Embed] = MISSING,
        file: File = MISSING,
        files: List[File] = MISSING,
        attachments: List[Attachment] = MISSING,
        view: Optional[View] = MISSING,
        delete_after: Optional[float] = None,
    ) -> Optional[Message]:
        """|coro|

        Responds to this interaction by editing the message that the
        component or modal submit interaction originated from.

        Parameters
        ----------
        content: Optional[:class:`str`]
            The new content to replace the message with. ``None`` removes the content.
        embeds: List[:class:`Embed`]
            A list of embeds to edit the message with.
        embed: Optional[:class:`Embed`]
            The embed to edit the message with. ``None`` suppresses the embeds.
            This should not be mixed with the ``embeds`` parameter.
        file: :class:`File`
            The file to upload.
        files: List[:class:`File`]
            A list of files to upload. Maximum of 10. This cannot be mixed with
            the ``file`` parameter.
        attachments: List[:class:`Attachment`]
            A list of attachments to keep in the message. To keep all existing attachments,
            pass ``interaction.message.attachments``.
        view: Optional[:class:`~nextcord.ui.View`]
            The updated view to update this message with. If ``None`` is passed then
            the view is removed.
        delete_after: Optional[:class:`float`]
            If provided, the number of seconds to wait in the background
            before deleting the message we just sent. If the deletion fails,
            then it is silently ignored.


        Raises
        ------
        HTTPException
            Editing the message failed.
        InvalidArgument
            You specified both ``embed`` and ``embeds`` or ``file`` and ``files``.
        TypeError
            An object not of type :class:`File` was passed to ``file`` or ``files``.
        InteractionResponded
            This interaction has already been responded to before.

        Returns
        -------
        Optional[:class:`Message`]
            The message that was edited, or None if the :attr:`Interaction.message` is not found
            (this may happen if the interaction occurred in a :class:`Thread`).
        """
        if self._responded:
            raise InteractionResponded(self._parent)

        parent = self._parent
        msg = parent.message
        state = parent._state
        message_id = msg.id if msg else None

        payload = {}
        if content is not MISSING:
            if content is None:
                payload["content"] = None
            else:
                payload["content"] = str(content)

        if embed is not MISSING and embeds is not MISSING:
            raise InvalidArgument("Cannot mix both embed and embeds keyword arguments")

        if embed is not MISSING:
            if embed is None:
                embeds = []
            else:
                embeds = [embed]

        if embeds is not MISSING:
            payload["embeds"] = [e.to_dict() for e in embeds]

        if file is not MISSING and files is not MISSING:
            raise InvalidArgument("Cannot mix file and files keyword arguments")

        if file is not MISSING:
            files = [file]

        if files and not all(isinstance(f, File) for f in files):
            raise TypeError("Files parameter must be a list of type File")

        if attachments is not MISSING:
            payload["attachments"] = [a.to_dict() for a in attachments]

        if view is not MISSING:
            if message_id is not None:
                state.prevent_view_updates_for(message_id)
            if view is None:
                payload["components"] = []
            else:
                payload["components"] = view.to_components()

        adapter = async_context.get()
        try:
            await adapter.create_interaction_response(
                parent.id,
                parent.token,
                session=parent._session,
                type=InteractionResponseType.message_update.value,
                data=payload,
                files=files,
            )
        finally:
            if files:
                for file in files:
                    file.close()

        if view and not view.is_finished() and message_id is not None and view.prevent_update:
            state.store_view(view, message_id)

        self._responded = True

        if delete_after is not None:
            await parent.delete_original_message(delay=delete_after)

        return state._get_message(message_id)


class _InteractionMessageState:
    __slots__ = ("_parent", "_interaction")

    def __init__(self, interaction: Interaction, parent: ConnectionState) -> None:
        self._interaction: Interaction = interaction
        self._parent: ConnectionState = parent

    def _get_guild(self, guild_id):
        return self._parent._get_guild(guild_id)

    def store_user(self, data):
        return self._parent.store_user(data)

    def create_user(self, data):
        return self._parent.create_user(data)

    @property
    def http(self):
        return self._parent.http

    def __getattr__(self, attr):
        return getattr(self._parent, attr)


class _InteractionMessageMixin:
    __slots__ = ()
    _state: _InteractionMessageState

    async def edit(
        self,
        content: Optional[str] = MISSING,
        embeds: List[Embed] = MISSING,
        embed: Optional[Embed] = MISSING,
        file: File = MISSING,
        files: List[File] = MISSING,
        attachments: List[Attachment] = MISSING,
        view: Optional[View] = MISSING,
        allowed_mentions: Optional[AllowedMentions] = None,
        delete_after: Optional[float] = None,
    ) -> InteractionMessage:
        """|coro|

        Edits the message.

        Parameters
        ----------
        content: Optional[:class:`str`]
            The content to edit the message with or ``None`` to clear it.
        embeds: List[:class:`Embed`]
            A list of embeds to edit the message with.
        embed: Optional[:class:`Embed`]
            The embed to edit the message with. ``None`` suppresses the embeds.
            This should not be mixed with the ``embeds`` parameter.
        file: :class:`File`
            The file to upload. This cannot be mixed with ``files`` parameter.
        files: List[:class:`File`]
            A list of files to send with the content. This cannot be mixed with the
            ``file`` parameter.
        attachments: List[:class:`Attachment`]
            A list of attachments to keep in the message. To keep existing attachments,
            you must fetch the message with :meth:`original_message` and pass
            ``message.attachments`` to this parameter.
        allowed_mentions: :class:`AllowedMentions`
            Controls the mentions being processed in this message.
            See :meth:`.abc.Messageable.send` for more information.
        view: Optional[:class:`~nextcord.ui.View`]
            The updated view to update this message with. If ``None`` is passed then
            the view is removed.
        delete_after: Optional[:class:`float`]
            If provided, the number of seconds to wait in the background
            before deleting the message we just edited. If the deletion fails,
            then it is silently ignored.

        Raises
        ------
        HTTPException
            Editing the message failed.
        Forbidden
            Edited a message that is not yours.
        InvalidArgument
            You specified both ``embed`` and ``embeds`` or ``file`` and ``files``.
        ValueError
            The length of ``embeds`` was invalid.

        Returns
        -------
        :class:`InteractionMessage`
            The newly edited message.
        """
        message = await self._state._interaction.edit_original_message(
            content=content,
            embeds=embeds,
            embed=embed,
            file=file,
            files=files,
            attachments=attachments,
            view=view,
            allowed_mentions=allowed_mentions,
        )

        if delete_after is not None:
            await self.delete(delay=delete_after)

        return message

    async def delete(self, *, delay: Optional[float] = None) -> None:
        """|coro|

        Deletes the message.

        Parameters
        ----------
        delay: Optional[:class:`float`]
            If provided, the number of seconds to wait before deleting the message.
            The waiting is done in the background and deletion failures are ignored.

        Raises
        ------
        Forbidden
            You do not have proper permissions to delete the message.
        NotFound
            The message was deleted already.
        HTTPException
            Deleting the message failed.
        """

        await self._state._interaction.delete_original_message(delay=delay)


class PartialInteractionMessage(_InteractionMessageMixin):
    """Represents the original interaction response message when only the
    application state and interaction token are available.

    This allows you to edit or delete the message associated with
    the interaction response. This object is returned when responding to
    an interaction with :meth:`InteractionResponse.send_message`.

    This does not support most attributes and methods of :class:`nextcord.Message`.
    The :meth:`~PartialInteractionMessage.fetch` method can be used to
    retrieve the full :class:`InteractionMessage` object.

    .. container:: operations

        .. describe:: x == y

            Checks if two partial interaction messages are equal.

        .. describe:: x != y

            Checks if two partial interaction messages are not equal.

        .. describe:: hash(x)

            Returns the partial interaction message's hash.

    .. versionadded:: 2.0

    .. versionchanged:: 2.1
        :class:`PartialInteractionMessage` is now hashable by :attr:`Interaction.id`.

    .. note::
        The hash of a :class:`PartialInteractionMessage` is the same as the hash of the
        :class:`Interaction` that it is associated with but not that of the full :class:`InteractionMessage`.
    """

    def __init__(self, state: _InteractionMessageState) -> None:
        self._state = state

    async def fetch(self) -> InteractionMessage:
        """|coro|

        Fetches the original interaction response message associated with the interaction.

        Repeated calls to this will return a cached value.

        Raises
        ------
        HTTPException
            Fetching the original response message failed.
        ClientException
            The channel for the message could not be resolved.

        Returns
        -------
        InteractionMessage
            The original interaction response message.
        """
        return await self._state._interaction.original_message()

    @property
    def author(self) -> Optional[Union[Member, ClientUser]]:
        """Optional[Union[:class:`Member`, :class:`ClientUser`]]: The client that responded to the interaction.

        If the interaction was in a guild, this is a :class:`Member` representing the client.
        Otherwise, this is a :class:`ClientUser`.
        """
        return self.guild.me if self.guild else self._state._interaction.client.user

    @property
    def channel(self) -> Optional[InteractionChannel]:
        """Optional[Union[:class:`abc.GuildChannel`, :class:`PartialMessageable`, :class:`Thread`]]: The channel the interaction was sent from.

        Note that due to a Discord limitation, DM channels are not resolved since there is
        no data to complete them. These are :class:`PartialMessageable` instead.
        """
        return self._state._interaction.channel

    @property
    def guild(self) -> Optional[Guild]:
        """Optional[:class:`Guild`]: The guild the interaction was sent from."""
        return self._state._interaction.guild

    def __repr__(self) -> str:
        return f"<{self.__class__.__name__} author={self.author!r} channel={self.channel!r} guild={self.guild!r}>"

    def __eq__(self, other: object) -> bool:
        return (
            isinstance(other, PartialInteractionMessage)
            and self._state._interaction == other._state._interaction
        )

    def __ne__(self, other: object) -> bool:
        if isinstance(other, PartialInteractionMessage):
            return self._state._interaction != other._state._interaction
        return True

    def __hash__(self) -> int:
        return hash(self._state._interaction)


class InteractionMessage(_InteractionMessageMixin, Message):
    """Represents the original interaction response message.

    To retrieve this object see :meth:`PartialInteractionMessage.fetch`
    or :meth:`Interaction.original_message`.

    This inherits from :class:`nextcord.Message` with changes to
    :meth:`edit` and :meth:`delete` to work with the interaction response.

    .. versionadded:: 2.0
    """

    pass<|MERGE_RESOLUTION|>--- conflicted
+++ resolved
@@ -844,8 +844,7 @@
         payload: Dict[str, Any] = {
             "tts": tts,
         }
-        if view == None:
-            raise SyntaxWarning("View cannot be None leave out if not required")
+
         if embed is not MISSING and embeds is not MISSING:
             raise InvalidArgument("Cannot mix embed and embeds keyword arguments")
 
@@ -877,11 +876,7 @@
         if flags.value != 0:
             payload["flags"] = flags.value
 
-<<<<<<< HEAD
         if view is not MISSING :
-=======
-        if view is not MISSING or view is not None:
->>>>>>> 9375ed48
             payload["components"] = view.to_components()
 
         if allowed_mentions is MISSING or allowed_mentions is None:
