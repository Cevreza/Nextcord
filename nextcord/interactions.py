--- conflicted
+++ resolved
@@ -604,7 +604,6 @@
     def _from_data(self, data: InteractionPayload):
         super()._from_data(data=data)
 
-<<<<<<< HEAD
         self.app_command_name: str = self.data["name"] # type: ignore # Data should be present here
         self.app_command_id: int = self.data["id"] # type: ignore # Data should be present here
         
@@ -612,10 +611,6 @@
             self.options: list = self._get_application_options(self.data["options"]) # type: ignore # Data should be present here
         except KeyError:
             self.options: list = []
-=======
-        self.app_command_name: str = self.data["name"]  # type: ignore # Data should be present here
-        self.app_command_id: int = self.data["id"]  # type: ignore # Data should be present here
->>>>>>> c225a5fe
 
     def _set_application_command(
         self, app_cmd: Union[SlashApplicationSubcommand, BaseApplicationCommand]
@@ -644,14 +639,11 @@
         self.app_command_name: str = self.data["name"]  # type: ignore # Data should be present here
         self.app_command_id: int = self.data["id"]  # type: ignore # Data should be present here
 
-<<<<<<< HEAD
         try:
             self.options: list = self._get_application_options(self.data["options"]) # type: ignore # Data should be present here
         except KeyError:
             self.options: list = []
     
-=======
->>>>>>> c225a5fe
     def _set_application_command(
         self, app_cmd: Union[SlashApplicationSubcommand, BaseApplicationCommand]
     ):
