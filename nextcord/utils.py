--- conflicted
+++ resolved
@@ -177,11 +177,7 @@
         return self.fget(owner)
 
     def __set__(self, instance, value) -> None:
-<<<<<<< HEAD
-        raise AttributeError("cannot set attribute")
-=======
         raise AttributeError('Cannot set attribute')
->>>>>>> 7a53fb2b
 
 
 def cached_slot_property(name: str) -> Callable[[Callable[[T], T_co]], CachedSlotProperty[T, T_co]]:
