--- conflicted
+++ resolved
@@ -61,12 +61,9 @@
 from .components import *
 from .threads import *
 from .health_check import *
-<<<<<<< HEAD
 from .scheduled_events import *
-=======
 from .application_command import *
 
->>>>>>> d5f0a0eb
 
 class VersionInfo(NamedTuple):
     major: int
