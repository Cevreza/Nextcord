--- conflicted
+++ resolved
@@ -161,12 +161,9 @@
         "_http",
         "content_type",
         "description",
-<<<<<<< HEAD
         "duration_secs",
         "_waveform",
-=======
         "_flags",
->>>>>>> a66b3108
     )
 
     def __init__(self, *, data: AttachmentPayload, state: ConnectionState) -> None:
@@ -180,12 +177,9 @@
         self._http = state.http
         self.content_type: Optional[str] = data.get("content_type")
         self.description: Optional[str] = data.get("description")
-<<<<<<< HEAD
         self.duration_secs: Optional[float] = data.get("duration_secs")
         self._waveform: Optional[str] = data.get("waveform")
-=======
         self._flags: int = data.get("flags", 0)
->>>>>>> a66b3108
 
     def is_spoiler(self) -> bool:
         """:class:`bool`: Whether this attachment contains a spoiler."""
@@ -381,8 +375,6 @@
             result["waveform"] = self._waveform
         return result
 
-    @property
-<<<<<<< HEAD
     def waveform(self) -> Optional[bytearray]:
         """Optional[:class:`str`]: The base64 encoded bytearray representing a sampled waveform
         (currently for voice messages).
@@ -391,7 +383,7 @@
         """
         if self.waveform is not None:
             return bytearray(self.waveform)
-=======
+
     def flags(self) -> AttachmentFlags:
         """Optional[:class:`AttachmentFlags`]: The avaliable flags that the attachment has.
 
@@ -402,7 +394,6 @@
     def is_remix(self) -> bool:
         """:class:`bool`: Whether the attachment is remixed."""
         return self.flags.is_remix
->>>>>>> a66b3108
 
 
 class DeletedReferencedMessage:
