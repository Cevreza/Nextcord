# SPDX-License-Identifier: MIT

from __future__ import annotations

import asyncio
import datetime
import io
import re
from os import PathLike
from typing import (
    TYPE_CHECKING,
    Any,
    Callable,
    ClassVar,
    Dict,
    List,
    Optional,
    Tuple,
    Union,
    overload,
)

from . import utils
from .components import _component_factory
from .embeds import Embed
from .emoji import Emoji
from .enums import ChannelType, MessageType, try_enum
from .errors import HTTPException, InvalidArgument
from .file import File
from .flags import AttachmentFlags, MessageFlags
from .guild import Guild
from .member import Member
from .mixins import Hashable
from .partial_emoji import PartialEmoji
from .reaction import Reaction
from .sticker import StickerItem
from .threads import Thread
from .utils import MISSING, escape_mentions

if TYPE_CHECKING:
    from typing_extensions import Self

    from .abc import GuildChannel, MessageableChannel, PartialMessageableChannel, Snowflake
    from .channel import TextChannel
    from .components import Component
    from .mentions import AllowedMentions
    from .role import Role
    from .state import ConnectionState
    from .types.components import Component as ComponentPayload
    from .types.embed import Embed as EmbedPayload
    from .types.interactions import MessageInteraction as MessageInteractionPayload
    from .types.member import Member as MemberPayload, UserWithMember as UserWithMemberPayload
    from .types.message import (
        Attachment as AttachmentPayload,
        Message as MessagePayload,
        MessageActivity as MessageActivityPayload,
        MessageApplication as MessageApplicationPayload,
        MessageReference as MessageReferencePayload,
        Reaction as ReactionPayload,
        RoleSubscriptionData as RoleSubscriptionDataPayload,
    )
    from .types.threads import Thread as ThreadPayload, ThreadArchiveDuration
    from .types.user import User as UserPayload
    from .ui.view import View
    from .user import User

    EmojiInputType = Union[Emoji, PartialEmoji, str]

__all__ = (
    "Attachment",
    "Message",
    "PartialMessage",
    "MessageReference",
    "DeletedReferencedMessage",
    "MessageInteraction",
    "MessageRoleSubscription",
)


def convert_emoji_reaction(emoji):
    if isinstance(emoji, Reaction):
        emoji = emoji.emoji

    if isinstance(emoji, Emoji):
        return f"{emoji.name}:{emoji.id}"
    if isinstance(emoji, PartialEmoji):
        return emoji._as_reaction()
    if isinstance(emoji, str):
        # Reactions can be in :name:id format, but not <:name:id>.
        # No existing emojis have <> in them, so this should be okay.
        return emoji.strip("<>")

    raise InvalidArgument(
        f"emoji argument must be str, Emoji, or Reaction not {emoji.__class__.__name__}."
    )


class Attachment(Hashable):
    """Represents an attachment from Discord.

    .. container:: operations

        .. describe:: str(x)

            Returns the URL of the attachment.

        .. describe:: x == y

            Checks if the attachment is equal to another attachment.

        .. describe:: x != y

            Checks if the attachment is not equal to another attachment.

        .. describe:: hash(x)

            Returns the hash of the attachment.

    .. versionchanged:: 1.7
        Attachment can now be casted to :class:`str` and is hashable.

    Attributes
    ----------
    id: :class:`int`
        The attachment ID.
    size: :class:`int`
        The attachment size in bytes.
    height: Optional[:class:`int`]
        The attachment's height, in pixels. Only applicable to images and videos.
    width: Optional[:class:`int`]
        The attachment's width, in pixels. Only applicable to images and videos.
    filename: :class:`str`
        The attachment's filename.
    url: :class:`str`
        The attachment URL. If the message this attachment was attached
        to is deleted, then this will 404.
    proxy_url: :class:`str`
        The proxy URL. This is a cached version of the :attr:`~Attachment.url` in the
        case of images. When the message is deleted, this URL might be valid for a few
        minutes or not valid at all.
    content_type: Optional[:class:`str`]
        The attachment's `media type <https://en.wikipedia.org/wiki/Media_type>`_

        .. versionadded:: 1.7
    description: Optional[:class:`str`]
        The attachment's description. This is used for alternative text in the Discord client.

        .. versionadded:: 2.0
    """

    __slots__ = (
        "id",
        "size",
        "height",
        "width",
        "filename",
        "url",
        "proxy_url",
        "_http",
        "content_type",
        "description",
        "_flags",
    )

    def __init__(self, *, data: AttachmentPayload, state: ConnectionState) -> None:
        self.id: int = int(data["id"])
        self.size: int = data["size"]
        self.height: Optional[int] = data.get("height")
        self.width: Optional[int] = data.get("width")
        self.filename: str = data["filename"]
        self.url: str = data.get("url")
        self.proxy_url: str = data.get("proxy_url")
        self._http = state.http
        self.content_type: Optional[str] = data.get("content_type")
        self.description: Optional[str] = data.get("description")
        self._flags: int = data.get("flags", 0)

    def is_spoiler(self) -> bool:
        """:class:`bool`: Whether this attachment contains a spoiler."""
        return self.filename.startswith("SPOILER_")

    def __repr__(self) -> str:
        return f"<Attachment id={self.id} filename={self.filename!r} url={self.url!r}>"

    def __str__(self) -> str:
        return self.url or ""

    async def save(
        self,
        fp: Union[io.BufferedIOBase, PathLike, str],
        *,
        seek_begin: bool = True,
        use_cached: bool = False,
    ) -> int:
        """|coro|

        Saves this attachment into a file-like object.

        Parameters
        ----------
        fp: Union[:class:`io.BufferedIOBase`, :class:`os.PathLike`, :class:`str`]
            The file-like object to save this attachment to or the filename
            to use. If a filename is passed then a file is created with that
            filename and used instead.
        seek_begin: :class:`bool`
            Whether to seek to the beginning of the file after saving is
            successfully done.
        use_cached: :class:`bool`
            Whether to use :attr:`proxy_url` rather than :attr:`url` when downloading
            the attachment. This will allow attachments to be saved after deletion
            more often, compared to the regular URL which is generally deleted right
            after the message is deleted. Note that this can still fail to download
            deleted attachments if too much time has passed and it does not work
            on some types of attachments.

        Raises
        ------
        HTTPException
            Saving the attachment failed.
        NotFound
            The attachment was deleted.

        Returns
        -------
        :class:`int`
            The number of bytes written.
        """
        data = await self.read(use_cached=use_cached)
        if isinstance(fp, io.BufferedIOBase):
            written = fp.write(data)
            if seek_begin:
                fp.seek(0)
            return written
        else:
            with open(fp, "wb") as f:
                return f.write(data)

    async def read(self, *, use_cached: bool = False) -> bytes:
        """|coro|

        Retrieves the content of this attachment as a :class:`bytes` object.

        .. versionadded:: 1.1

        Parameters
        ----------
        use_cached: :class:`bool`
            Whether to use :attr:`proxy_url` rather than :attr:`url` when downloading
            the attachment. This will allow attachments to be saved after deletion
            more often, compared to the regular URL which is generally deleted right
            after the message is deleted. Note that this can still fail to download
            deleted attachments if too much time has passed and it does not work
            on some types of attachments.

        Raises
        ------
        HTTPException
            Downloading the attachment failed.
        Forbidden
            You do not have permissions to access this attachment
        NotFound
            The attachment was deleted.

        Returns
        -------
        :class:`bytes`
            The contents of the attachment.
        """
        url = self.proxy_url if use_cached else self.url
        data = await self._http.get_from_cdn(url)
        return data

    async def to_file(
        self,
        *,
        filename: Optional[str] = MISSING,
        description: Optional[str] = MISSING,
        use_cached: bool = False,
        spoiler: bool = False,
        force_close: bool = True,
    ) -> File:
        """|coro|

        Converts the attachment into a :class:`File` suitable for sending via
        :meth:`abc.Messageable.send`.

        .. versionadded:: 1.3

        Parameters
        ----------
        filename: Optional[:class:`str`]
            The filename to use for the file. If not specified then the filename
            of the attachment is used instead.

            .. versionadded:: 2.0
        description: Optional[:class:`str`]
            The description to use for the file. If not specified then the
            description of the attachment is used instead.

            .. versionadded:: 2.0
        use_cached: :class:`bool`
            Whether to use :attr:`proxy_url` rather than :attr:`url` when downloading
            the attachment. This will allow attachments to be saved after deletion
            more often, compared to the regular URL which is generally deleted right
            after the message is deleted. Note that this can still fail to download
            deleted attachments if too much time has passed and it does not work
            on some types of attachments.

            .. versionadded:: 1.4
        spoiler: :class:`bool`
            Whether the file is a spoiler.

            .. versionadded:: 1.4
        force_close: :class:`bool`
            Whether to forcibly close the bytes used to create the file
            when ``.close()`` is called.
            This will also make the file bytes unusable by flushing it from
            memory after it is sent or used once.
            Keep this enabled if you don't wish to reuse the same bytes.

           .. versionadded:: 2.2

        Raises
        ------
        HTTPException
            Downloading the attachment failed.
        Forbidden
            You do not have permissions to access this attachment
        NotFound
            The attachment was deleted.

        Returns
        -------
        :class:`File`
            The attachment as a file suitable for sending.
        """

        data = await self.read(use_cached=use_cached)
        file_filename = filename if filename is not MISSING else self.filename
        file_description = description if description is not MISSING else self.description
        return File(
            io.BytesIO(data),
            filename=file_filename,
            description=file_description,
            spoiler=spoiler,
            force_close=force_close,
        )

    def to_dict(self) -> AttachmentPayload:
        result: AttachmentPayload = {
            "filename": self.filename,
            "id": self.id,
            "proxy_url": self.proxy_url,
            "size": self.size,
            "url": self.url,
            "spoiler": self.is_spoiler(),
        }
        if self.height:
            result["height"] = self.height
        if self.width:
            result["width"] = self.width
        if self.content_type:
            result["content_type"] = self.content_type
        if self.description:
            result["description"] = self.description
        return result

    @property
    def flags(self) -> AttachmentFlags:
        """Optional[:class:`AttachmentFlags`]: The avaliable flags that the attachment has.

        .. versionadded:: 2.6
        """
        return AttachmentFlags._from_value(self._flags)

    def is_remix(self) -> bool:
        """:class:`bool`: Whether the attachment is remixed."""
        return self.flags.is_remix


class DeletedReferencedMessage:
    """A special sentinel type that denotes whether the
    resolved message referenced message had since been deleted.

    The purpose of this class is to separate referenced messages that could not be
    fetched and those that were previously fetched but have since been deleted.

    .. versionadded:: 1.6
    """

    __slots__ = ("_parent",)

    def __init__(self, parent: MessageReference) -> None:
        self._parent: MessageReference = parent

    def __repr__(self) -> str:
        return f"<DeletedReferencedMessage id={self.id} channel_id={self.channel_id} guild_id={self.guild_id!r}>"

    @property
    def id(self) -> int:
        """:class:`int`: The message ID of the deleted referenced message."""
        # the parent's message id won't be None here
        return self._parent.message_id  # type: ignore

    @property
    def channel_id(self) -> int:
        """:class:`int`: The channel ID of the deleted referenced message."""
        return self._parent.channel_id

    @property
    def guild_id(self) -> Optional[int]:
        """Optional[:class:`int`]: The guild ID of the deleted referenced message."""
        return self._parent.guild_id


class MessageReference:
    """Represents a reference to a :class:`~nextcord.Message`.

    .. versionadded:: 1.5

    .. versionchanged:: 1.6
        This class can now be constructed by users.

    Attributes
    ----------
    message_id: Optional[:class:`int`]
        The id of the message referenced.
    channel_id: :class:`int`
        The channel id of the message referenced.
    guild_id: Optional[:class:`int`]
        The guild id of the message referenced.
    fail_if_not_exists: :class:`bool`
        Whether replying to the referenced message should raise :class:`HTTPException`
        if the message no longer exists or Discord could not fetch the message.

        .. versionadded:: 1.7

    resolved: Optional[Union[:class:`Message`, :class:`DeletedReferencedMessage`]]
        The message that this reference resolved to. If this is ``None``
        then the original message was not fetched either due to the Discord API
        not attempting to resolve it or it not being available at the time of creation.
        If the message was resolved at a prior point but has since been deleted then
        this will be of type :class:`DeletedReferencedMessage`.

        Currently, this is mainly the replied to message when a user replies to a message.

        .. versionadded:: 1.6
    """

    __slots__ = ("message_id", "channel_id", "guild_id", "fail_if_not_exists", "resolved", "_state")

    def __init__(
        self,
        *,
        message_id: int,
        channel_id: int,
        guild_id: Optional[int] = None,
        fail_if_not_exists: bool = True,
    ) -> None:
        self._state: Optional[ConnectionState] = None
        self.resolved: Optional[Union[Message, DeletedReferencedMessage]] = None
        self.message_id: Optional[int] = message_id
        self.channel_id: int = channel_id
        self.guild_id: Optional[int] = guild_id
        self.fail_if_not_exists: bool = fail_if_not_exists

    @classmethod
    def with_state(cls, state: ConnectionState, data: MessageReferencePayload) -> Self:
        self = cls.__new__(cls)
        self.message_id = utils.get_as_snowflake(data, "message_id")
        self.channel_id = int(data.pop("channel_id"))
        self.guild_id = utils.get_as_snowflake(data, "guild_id")
        self.fail_if_not_exists = data.get("fail_if_not_exists", True)
        self._state = state
        self.resolved = None
        return self

    @classmethod
    def from_message(cls, message: Message, *, fail_if_not_exists: bool = True) -> Self:
        """Creates a :class:`MessageReference` from an existing :class:`~nextcord.Message`.

        .. versionadded:: 1.6

        Parameters
        ----------
        message: :class:`~nextcord.Message`
            The message to be converted into a reference.
        fail_if_not_exists: :class:`bool`
            Whether replying to the referenced message should raise :class:`HTTPException`
            if the message no longer exists or Discord could not fetch the message.

            .. versionadded:: 1.7

        Returns
        -------
        :class:`MessageReference`
            A reference to the message.
        """
        self = cls(
            message_id=message.id,
            channel_id=message.channel.id,
            guild_id=getattr(message.guild, "id", None),
            fail_if_not_exists=fail_if_not_exists,
        )
        self._state = message._state
        return self

    @property
    def cached_message(self) -> Optional[Message]:
        """Optional[:class:`~nextcord.Message`]: The cached message, if found in the internal message cache."""
        return self._state and self._state._get_message(self.message_id)

    @property
    def jump_url(self) -> str:
        """:class:`str`: Returns a URL that allows the client to jump to the referenced message.

        .. versionadded:: 1.7
        """
        guild_id = self.guild_id if self.guild_id is not None else "@me"
        return f"https://discord.com/channels/{guild_id}/{self.channel_id}/{self.message_id}"

    def __repr__(self) -> str:
        return f"<MessageReference message_id={self.message_id!r} channel_id={self.channel_id!r} guild_id={self.guild_id!r}>"

    def to_dict(self) -> MessageReferencePayload:
        result: MessageReferencePayload = (
            {"message_id": self.message_id} if self.message_id is not None else {}
        )
        result["channel_id"] = self.channel_id
        result["fail_if_not_exists"] = self.fail_if_not_exists
        if self.guild_id is not None:
            result["guild_id"] = self.guild_id
        return result

    to_message_reference_dict = to_dict


def flatten_handlers(cls):
    prefix = len("_handle_")
    handlers = [
        (key[prefix:], value)
        for key, value in cls.__dict__.items()
        if key.startswith("_handle_") and key != "_handle_member"
    ]

    # store _handle_member last
    handlers.append(("member", cls._handle_member))
    cls._HANDLERS = handlers
    cls._CACHED_SLOTS = [attr for attr in cls.__slots__ if attr.startswith("_cs_")]
    return cls


class MessageInteraction(Hashable):
    """Represents a message's interaction data.

    A message's interaction data is a property of a message when the message
    is a response to an interaction from any bot.

    .. versionadded:: 2.1

    .. container:: operations

        .. describe:: x == y

            Checks if two message interactions are equal.

        .. describe:: x != y

            Checks if two interaction messages are not equal.

        .. describe:: hash(x)

            Returns the message interaction's hash.

    Attributes
    ----------
    data: Dict[:class:`str`, Any]
        The raw data from the interaction.
    id: :class:`int`
        The interaction's ID.
    type: :class:`InteractionType`
        The interaction type.
    name: :class:`str`
        The name of the application command.
    user: Union[:class:`User`, :class:`Member`]
        The :class:`User` who invoked the interaction or :class:`Member` if the interaction
        occurred in a guild.
    """

    __slots__ = (
        "_state",
        "data",
        "id",
        "type",
        "name",
        "user",
    )

    def __init__(
        self, *, data: MessageInteractionPayload, guild: Optional[Guild], state: ConnectionState
    ) -> None:
        self._state: ConnectionState = state

        self.data: MessageInteractionPayload = data
        self.id: int = int(data["id"])
        self.type: int = data["type"]
        self.name: str = data["name"]
        if "member" in data and guild is not None:
            self.user = Member(
                state=self._state, guild=guild, data={**data["member"], "user": data["user"]}
            )
        else:
            self.user = self._state.create_user(data=data["user"])

    def __repr__(self) -> str:
        return f"<{self.__class__.__name__} id={self.id} type={self.type} name={self.name} user={self.user!r}>"

    @property
    def created_at(self) -> datetime.datetime:
        """:class:`datetime.datetime`: The interaction's creation time in UTC."""
        return utils.snowflake_time(self.id)


class MessageRoleSubscription:
    """Represents a message's role subscription information.

    This is accessed through the :attr:`Message.role_subscription` attribute if the :attr:`Message.type` is :attr:`MessageType.role_subscription_purchase`.

    .. versionadded:: 2.6

    Attributes
    ----------
    role_subscription_listing_id: :class:`int`
        The ID of the SKU and listing that the user is subscribed to.
    tier_name: :class:`str`
        The name of the tier that the user is subscribed to.
    total_months_subscribed: :class:`int`
        The cumulative number of months that the user has been subscribed for.
    is_renewal: :class:`bool`
        Whether this notification is for a renewal rather than a new purchase.
    """

    __slots__ = (
        "role_subscription_listing_id",
        "tier_name",
        "total_months_subscribed",
        "is_renewal",
    )

    def __init__(self, data: RoleSubscriptionDataPayload) -> None:
        self.role_subscription_listing_id: int = int(data["role_subscription_listing_id"])
        self.tier_name: str = data["tier_name"]
        self.total_months_subscribed: int = data["total_months_subscribed"]
        self.is_renewal: bool = data["is_renewal"]


@flatten_handlers
class Message(Hashable):
    r"""Represents a message from Discord.

    .. container:: operations

        .. describe:: x == y

            Checks if two messages are equal.

        .. describe:: x != y

            Checks if two messages are not equal.

        .. describe:: hash(x)

            Returns the message's hash.

    Attributes
    ----------
    tts: :class:`bool`
        Specifies if the message was done with text-to-speech.
        This can only be accurately received in :func:`on_message` due to
        a discord limitation.
    type: :class:`MessageType`
        The type of message. In most cases this should not be checked, but it is helpful
        in cases where it might be a system message for :attr:`system_content`.
    author: Union[:class:`Member`, :class:`abc.User`]
        A :class:`Member` that sent the message. If :attr:`channel` is a
        private channel or the user has the left the guild, then it is a :class:`User` instead.
    content: :class:`str`
        The actual contents of the message.
    nonce: Optional[Union[:class:`str`, :class:`int`]]
        The value used by the discord guild and the client to verify that the message is successfully sent.
        This is not stored long term within Discord's servers and is only used ephemerally.
    embeds: List[:class:`Embed`]
        A list of embeds the message has.
    channel: Union[:class:`TextChannel`, :class:`Thread`, :class:`DMChannel`, :class:`GroupChannel`, :class:`PartialMessageable`]
        The :class:`TextChannel` or :class:`Thread` that the message was sent from.
        Could be a :class:`DMChannel` or :class:`GroupChannel` if it's a private message.
    reference: Optional[:class:`~nextcord.MessageReference`]
        The message that this message references. This is only applicable to messages of
        type :attr:`MessageType.pins_add`, crossposted messages created by a
        followed channel integration, or message replies.

        .. versionadded:: 1.5

    mention_everyone: :class:`bool`
        Specifies if the message mentions everyone.

        .. note::

            This does not check if the ``@everyone`` or the ``@here`` text is in the message itself.
            Rather this boolean indicates if either the ``@everyone`` or the ``@here`` text is in the message
            **and** it did end up mentioning.
    mentions: List[:class:`abc.User`]
        A list of :class:`Member` that were mentioned. If the message is in a private message
        then the list will be of :class:`User` instead. For messages that are not of type
        :attr:`MessageType.default`\, this array can be used to aid in system messages.
        For more information, see :attr:`system_content`.

        .. warning::

            The order of the mentions list is not in any particular order so you should
            not rely on it. This is a Discord limitation, not one with the library.
    channel_mentions: List[:class:`abc.GuildChannel`]
        A list of :class:`abc.GuildChannel` that were mentioned. If the message is in a private message
        then the list is always empty.
    role_mentions: List[:class:`Role`]
        A list of :class:`Role` that were mentioned. If the message is in a private message
        then the list is always empty.
    id: :class:`int`
        The message ID.
    webhook_id: Optional[:class:`int`]
        If this message was sent by a webhook, then this is the webhook ID's that sent this
        message.
    attachments: List[:class:`Attachment`]
        A list of attachments given to a message.
    pinned: :class:`bool`
        Specifies if the message is currently pinned.
    flags: :class:`MessageFlags`
        Extra features of the message.

        .. versionadded:: 1.3

    reactions : List[:class:`Reaction`]
        Reactions to a message. Reactions can be either custom emoji or standard unicode emoji.
    activity: Optional[:class:`dict`]
        The activity associated with this message. Sent with Rich-Presence related messages that for
        example, request joining, spectating, or listening to or with another member.

        It is a dictionary with the following optional keys:

        - ``type``: An integer denoting the type of message activity being requested.
        - ``party_id``: The party ID associated with the party.
    application: Optional[:class:`dict`]
        The rich presence enabled application associated with this message.

        It is a dictionary with the following keys:

        - ``id``: A string representing the application's ID.
        - ``name``: A string representing the application's name.
        - ``description``: A string representing the application's description.
        - ``icon``: A string representing the icon ID of the application.
        - ``cover_image``: A string representing the embed's image asset ID.
    stickers: List[:class:`StickerItem`]
        A list of sticker items given to the message.

        .. versionadded:: 1.6
    components: List[:class:`Component`]
        A list of components in the message.

        .. versionadded:: 2.0
    guild: Optional[:class:`Guild`]
        The guild that the message belongs to, if applicable.
    interaction: Optional[:class:`MessageInteraction`]
        The interaction data of a message, if applicable.
    role_subscription: Optional[:class:`MessageRoleSubscription`]
        The role subscription data of a message, if applicable.

        .. versionadded:: 2.6
    """

    __slots__ = (
        "_state",
        "_edited_timestamp",
        "_cs_channel_mentions",
        "_cs_raw_mentions",
        "_cs_clean_content",
        "_cs_raw_channel_mentions",
        "_cs_raw_role_mentions",
        "_cs_system_content",
        "tts",
        "content",
        "channel",
        "webhook_id",
        "mention_everyone",
        "embeds",
        "id",
        "interaction",
        "mentions",
        "author",
        "attachments",
        "nonce",
        "pinned",
        "role_mentions",
        "type",
        "flags",
        "reactions",
        "reference",
        "application",
        "activity",
        "stickers",
        "components",
        "guild",
        "role_subscription",
    )

    if TYPE_CHECKING:
        _HANDLERS: ClassVar[List[Tuple[str, Callable[..., None]]]]
        _CACHED_SLOTS: ClassVar[List[str]]
        guild: Optional[Guild]
        reference: Optional[MessageReference]
        mentions: List[Union[User, Member]]
        author: Union[User, Member]
        role_mentions: List[Role]

    def __init__(
        self,
        *,
        state: ConnectionState,
        channel: MessageableChannel,
        data: MessagePayload,
    ) -> None:
        self._state: ConnectionState = state
        self.id: int = int(data["id"])
        self.webhook_id: Optional[int] = utils.get_as_snowflake(data, "webhook_id")
        self.reactions: List[Reaction] = [
            Reaction(message=self, data=d) for d in data.get("reactions", [])
        ]
        self.attachments: List[Attachment] = [
            Attachment(data=a, state=self._state) for a in data["attachments"]
        ]
        self.embeds: List[Embed] = [Embed.from_dict(a) for a in data["embeds"]]
        self.application: Optional[MessageApplicationPayload] = data.get("application")
        self.activity: Optional[MessageActivityPayload] = data.get("activity")
        self.channel: MessageableChannel = channel
        self._edited_timestamp: Optional[datetime.datetime] = utils.parse_time(
            data["edited_timestamp"]
        )
        self.type: MessageType = try_enum(MessageType, data["type"])
        self.pinned: bool = data["pinned"]
        self.flags: MessageFlags = MessageFlags._from_value(data.get("flags", 0))
        self.mention_everyone: bool = data["mention_everyone"]
        self.tts: bool = data["tts"]
        self.content: str = data["content"]
        self.nonce: Optional[Union[int, str]] = data.get("nonce")
        self.stickers: List[StickerItem] = [
            StickerItem(data=d, state=state) for d in data.get("sticker_items", [])
        ]
        self.components: List[Component] = [
            _component_factory(d) for d in data.get("components", [])
        ]

        try:
            # if the channel doesn't have a guild attribute, we handle that
            self.guild = channel.guild  # type: ignore
        except AttributeError:
            if getattr(channel, "type", None) not in (ChannelType.group, ChannelType.private):
                self.guild = state._get_guild(utils.get_as_snowflake(data, "guild_id"))
            else:
                self.guild = None

        if thread_data := data.get("thread"):
            if not self.thread and isinstance(self.guild, Guild):
                self.guild._store_thread(thread_data)

        try:
            ref = data["message_reference"]
        except KeyError:
            self.reference = None
        else:
            self.reference = ref = MessageReference.with_state(state, ref)
            try:
                resolved = data["referenced_message"]
            except KeyError:
                pass
            else:
                if resolved is None:
                    ref.resolved = DeletedReferencedMessage(ref)
                else:
                    # Right now the channel IDs match but maybe in the future they won't.
                    if ref.channel_id == channel.id:
                        chan = channel
                    else:
                        chan, _ = state._get_guild_channel(resolved)

                    # the channel will be the correct type here
                    ref.resolved = self.__class__(channel=chan, data=resolved, state=state)  # type: ignore

        for handler in ("author", "member", "mentions", "mention_roles"):
            try:
                getattr(self, f"_handle_{handler}")(data[handler])
            except KeyError:
                continue

        self.interaction: Optional[MessageInteraction] = (
            MessageInteraction(data=data["interaction"], guild=self.guild, state=self._state)
            if "interaction" in data
            else None
        )
        self.role_subscription: Optional[MessageRoleSubscription] = (
            MessageRoleSubscription(data=data["role_subscription_data"])
            if "role_subscription_data" in data
            else None
        )

    def __repr__(self) -> str:
        name = self.__class__.__name__
        return f"<{name} id={self.id} channel={self.channel!r} type={self.type!r} author={self.author!r} flags={self.flags!r}>"

    def _try_patch(self, data, key, transform=None) -> None:
        try:
            value = data[key]
        except KeyError:
            pass
        else:
            if transform is None:
                setattr(self, key, value)
            else:
                setattr(self, key, transform(value))

    def _add_reaction(self, data, emoji: Emoji | PartialEmoji | str, user_id) -> Reaction:
        finder: Callable[[Reaction], bool] = lambda r: r.emoji == emoji
        reaction = utils.find(finder, self.reactions)
        is_me = data["me"] = user_id == self._state.self_id

        if reaction is None:
            reaction = Reaction(message=self, data=data, emoji=emoji)
            self.reactions.append(reaction)
        else:
            reaction.count += 1
            if is_me:
                reaction.me = is_me

        return reaction

    def _remove_reaction(
        self, data: ReactionPayload, emoji: EmojiInputType, user_id: int
    ) -> Reaction:
        reaction = utils.find(lambda r: r.emoji == emoji, self.reactions)

        if reaction is None:
            # already removed?
            raise ValueError("Emoji already removed?")

        # if reaction isn't in the list, we crash. This means discord
        # sent bad data, or we stored improperly
        reaction.count -= 1

        if user_id == self._state.self_id:
            reaction.me = False
        if reaction.count == 0:
            # this raises ValueError if something went wrong as well.
            self.reactions.remove(reaction)

        return reaction

    def _clear_emoji(self, emoji) -> Optional[Reaction]:
        to_check = str(emoji)
        for index, reaction in enumerate(self.reactions):
            if str(reaction.emoji) == to_check:
                break
        else:
            # didn't find anything so just return
            return

        del self.reactions[index]
        return reaction

    def _update(self, data) -> None:
        # In an update scheme, 'author' key has to be handled before 'member'
        # otherwise they overwrite each other which is undesirable.
        # Since there's no good way to do this we have to iterate over every
        # handler rather than iterating over the keys which is a little slower
        for key, handler in self._HANDLERS:
            try:
                value = data[key]
            except KeyError:
                continue
            else:
                handler(self, value)

        # clear the cached properties
        for attr in self._CACHED_SLOTS:
            try:
                delattr(self, attr)
            except AttributeError:
                pass

    def _handle_edited_timestamp(self, value: str) -> None:
        self._edited_timestamp = utils.parse_time(value)

    def _handle_pinned(self, value: bool) -> None:
        self.pinned = value

    def _handle_flags(self, value: int) -> None:
        self.flags = MessageFlags._from_value(value)

    def _handle_application(self, value: MessageApplicationPayload) -> None:
        self.application = value

    def _handle_activity(self, value: MessageActivityPayload) -> None:
        self.activity = value

    def _handle_mention_everyone(self, value: bool) -> None:
        self.mention_everyone = value

    def _handle_tts(self, value: bool) -> None:
        self.tts = value

    def _handle_type(self, value: int) -> None:
        self.type = try_enum(MessageType, value)

    def _handle_content(self, value: str) -> None:
        self.content = value

    def _handle_attachments(self, value: List[AttachmentPayload]) -> None:
        self.attachments = [Attachment(data=a, state=self._state) for a in value]

    def _handle_embeds(self, value: List[EmbedPayload]) -> None:
        self.embeds = [Embed.from_dict(data) for data in value]

    def _handle_nonce(self, value: Union[str, int]) -> None:
        self.nonce = value

    def _handle_author(self, author: UserPayload) -> None:
        self.author = self._state.store_user(author)
        if isinstance(self.guild, Guild):
            found = self.guild.get_member(self.author.id)
            if found is not None:
                self.author = found

    def _handle_member(self, member: MemberPayload) -> None:
        # The gateway now gives us full Member objects sometimes with the following keys
        # deaf, mute, joined_at, roles
        # For the sake of performance I'm going to assume that the only
        # field that needs *updating* would be the joined_at field.
        # If there is no Member object (for some strange reason), then we can upgrade
        # ourselves to a more "partial" member object.
        author = self.author
        try:
            # Update member reference
            author._update_from_message(member)  # type: ignore
        except AttributeError:
            # It's a user here
            # TODO: consider adding to cache here
            self.author = Member._from_message(message=self, data=member)

    def _handle_mentions(self, mentions: List[UserWithMemberPayload]) -> None:
        self.mentions = r = []
        guild = self.guild
        state = self._state
        if not isinstance(guild, Guild):
            self.mentions = [state.store_user(m) for m in mentions]
            return

        for mention in filter(None, mentions):
            id_search = int(mention["id"])
            member = guild.get_member(id_search)
            if member is not None:
                r.append(member)
            else:
                r.append(Member._try_upgrade(data=mention, guild=guild, state=state))

    def _handle_mention_roles(self, role_mentions: List[int]) -> None:
        self.role_mentions = []
        if isinstance(self.guild, Guild):
            for role_id in map(int, role_mentions):
                role = self.guild.get_role(role_id)
                if role is not None:
                    self.role_mentions.append(role)

    def _handle_components(self, components: List[ComponentPayload]) -> None:
        self.components = [_component_factory(d) for d in components]

    def _handle_thread(self, thread: Optional[ThreadPayload]) -> None:
        if thread:
            self.guild._store_thread(thread)  # type: ignore

    def _rebind_cached_references(
        self, new_guild: Guild, new_channel: Union[TextChannel, Thread]
    ) -> None:
        self.guild = new_guild
        self.channel = new_channel

    @utils.cached_slot_property("_cs_raw_mentions")
    def raw_mentions(self) -> List[int]:
        """List[:class:`int`]: A property that returns an array of user IDs matched with
        the syntax of ``<@user_id>`` in the message content.

        This allows you to receive the user IDs of mentioned users
        even in a private message context.
        """
        return utils.parse_raw_mentions(self.content)

    @utils.cached_slot_property("_cs_raw_channel_mentions")
    def raw_channel_mentions(self) -> List[int]:
        """List[:class:`int`]: A property that returns an array of channel IDs matched with
        the syntax of ``<#channel_id>`` in the message content.
        """
        return utils.parse_raw_channel_mentions(self.content)

    @utils.cached_slot_property("_cs_raw_role_mentions")
    def raw_role_mentions(self) -> List[int]:
        """List[:class:`int`]: A property that returns an array of role IDs matched with
        the syntax of ``<@&role_id>`` in the message content.
        """
        return utils.parse_raw_role_mentions(self.content)

    @utils.cached_slot_property("_cs_channel_mentions")
    def channel_mentions(self) -> List[GuildChannel]:
        if self.guild is None:
            return []
        it = filter(None, map(self.guild.get_channel, self.raw_channel_mentions))
        return utils.unique(it)

    @utils.cached_slot_property("_cs_clean_content")
    def clean_content(self) -> str:
        """:class:`str`: A property that returns the content in a "cleaned up"
        manner. This basically means that mentions are transformed
        into the way the client shows it. e.g. ``<#id>`` will transform
        into ``#name``.

        This will also transform @everyone and @here mentions into
        non-mentions.

        .. note::

            This *does not* affect markdown. If you want to escape
            or remove markdown then use :func:`utils.escape_markdown` or :func:`utils.remove_markdown`
            respectively, along with this function.
        """

        # fmt: off
        transformations = {
            re.escape(f'<#{channel.id}>'): '#' + channel.name
            for channel in self.channel_mentions
        }

        mention_transforms = {
            re.escape(f'<@{member.id}>'): '@' + member.display_name
            for member in self.mentions
        }

        # add the <@!user_id> cases as well..
        second_mention_transforms = {
            re.escape(f'<@!{member.id}>'): '@' + member.display_name
            for member in self.mentions
        }

        transformations.update(mention_transforms)
        transformations.update(second_mention_transforms)

        if self.guild is not None:
            role_transforms = {
                re.escape(f'<@&{role.id}>'): '@' + role.name
                for role in self.role_mentions
            }
            transformations.update(role_transforms)

        # fmt: on

        def repl(obj):
            return transformations.get(re.escape(obj.group(0)), "")

        pattern = re.compile("|".join(transformations.keys()))
        result = pattern.sub(repl, self.content)
        return escape_mentions(result)

    @property
    def created_at(self) -> datetime.datetime:
        """:class:`datetime.datetime`: The message's creation time in UTC."""
        return utils.snowflake_time(self.id)

    @property
    def edited_at(self) -> Optional[datetime.datetime]:
        """Optional[:class:`datetime.datetime`]: An aware UTC datetime object containing the edited time of the message."""
        return self._edited_timestamp

    @property
    def jump_url(self) -> str:
        """:class:`str`: Returns a URL that allows the client to jump to this message."""
        guild_id = getattr(self.guild, "id", "@me")
        return f"https://discord.com/channels/{guild_id}/{self.channel.id}/{self.id}"

    @property
    def thread(self) -> Optional[Thread]:
        """Optional[:class:`Thread`]: The thread started from this message. None if no thread was started."""
        if not isinstance(self.guild, Guild):
            return None

        return self.guild.get_thread(self.id)

    def is_system(self) -> bool:
        """:class:`bool`: Whether the message is a system message.

        A system message is a message that is constructed entirely by the Discord API
        in response to something.

        .. versionadded:: 1.3
        """
        return self.type not in (
            MessageType.default,
            MessageType.reply,
            MessageType.chat_input_command,
            MessageType.context_menu_command,
            MessageType.thread_starter_message,
        )

    @utils.cached_slot_property("_cs_system_content")
    def system_content(self):
        r""":class:`str`: A property that returns the content that is rendered
        regardless of the :attr:`Message.type`.

        In the case of :attr:`MessageType.default` and :attr:`MessageType.reply`\,
        this just returns the regular :attr:`Message.content`. Otherwise this
        returns an English message denoting the contents of the system message.
        """

        if self.type is MessageType.default:
            return self.content

        if self.type is MessageType.recipient_add:
            if self.channel.type is ChannelType.group:
                return f"{self.author.name} added {self.mentions[0].name} to the group."
            else:
                return f"{self.author.name} added {self.mentions[0].name} to the thread."

        if self.type is MessageType.recipient_remove:
            if self.channel.type is ChannelType.group:
                return f"{self.author.name} removed {self.mentions[0].name} from the group."
            else:
                return f"{self.author.name} removed {self.mentions[0].name} from the thread."

        if self.type is MessageType.channel_name_change:
            return f"{self.author.name} changed the channel name: **{self.content}**"

        if self.type is MessageType.channel_icon_change:
            return f"{self.author.name} changed the channel icon."

        if self.type is MessageType.pins_add:
            return f"{self.author.name} pinned a message to this channel."

        if self.type is MessageType.new_member:
            formats = [
                "{0} joined the party.",
                "{0} is here.",
                "Welcome, {0}. We hope you brought pizza.",
                "A wild {0} appeared.",
                "{0} just landed.",
                "{0} just slid into the server.",
                "{0} just showed up!",
                "Welcome {0}. Say hi!",
                "{0} hopped into the server.",
                "Everyone welcome {0}!",
                "Glad you're here, {0}.",
                "Good to see you, {0}.",
                "Yay you made it, {0}!",
            ]

            created_at_ms = int(self.created_at.timestamp() * 1000)
            return formats[created_at_ms % len(formats)].format(self.author.name)

        if self.type is MessageType.premium_guild_subscription:
            if not self.content:
                return f"{self.author.name} just boosted the server!"
            else:
                return f"{self.author.name} just boosted the server **{self.content}** times!"

        if self.type is MessageType.premium_guild_tier_1:
            if not self.content:
                return f"{self.author.name} just boosted the server! {self.guild} has achieved **Level 1!**"
            else:
                return f"{self.author.name} just boosted the server **{self.content}** times! {self.guild} has achieved **Level 1!**"

        if self.type is MessageType.premium_guild_tier_2:
            if not self.content:
                return f"{self.author.name} just boosted the server! {self.guild} has achieved **Level 2!**"
            else:
                return f"{self.author.name} just boosted the server **{self.content}** times! {self.guild} has achieved **Level 2!**"

        if self.type is MessageType.premium_guild_tier_3:
            if not self.content:
                return f"{self.author.name} just boosted the server! {self.guild} has achieved **Level 3!**"
            else:
                return f"{self.author.name} just boosted the server **{self.content}** times! {self.guild} has achieved **Level 3!**"

        if self.type is MessageType.channel_follow_add:
            return f"{self.author.name} has added {self.content} to this channel"

        if self.type is MessageType.guild_stream:
            # the author will be a Member
            return f"{self.author.name} is live! Now streaming {self.author.activity.name}"  # type: ignore

        if self.type is MessageType.guild_discovery_disqualified:
            return "This server has been removed from Server Discovery because it no longer passes all the requirements. Check Server Settings for more details."

        if self.type is MessageType.guild_discovery_requalified:
            return "This server is eligible for Server Discovery again and has been automatically relisted!"

        if self.type is MessageType.guild_discovery_grace_period_initial_warning:
            return "This server has failed Discovery activity requirements for 1 week. If this server fails for 4 weeks in a row, it will be automatically removed from Discovery."

        if self.type is MessageType.guild_discovery_grace_period_final_warning:
            return "This server has failed Discovery activity requirements for 3 weeks in a row. If this server fails for 1 more week, it will be removed from Discovery."

        if self.type is MessageType.thread_created:
            return f"{self.author.name} started a thread: **{self.content}**. See all **threads**."

        if self.type is MessageType.reply:
            return self.content

        if self.type is MessageType.thread_starter_message:
            if self.reference is None or self.reference.resolved is None:
                return "Sorry, we couldn't load the first message in this thread"

            # the resolved message for the reference will be a Message
            return self.reference.resolved.content  # type: ignore

        if self.type is MessageType.guild_invite_reminder:
            return "Wondering who to invite?\nStart by inviting anyone who can help you build the server!"

<<<<<<< HEAD
        if (
            self.type is MessageType.role_subscription_purchase
            and self.role_subscription is not None
        ):
            tier_name = self.role_subscription.tier_name
            total_months_subscribed = self.role_subscription.total_months_subscribed
            months = f"{total_months_subscribed} month{'s' if total_months_subscribed != 1 else ''}"
            if self.role_subscription.is_renewal:
                return f"{self.author.name} renewed {tier_name} and has been a subscriber of {self.guild} for {months}!"

            return f"{self.author.name} joined {tier_name} and has been a subscriber of {self.guild} for {months}!"
=======
        if self.type is MessageType.stage_start:
            return f"{self.author.display_name} started {self.content}"

        if self.type is MessageType.stage_end:
            return f"{self.author.display_name} ended {self.content}"

        if self.type is MessageType.stage_speaker:
            return f"{self.author.display_name} is now a speaker."

        if self.type is MessageType.stage_topic:
            return f"{self.author.display_name} changed the Stage topic: {self.content}"
>>>>>>> 8ab91355

    async def delete(self, *, delay: Optional[float] = None) -> None:
        """|coro|

        Deletes the message.

        Your own messages could be deleted without any proper permissions. However to
        delete other people's messages, you need the :attr:`~Permissions.manage_messages`
        permission.

        .. versionchanged:: 1.1
            Added the new ``delay`` keyword-only parameter.

        Parameters
        ----------
        delay: Optional[:class:`float`]
            If provided, the number of seconds to wait in the background
            before deleting the message. If the deletion fails then it is silently ignored.

        Raises
        ------
        Forbidden
            You do not have proper permissions to delete the message.
        NotFound
            The message was deleted already
        HTTPException
            Deleting the message failed.
        """
        if delay is not None:

            async def delete(delay: float) -> None:
                await asyncio.sleep(delay)
                try:
                    await self._state.http.delete_message(self.channel.id, self.id)
                except HTTPException:
                    pass

            asyncio.create_task(delete(delay))
        else:
            await self._state.http.delete_message(self.channel.id, self.id)

    @overload
    async def edit(
        self,
        *,
        content: Optional[str] = ...,
        embed: Optional[Embed] = ...,
        attachments: List[Attachment] = ...,
        suppress: bool = ...,
        delete_after: Optional[float] = ...,
        allowed_mentions: Optional[AllowedMentions] = ...,
        view: Optional[View] = ...,
        file: Optional[File] = ...,
    ) -> Message:
        ...

    @overload
    async def edit(
        self,
        *,
        content: Optional[str] = ...,
        embeds: List[Embed] = ...,
        attachments: List[Attachment] = ...,
        suppress: bool = ...,
        delete_after: Optional[float] = ...,
        allowed_mentions: Optional[AllowedMentions] = ...,
        view: Optional[View] = ...,
        file: Optional[File] = ...,
    ) -> Message:
        ...

    @overload
    async def edit(
        self,
        *,
        content: Optional[str] = ...,
        embed: Optional[Embed] = ...,
        attachments: List[Attachment] = ...,
        suppress: bool = ...,
        delete_after: Optional[float] = ...,
        allowed_mentions: Optional[AllowedMentions] = ...,
        view: Optional[View] = ...,
        files: Optional[List[File]] = ...,
    ) -> Message:
        ...

    @overload
    async def edit(
        self,
        *,
        content: Optional[str] = ...,
        embeds: List[Embed] = ...,
        attachments: List[Attachment] = ...,
        suppress: bool = ...,
        delete_after: Optional[float] = ...,
        allowed_mentions: Optional[AllowedMentions] = ...,
        view: Optional[View] = ...,
        files: Optional[List[File]] = ...,
    ) -> Message:
        ...

    async def edit(
        self,
        content: Optional[str] = MISSING,
        embed: Optional[Embed] = MISSING,
        embeds: List[Embed] = MISSING,
        attachments: List[Attachment] = MISSING,
        suppress: bool = MISSING,
        delete_after: Optional[float] = None,
        allowed_mentions: Optional[AllowedMentions] = MISSING,
        view: Optional[View] = MISSING,
        file: Optional[File] = MISSING,
        files: Optional[List[File]] = MISSING,
    ) -> Message:
        """|coro|

        Edits the message.

        The content must be able to be transformed into a string via ``str(content)``.

        .. versionchanged:: 1.3
            The ``suppress`` keyword-only parameter was added.

        Parameters
        ----------
        content: Optional[:class:`str`]
            The new content to replace the message with.
            Could be ``None`` to remove the content.
        embed: Optional[:class:`Embed`]
            The new embed to replace the original with.
            Could be ``None`` to remove the embed.
        embeds: List[:class:`Embed`]
            The new embeds to replace the original with. Must be a maximum of 10.
            To remove all embeds ``[]`` should be passed.

            .. versionadded:: 2.0
        attachments: List[:class:`Attachment`]
            A list of attachments to keep in the message. To keep all existing attachments,
            pass ``message.attachments``.
        suppress: :class:`bool`
            Whether to suppress embeds for the message. This removes
            all the embeds if set to ``True``. If set to ``False``
            this brings the embeds back if they were suppressed.
            Using this parameter requires :attr:`~.Permissions.manage_messages`.
        delete_after: Optional[:class:`float`]
            If provided, the number of seconds to wait in the background
            before deleting the message we just edited. If the deletion fails,
            then it is silently ignored.
        allowed_mentions: Optional[:class:`~nextcord.AllowedMentions`]
            Controls the mentions being processed in this message. If this is
            passed, then the object is merged with :attr:`~nextcord.Client.allowed_mentions`.
            The merging behaviour only overrides attributes that have been explicitly passed
            to the object, otherwise it uses the attributes set in :attr:`~nextcord.Client.allowed_mentions`.
            If no object is passed at all then the defaults given by :attr:`~nextcord.Client.allowed_mentions`
            are used instead.

            .. versionadded:: 1.4
        view: Optional[:class:`~nextcord.ui.View`]
            The updated view to update this message with. If ``None`` is passed then
            the view is removed.
        file: Optional[:class:`File`]
            If provided, a new file to add to the message.

            .. versionadded:: 2.0
        files: Optional[List[:class:`File`]]
            If provided, a list of new files to add to the message.

            .. versionadded:: 2.0

        Raises
        ------
        HTTPException
            Editing the message failed.
        Forbidden
            Tried to suppress a message without permissions or
            edited a message's content or embed that isn't yours.
        InvalidArgument
            You specified both ``embed`` and ``embeds`` or ``file`` and ``files``.

        Returns
        -------
        :class:`Message`
            The edited message.
        """

        payload: Dict[str, Any] = {}
        if content is not MISSING:
            if content is not None:
                payload["content"] = str(content)
            else:
                payload["content"] = None

        if embed is not MISSING and embeds is not MISSING:
            raise InvalidArgument("Cannot pass both embed and embeds parameter to edit()")
        if file is not MISSING and files is not MISSING:
            raise InvalidArgument("Cannot pass both file and files parameter to edit()")

        if embed is not MISSING:
            if embed is None:
                payload["embeds"] = []
            else:
                payload["embeds"] = [embed.to_dict()]
        elif embeds is not MISSING:
            payload["embeds"] = [e.to_dict() for e in embeds]

        if suppress is not MISSING:
            flags = MessageFlags._from_value(self.flags.value)
            flags.suppress_embeds = suppress
            payload["flags"] = flags.value

        if allowed_mentions is MISSING:
            if self._state.allowed_mentions is not None and self.author.id == self._state.self_id:
                payload["allowed_mentions"] = self._state.allowed_mentions.to_dict()
        else:
            if allowed_mentions is not None:
                if self._state.allowed_mentions is not None:
                    payload["allowed_mentions"] = self._state.allowed_mentions.merge(
                        allowed_mentions
                    ).to_dict()
                else:
                    payload["allowed_mentions"] = allowed_mentions.to_dict()

        if attachments is not MISSING:
            payload["attachments"] = [a.to_dict() for a in attachments]

        if view is not MISSING:
            self._state.prevent_view_updates_for(self.id)
            if view:
                payload["components"] = view.to_components()
            else:
                payload["components"] = []

        if file is not MISSING:
            payload["files"] = [file]
        elif files is not MISSING:
            payload["files"] = files

        data = await self._state.http.edit_message(self.channel.id, self.id, **payload)
        message = Message(state=self._state, channel=self.channel, data=data)

        if view and not view.is_finished() and view.prevent_update:
            self._state.store_view(view, self.id)

        if delete_after is not None:
            await self.delete(delay=delete_after)

        return message

    async def publish(self) -> None:
        """|coro|

        Publishes this message to your announcement channel.

        You must have the :attr:`~Permissions.send_messages` permission to do this.

        If the message is not your own then the :attr:`~Permissions.manage_messages`
        permission is also needed.

        Raises
        ------
        Forbidden
            You do not have the proper permissions to publish this message.
        HTTPException
            Publishing the message failed.
        """

        await self._state.http.publish_message(self.channel.id, self.id)

    async def pin(self, *, reason: Optional[str] = None) -> None:
        """|coro|

        Pins the message.

        You must have the :attr:`~Permissions.manage_messages` permission to do
        this in a non-private channel context.

        Parameters
        ----------
        reason: Optional[:class:`str`]
            The reason for pinning the message. Shows up on the audit log.

            .. versionadded:: 1.4

        Raises
        ------
        Forbidden
            You do not have permissions to pin the message.
        NotFound
            The message or channel was not found or deleted.
        HTTPException
            Pinning the message failed, probably due to the channel
            having more than 50 pinned messages.
        """

        await self._state.http.pin_message(self.channel.id, self.id, reason=reason)
        self.pinned = True

    async def unpin(self, *, reason: Optional[str] = None) -> None:
        """|coro|

        Unpins the message.

        You must have the :attr:`~Permissions.manage_messages` permission to do
        this in a non-private channel context.

        Parameters
        ----------
        reason: Optional[:class:`str`]
            The reason for unpinning the message. Shows up on the audit log.

            .. versionadded:: 1.4

        Raises
        ------
        Forbidden
            You do not have permissions to unpin the message.
        NotFound
            The message or channel was not found or deleted.
        HTTPException
            Unpinning the message failed.
        """

        await self._state.http.unpin_message(self.channel.id, self.id, reason=reason)
        self.pinned = False

    async def add_reaction(self, emoji: EmojiInputType) -> None:
        """|coro|

        Add a reaction to the message.

        The emoji may be a unicode emoji or a custom guild :class:`Emoji`.

        You must have the :attr:`~Permissions.read_message_history` permission
        to use this. If nobody else has reacted to the message using this
        emoji, the :attr:`~Permissions.add_reactions` permission is required.

        Parameters
        ----------
        emoji: Union[:class:`Emoji`, :class:`Reaction`, :class:`PartialEmoji`, :class:`str`]
            The emoji to react with.

        Raises
        ------
        HTTPException
            Adding the reaction failed.
        Forbidden
            You do not have the proper permissions to react to the message.
        NotFound
            The emoji you specified was not found.
        InvalidArgument
            The emoji parameter is invalid.
        """

        emoji = convert_emoji_reaction(emoji)
        await self._state.http.add_reaction(self.channel.id, self.id, emoji)

    async def remove_reaction(
        self, emoji: Union[EmojiInputType, Reaction], member: Snowflake
    ) -> None:
        """|coro|

        Remove a reaction by the member from the message.

        The emoji may be a unicode emoji or a custom guild :class:`Emoji`.

        If the reaction is not your own (i.e. ``member`` parameter is not you) then
        the :attr:`~Permissions.manage_messages` permission is needed.

        The ``member`` parameter must represent a member and meet
        the :class:`abc.Snowflake` abc.

        Parameters
        ----------
        emoji: Union[:class:`Emoji`, :class:`Reaction`, :class:`PartialEmoji`, :class:`str`]
            The emoji to remove.
        member: :class:`abc.Snowflake`
            The member for which to remove the reaction.

        Raises
        ------
        HTTPException
            Removing the reaction failed.
        Forbidden
            You do not have the proper permissions to remove the reaction.
        NotFound
            The member or emoji you specified was not found.
        InvalidArgument
            The emoji parameter is invalid.
        """

        emoji = convert_emoji_reaction(emoji)

        if member.id == self._state.self_id:
            await self._state.http.remove_own_reaction(self.channel.id, self.id, emoji)
        else:
            await self._state.http.remove_reaction(self.channel.id, self.id, emoji, member.id)

    async def clear_reaction(self, emoji: Union[EmojiInputType, Reaction]) -> None:
        """|coro|

        Clears a specific reaction from the message.

        The emoji may be a unicode emoji or a custom guild :class:`Emoji`.

        You need the :attr:`~Permissions.manage_messages` permission to use this.

        .. versionadded:: 1.3

        Parameters
        ----------
        emoji: Union[:class:`Emoji`, :class:`Reaction`, :class:`PartialEmoji`, :class:`str`]
            The emoji to clear.

        Raises
        ------
        HTTPException
            Clearing the reaction failed.
        Forbidden
            You do not have the proper permissions to clear the reaction.
        NotFound
            The emoji you specified was not found.
        InvalidArgument
            The emoji parameter is invalid.
        """

        emoji = convert_emoji_reaction(emoji)
        await self._state.http.clear_single_reaction(self.channel.id, self.id, emoji)

    async def clear_reactions(self) -> None:
        """|coro|

        Removes all the reactions from the message.

        You need the :attr:`~Permissions.manage_messages` permission to use this.

        Raises
        ------
        HTTPException
            Removing the reactions failed.
        Forbidden
            You do not have the proper permissions to remove all the reactions.
        """
        await self._state.http.clear_reactions(self.channel.id, self.id)

    async def create_thread(
        self, *, name: str, auto_archive_duration: ThreadArchiveDuration = MISSING
    ) -> Thread:
        """|coro|

        Creates a public thread from this message.

        You must have :attr:`~nextcord.Permissions.create_public_threads` in order to
        create a public thread from a message.

        The channel this message belongs in must be a :class:`TextChannel`.

        .. versionadded:: 2.0

        Parameters
        ----------
        name: :class:`str`
            The name of the thread.
        auto_archive_duration: :class:`int`
            The duration in minutes before a thread is automatically archived for inactivity.
            If not provided, the channel's default auto archive duration is used.

        Raises
        ------
        Forbidden
            You do not have permissions to create a thread.
        HTTPException
            Creating the thread failed.
        InvalidArgument
            This message does not have guild info attached.

        Returns
        -------
        :class:`.Thread`
            The created thread.
        """
        if self.guild is None:
            raise InvalidArgument("This message does not have guild info attached.")

        default_auto_archive_duration: ThreadArchiveDuration = getattr(
            self.channel, "default_auto_archive_duration", 1440
        )
        data = await self._state.http.start_thread_with_message(
            self.channel.id,
            self.id,
            name=name,
            auto_archive_duration=auto_archive_duration or default_auto_archive_duration,
        )
        return Thread(guild=self.guild, state=self._state, data=data)

    async def reply(self, content: Optional[str] = None, **kwargs) -> Message:
        """|coro|

        A shortcut method to :meth:`.abc.Messageable.send` to reply to the
        :class:`.Message`.

        .. versionadded:: 1.6

        Raises
        ------
        ~nextcord.HTTPException
            Sending the message failed.
        ~nextcord.Forbidden
            You do not have the proper permissions to send the message.
        ~nextcord.InvalidArgument
            The ``files`` list is not of the appropriate size or
            you specified both ``file`` and ``files``.

        Returns
        -------
        :class:`.Message`
            The message that was sent.
        """

        return await self.channel.send(content, reference=self, **kwargs)

    def to_reference(self, *, fail_if_not_exists: bool = True) -> MessageReference:
        """Creates a :class:`~nextcord.MessageReference` from the current message.

        .. versionadded:: 1.6

        Parameters
        ----------
        fail_if_not_exists: :class:`bool`
            Whether replying using the message reference should raise :class:`HTTPException`
            if the message no longer exists or Discord could not fetch the message.

            .. versionadded:: 1.7

        Returns
        -------
        :class:`~nextcord.MessageReference`
            The reference to this message.
        """

        return MessageReference.from_message(self, fail_if_not_exists=fail_if_not_exists)

    def to_message_reference_dict(self) -> MessageReferencePayload:
        data: MessageReferencePayload = {
            "message_id": self.id,
            "channel_id": self.channel.id,
        }

        if self.guild is not None:
            data["guild_id"] = self.guild.id

        return data


class PartialMessage(Hashable):
    """Represents a partial message to aid with working messages when only
    a message and channel ID are present.

    There are two ways to construct this class. The first one is through
    the constructor itself, and the second is via the following:

    - :meth:`TextChannel.get_partial_message`
    - :meth:`Thread.get_partial_message`
    - :meth:`DMChannel.get_partial_message`

    Note that this class is trimmed down and has no rich attributes.

    .. versionadded:: 1.6

    .. container:: operations

        .. describe:: x == y

            Checks if two partial messages are equal.

        .. describe:: x != y

            Checks if two partial messages are not equal.

        .. describe:: hash(x)

            Returns the partial message's hash.

    Attributes
    ----------
    channel: Union[:class:`TextChannel`, :class:`Thread`, :class:`DMChannel`]
        The channel associated with this partial message.
    id: :class:`int`
        The message ID.
    """

    __slots__ = ("channel", "id", "_cs_guild", "_state")

    jump_url: str = Message.jump_url  # type: ignore
    delete = Message.delete
    publish = Message.publish
    pin = Message.pin
    unpin = Message.unpin
    add_reaction = Message.add_reaction
    remove_reaction = Message.remove_reaction
    clear_reaction = Message.clear_reaction
    clear_reactions = Message.clear_reactions
    reply = Message.reply
    to_reference = Message.to_reference
    to_message_reference_dict = Message.to_message_reference_dict

    def __init__(self, *, channel: PartialMessageableChannel, id: int) -> None:
        if channel.type not in (
            ChannelType.text,
            ChannelType.news,
            ChannelType.private,
            ChannelType.news_thread,
            ChannelType.public_thread,
            ChannelType.private_thread,
        ):
            raise TypeError(f"Expected TextChannel, DMChannel or Thread not {type(channel)!r}")

        self.channel: PartialMessageableChannel = channel
        self._state: ConnectionState = channel._state
        self.id: int = id

    def _update(self, data) -> None:
        # This is used for duck typing purposes.
        # Just do nothing with the data.
        pass

    # Also needed for duck typing purposes
    # n.b. not exposed
    pinned = property(None, lambda x, y: None)

    def __repr__(self) -> str:
        return f"<PartialMessage id={self.id} channel={self.channel!r}>"

    @property
    def created_at(self) -> datetime.datetime:
        """:class:`datetime.datetime`: The partial message's creation time in UTC."""
        return utils.snowflake_time(self.id)

    @utils.cached_slot_property("_cs_guild")
    def guild(self) -> Optional[Guild]:
        """Optional[:class:`Guild`]: The guild that the partial message belongs to, if applicable."""
        return getattr(self.channel, "guild", None)

    async def fetch(self) -> Message:
        """|coro|

        Fetches the partial message to a full :class:`Message`.

        Raises
        ------
        NotFound
            The message was not found.
        Forbidden
            You do not have the permissions required to get a message.
        HTTPException
            Retrieving the message failed.

        Returns
        -------
        :class:`Message`
            The full message.
        """

        data = await self._state.http.get_message(self.channel.id, self.id)
        return self._state.create_message(channel=self.channel, data=data)

    async def edit(self, **fields: Any) -> Optional[Message]:
        """|coro|

        Edits the message.

        The content must be able to be transformed into a string via ``str(content)``.

        .. versionchanged:: 1.7
            :class:`nextcord.Message` is returned instead of ``None`` if an edit took place.

        Parameters
        ----------
        content: Optional[:class:`str`]
            The new content to replace the message with.
            Could be ``None`` to remove the content.
        embed: Optional[:class:`Embed`]
            The new embed to replace the original with.
            Could be ``None`` to remove the embed.
        embeds: List[:class:`Embed`]
            The new embeds to replace the original with. Must be a maximum of 10.
            To remove all embeds ``[]`` should be passed.

            .. versionadded:: 2.0
        suppress: :class:`bool`
            Whether to suppress embeds for the message. This removes
            all the embeds if set to ``True``. If set to ``False``
            this brings the embeds back if they were suppressed.
            Using this parameter requires :attr:`~.Permissions.manage_messages`.
        delete_after: Optional[:class:`float`]
            If provided, the number of seconds to wait in the background
            before deleting the message we just edited. If the deletion fails,
            then it is silently ignored.
        allowed_mentions: Optional[:class:`~nextcord.AllowedMentions`]
            Controls the mentions being processed in this message. If this is
            passed, then the object is merged with :attr:`~nextcord.Client.allowed_mentions`.
            The merging behaviour only overrides attributes that have been explicitly passed
            to the object, otherwise it uses the attributes set in :attr:`~nextcord.Client.allowed_mentions`.
            If no object is passed at all then the defaults given by :attr:`~nextcord.Client.allowed_mentions`
            are used instead.
        view: Optional[:class:`~nextcord.ui.View`]
            The updated view to update this message with. If ``None`` is passed then
            the view is removed.

            .. versionadded:: 2.0

        Raises
        ------
        NotFound
            The message was not found.
        HTTPException
            Editing the message failed.
        Forbidden
            Tried to suppress a message without permissions or
            edited a message's content or embed that isn't yours.
        ~nextcord.InvalidArgument
            You specified both ``embed`` and ``embeds``.

        Returns
        -------
        Optional[:class:`Message`]
            The message that was edited.
        """

        try:
            content = fields["content"]
        except KeyError:
            pass
        else:
            if content is not None:
                fields["content"] = str(content)

        if "embed" in fields and "embeds" in fields:
            raise InvalidArgument("Cannot pass both embed and embeds parameter to edit()")

        if "embed" in fields:
            embed = fields.pop("embed")
            fields["embeds"] = [embed.to_dict()] if embed is not None else []

        elif "embeds" in fields:
            fields["embeds"] = [embed.to_dict() for embed in fields["embeds"]]

        try:
            suppress: bool = fields.pop("suppress")
        except KeyError:
            pass
        else:
            flags = MessageFlags._from_value(0)
            flags.suppress_embeds = suppress
            fields["flags"] = flags.value

        delete_after = fields.pop("delete_after", None)

        try:
            allowed_mentions = fields.pop("allowed_mentions")
        except KeyError:
            pass
        else:
            if allowed_mentions is not None:
                if self._state.allowed_mentions is not None:
                    allowed_mentions = self._state.allowed_mentions.merge(
                        allowed_mentions
                    ).to_dict()
                else:
                    allowed_mentions = allowed_mentions.to_dict()
                fields["allowed_mentions"] = allowed_mentions

        try:
            view = fields.pop("view")
        except KeyError:
            # To check for the view afterwards
            view = None
        else:
            self._state.prevent_view_updates_for(self.id)
            if view:
                fields["components"] = view.to_components()
            else:
                fields["components"] = []

        if fields:
            data = await self._state.http.edit_message(self.channel.id, self.id, **fields)

        if delete_after is not None:
            await self.delete(delay=delete_after)

        if fields:
            # data isn't unbound
            msg = self._state.create_message(channel=self.channel, data=data)  # type: ignore
            if view and not view.is_finished() and view.prevent_update:
                self._state.store_view(view, self.id)
            return msg<|MERGE_RESOLUTION|>--- conflicted
+++ resolved
@@ -1327,7 +1327,6 @@
         if self.type is MessageType.guild_invite_reminder:
             return "Wondering who to invite?\nStart by inviting anyone who can help you build the server!"
 
-<<<<<<< HEAD
         if (
             self.type is MessageType.role_subscription_purchase
             and self.role_subscription is not None
@@ -1339,7 +1338,7 @@
                 return f"{self.author.name} renewed {tier_name} and has been a subscriber of {self.guild} for {months}!"
 
             return f"{self.author.name} joined {tier_name} and has been a subscriber of {self.guild} for {months}!"
-=======
+
         if self.type is MessageType.stage_start:
             return f"{self.author.display_name} started {self.content}"
 
@@ -1351,7 +1350,6 @@
 
         if self.type is MessageType.stage_topic:
             return f"{self.author.display_name} changed the Stage topic: {self.content}"
->>>>>>> 8ab91355
 
     async def delete(self, *, delay: Optional[float] = None) -> None:
         """|coro|
