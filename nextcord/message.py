--- conflicted
+++ resolved
@@ -1273,9 +1273,6 @@
         if self.type is MessageType.guild_invite_reminder:
             return "Wondering who to invite?\nStart by inviting anyone who can help you build the server!"
 
-<<<<<<< HEAD
-        return None
-=======
         if self.type is MessageType.stage_start:
             return f"{self.author.display_name} started {self.content}"
 
@@ -1287,7 +1284,8 @@
 
         if self.type is MessageType.stage_topic:
             return f"{self.author.display_name} changed the Stage topic: {self.content}"
->>>>>>> 8ab91355
+
+        return None
 
     async def delete(self, *, delay: Optional[float] = None) -> None:
         """|coro|
