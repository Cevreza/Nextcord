--- conflicted
+++ resolved
@@ -167,18 +167,6 @@
         if timestamp:
             self.timestamp = timestamp
 
-<<<<<<< HEAD
-=======
-    # backwards compatibility
-    @property
-    def Empty(self) -> None:
-        warnings.warn(
-            "Empty is deprecated and will be removed in a future version. Use None instead.",
-            FutureWarning,
-            stacklevel=2,
-        )
-
->>>>>>> e7ad18de
     @classmethod
     def from_dict(cls, data: Mapping[str, Any]) -> Self:
         """Converts a :class:`dict` to a :class:`Embed` provided it is in the
