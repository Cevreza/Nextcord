# SPDX-License-Identifier: MIT

from __future__ import annotations

import logging
import os
from dataclasses import dataclass
from io import BufferedIOBase, BufferedRandom, BufferedWriter, BytesIO
from select import select
from struct import pack, unpack_from
from sys import version_info as PYTHON_VERSION
from threading import Thread
from time import perf_counter, sleep, time as clock_timestamp
from typing import TYPE_CHECKING, Any, Callable, Dict, Iterable, Optional, Union

import nextcord.voice_client as nc_vc
from nextcord.utils import MISSING

from . import decrypter
from .errors import *
from .exporters import AudioFile, export_as_PCM, export_as_WAV, export_with_ffmpeg
from .opus import DecoderThread
from .shared import *

if TYPE_CHECKING:
    from nextcord import Member, User
    from nextcord.abc import Connectable
    from nextcord.client import Client


AUDIO_HZ = DecoderThread.SAMPLING_RATE
FRAME_SIZE = 960
FPS = AUDIO_HZ / FRAME_SIZE
RECV_SIZE = 4096
FRAME_OF_SILENCE = b"\xf8\xff\xfe"
DIFFERENCE_THRESHOLD = 60

STUB = ()

STRUCT_SIZE = 1024
SILENCE_STRUCT = pack("<h", 0) * FRAME_SIZE * STRUCT_SIZE  # 3.5mb in size at 1024

export_methods = {
    Formats.MP3: export_with_ffmpeg,
    Formats.MP4: export_with_ffmpeg,
    Formats.M4A: export_with_ffmpeg,
    Formats.MKA: export_with_ffmpeg,
    Formats.MKV: export_with_ffmpeg,
    Formats.OGG: export_with_ffmpeg,
    Formats.PCM: export_as_PCM,
    Formats.WAV: export_as_WAV,
}


class Silence:
    __slots__ = ("frames",)

    def __init__(self, frames: int) -> None:
        self.frames: int = frames

    @property
    def milliseconds(self) -> float:
        return self.frames / (AUDIO_HZ / FRAME_SIZE) * 1000

    def write_to(self, buffer: BufferedIOBase) -> None:
        res, remainder = divmod(self.frames, STRUCT_SIZE)

        # write in a loop as to avoid generating a huge memory buffer
        if res:
            for _ in range(res):
                buffer.write(SILENCE_STRUCT)

        # write the rest
        if remainder:
<<<<<<< HEAD
            buffer.write(SILENCE_STRUCT[:remainder * FRAME_SIZE * DecoderThread.CHANNELS])
=======
            buffer.write(SILENCE_STRUCT[: remainder * FRAME_SIZE * 2])
>>>>>>> 33e4d7fa

    @classmethod
    def from_timedelta(cls, silence: int):
        half_frames = int(silence / FRAME_SIZE)
        return None if half_frames <= 0 else cls(half_frames * DecoderThread.CHANNELS)


class RecordingFilter:
    __slots__ = ("users", "client", "ignored_after")

    def __init__(
        self,
        client=None,
        iterable: Optional[Iterable[Union[int, User, Member]]] = None,
        ignored_after: Optional[int] = None,
    ) -> None:
        self.users = set()
        self.client: Optional[RecorderClient] = client
        self.ignored_after = ignored_after

        if iterable:
            self.users.update(iterable)

    def _get_id(self, user: Union[int, User, Member]) -> int:
        if self.client and self.client.time_tracker:
            raise OngoingRecordingError(
                "Cannot modify filters while recording. "
                "Filters can be modified before, or passed when exporting."
            )

        if isinstance(user, int):
            return user

        if isinstance(user, (Member, User)):
            return user.id

        raise TypeError("Each user must be of type `int`, `User`, or `Member`")

    def add(self, user: Union[int, User, Member]) -> None:
        return self.users.add(self._get_id(user))

    def extend(self, iterable: Iterable[Union[int, User, Member]]) -> None:
        users = {self._get_id(u) for u in iterable}

        return self.users.update(users)

    def remove(self, user: Union[int, User, Member]) -> None:
        return self.users.remove(self._get_id(user))

    def discard(self, user: Union[int, User, Member]) -> None:
        return self.users.discard(self._get_id(user))

    def clear(self) -> None:
        self.users.clear()

    def __contains__(self, key: Union[int, User, Member]) -> bool:
        return self._get_id(key) in self.users


class AudioWriter:
    __slots__ = ("guild_id", "user_id", "buffer", "starting_silence")

    def __init__(self, tmp_type: TmpType, guild_id: int, user_id: int) -> None:
        self.guild_id = guild_id
        self.user_id = user_id

        self.buffer: Union[BufferedWriter, BytesIO]
        self.starting_silence: Optional[Silence] = None

        if tmp_type == TmpType.File:
            self.buffer = open_tmp_file(guild_id, user_id, "wb+")
        elif tmp_type == TmpType.Memory:
            self.buffer = BytesIO()
        else:
            raise TypeError(f"Arg `tmp_type` must be of type `TmpType` not `{type(tmp_type)}`")

    def write(self, bytes) -> None:
        if not self.buffer.closed:
            self.buffer.write(bytes)

    def close(self) -> None:
        name = (
            self.buffer.name if isinstance(self.buffer, (BufferedRandom, BufferedWriter)) else None
        )
        self.buffer.close()

        if name:
            os.remove(name)


class TimeTracker:
    __slots__ = ("starting_time", "starting_perf", "first_packet_time", "users_times", "last_periodic_write")

    def __init__(self) -> None:
        self.starting_time: float = clock_timestamp()  # also used as filename
        self.starting_perf: float = perf_counter()  # used for leakage detection
        self.first_packet_time: Optional[float] = None

        self.users_times: Dict[int, tuple[int, float]] = {}
        self.last_periodic_write: float = perf_counter()

    def add_user(self, user, start_time) -> None:
        if user not in self.users_times:
            self.users_times[user] = start_time

    def calculate_silence(
        self, writer: AudioWriter, user_id, timestamp, received_timestamp
    ) -> Optional[Silence]:
        # process a packet for a registered user
        if user_time := self.users_times.get(user_id):
            delta_created_time = timestamp - user_time[0]
            delta_received_time = (received_timestamp - user_time[1]) * AUDIO_HZ
            difference = abs(100 - (delta_created_time * 100 / delta_received_time))

            # calculate time since last audio packet
            if difference > DIFFERENCE_THRESHOLD and delta_created_time != FRAME_SIZE:
                silence = delta_received_time - FRAME_SIZE
            else:
                silence = delta_created_time - FRAME_SIZE

        # first packet ever
        elif not self.users_times:
            # register first packet
            self.first_packet_time = received_timestamp
            silence = 0

        # first packet from user
        else:
            # calculate time since first packet
            silence = ((received_timestamp - self.first_packet_time) * AUDIO_HZ) - FRAME_SIZE

            # store first silence to write later if needed
            writer.starting_silence = Silence.from_timedelta(silence)
            # update receive times for next calculation
            self.users_times[user_id] = (timestamp, received_timestamp)

            return None  # starting silence written later in export

        # update receive times for next calculation
        self.users_times[user_id] = (timestamp, received_timestamp)

        return Silence.from_timedelta(silence)
    
    # helper method for inserting to a different dict during dict comprehension
    @staticmethod
    def _add_user_time_with_insert(
        user_map: dict, user: int, x: Union[int, float], u_t: int
    ) -> float:
        user_map[user] = u_t
        return x + u_t

    def write_periodic_silence(
        self,
        period: int,
        audio_data: Optional[AudioData],
        tmp_type: TmpType,
        guild_id: int
    ):
        if not audio_data:
            return

        # time at which a user's audio should have silence written to
        t = perf_counter()

        # ensure this method doesnt called more often than needed
        if self.last_periodic_write + (period * 0.8) > t:  # multiply by 0.8 to give some leeway time
            return
        self.last_periodic_write = t

        # users which havent been updated in over `period` seconds
        users_to_write: Dict[int, int] = {}
        users_to_update: Dict[int, tuple[int, float]] = {
            user: (
                t_create + (u_t * FRAME_SIZE),
                self._add_user_time_with_insert(users_to_write, user, t_receive, u_t)
            )
            for user, (t_create, t_receive)
            in self.users_times.items()
            if (u_t := int(t - t_receive)) > period  # if user hasn't been written to in x time
        }
        self.users_times.update(users_to_update)

        const = FRAME_SIZE * (AUDIO_HZ // FRAME_SIZE)

        # write silence to each user
        for user, u_t in users_to_write.items():
            if silence := Silence.from_timedelta(u_t * const):
                logging.debug("Periodically wrote %d seconds of silence to user %d from guild %d", u_t, user, guild_id)
                silence.write_to(
                    audio_data.get_writer(tmp_type, guild_id, user).buffer
                )
    
    def write_remaining_silence(  # called when ending recording
        self,
        t,
        audio_data: Optional[AudioData],
        tmp_type: TmpType,
        guild_id: int
    ):
        if not audio_data:
            return

        # get all users' writes
        users_to_write: Dict[int, float] = {
            user: t - t_receive
            for user, (_, t_receive)
            in self.users_times.items()
        }

        const = FRAME_SIZE * (AUDIO_HZ // FRAME_SIZE)

        # write silence to each user
        for user, u_t in users_to_write.items():
            silence = Silence.from_timedelta(int(u_t * const))
            if silence:
                logging.debug("Wrote %d seconds of final silence to user %d from guild %d", u_t, user, guild_id)
                print(u_t, user, guild_id)
                silence.write_to(
                    audio_data.get_writer(tmp_type, guild_id, user).buffer
                )

class AudioData(Dict[int, AudioWriter]):
    """A container to hold the :class:`AudioWriter` associated with each user's id
    during a recording, as well as the :class:`TimeTracker` specifying the details of
    the timings of the received packets (assigned on recording stopped).

    This is usually not meant to be created, it is received when you stop a recording
    without specifying an export format.
    """

    def __init__(self, decoder: DecoderThread) -> None:
        self.time_tracker: Optional[TimeTracker] = None
        self.decoder: DecoderThread = decoder

    def _add_writer(self, user_id: int, writer: AudioWriter) -> AudioWriter:
        self[user_id] = writer
        return writer

    def get_writer(self, tmp_type: TmpType, guild_id: int, user_id: int) -> AudioWriter:
        """Gets or creates an :class:`AudioWriter` for a specific user.

        Parameters
        ----------
        tmp_type: class:`TmpType`
            The type of temporary storage to create the writer with when it is necessary.
        guild_id: :class:`int`
            The guild id used for creating the writer when it is necessary.
        user_id: :class:`int`
            The user id to get the writer for.

        Returns
        -------
        AudioWriter
            The writer containing the audio data of a specific user.
        """
        return self.get(user_id) or self._add_writer(
            user_id, AudioWriter(tmp_type, guild_id, user_id)
        )

    def remove_writer(self, user_id: int) -> None:
        """Remove an :class:`AudioWriter` if it exists.

        Parameters
        ----------
        user_id: :class:`int`
            The user id to remove from this map.
        """
        return w.close() if (w := self.pop(user_id, None)) else None

    def process_filters(self, filters: Optional[RecordingFilter]) -> None:
        """Removes the writers that match the designated filters

        Parameters
        ----------
        filters: :class:`RecordingFilter`
            The filter to use to filter the writers map.
        """
        if not filters:
            return

        filtered_writers = [uid for uid in self if uid in filters]
        for user_id in filtered_writers:
            self.remove_writer(user_id)

    async def export(
        self,
        audio_format: Formats,
        tmp_type: TmpType,
        filters: Optional[RecordingFilter] = None,
    ) -> Dict[int, AudioFile]:
        """
        Exports the stored references to each writer containing the audio data
        to the specified format.

        audio_format: :class:`Formats`
            The format to export this this container to.
        tmp_type :class:`TmpType`:
            The type of temporary storage to use for exporting. Exporting in memory is **not**
            supported for `m4a` and `mp4` formats.
        filters Optional[:class:`RecordingFilter`] = None
            The filters to use when exporting.

        Raises
        ------
        OngoingRecordingError
            A recording must be stopped before exporting.
            This is raised when a recording is still ongoing.
        TypeError
            When the audio format is not a supported format from the local enum.

        Returns
        -------
        Dict[int, AudioFile]
            A map of the each user to their respective exported :class:`AudioFile`.
        """
        if not self.time_tracker:
            raise OngoingRecordingError("Cannot export a recording before it is stopped!")

        if not isinstance(audio_format, Formats):
            raise TypeError(f"audio_format must be of type `Formats` not {type(audio_format)}")

        return await export_methods[audio_format](
            self, audio_format, tmp_type, filters=filters  # individual files
        )


# slots only work on python 3.10 with dataclasses
@dataclass(**{"slots": True} if PYTHON_VERSION >= (3, 10) else {})
class OpusFrame:
    sequence: int
    timestamp: float
    received_timestamp: float
    ssrc: int
    decrypted_data: Optional[bytes]
    decoded_data: Optional[bytes] = None
    user_id: Optional[int] = None

    @property
    def is_silent(self):
        return self.decrypted_data == FRAME_OF_SILENCE
    
    def __repr__(self) -> str:
        attrs = (
            ("sequence", self.sequence),
            ("timestamp", self.timestamp),
            ("received_timestamp", self.received_timestamp),
            ("ssrc", self.ssrc),
            ("user_id", self.user_id),
        )
        joined = " ".join("%s=%r" % t for t in attrs)
        return f"<{self.__class__.__name__} {joined}>"


class RecorderClient(nc_vc.VoiceClient):
    """Represents a Discord voice connection that is able to receive audio packets.

    This is returned when passing `recordable=True` when connecting to a voice channel.

    Warning
    -------
    **Receiving audio:**
    In order to receive usable voice data,
    decryption is performed using the `PyNaCl` library

    **Playing audio:**
    In order to use PCM based AudioSources, you must have the opus library
    installed on your system and loaded through :func:`opus.load_opus`.
    Otherwise, your AudioSources must be opus encoded (e.g. using :class:`FFmpegOpusAudio`)
    or the library will not be able to transmit audio.

    Attributes
    ----------
    session_id: :class:`str`
        The voice connection session ID.
    token: :class:`str`
        The voice connection token.
    endpoint: :class:`str`
        The endpoint we are connecting to.
    channel: :class:`abc.Connectable`
        The voice channel connected to.
    loop: :class:`asyncio.AbstractEventLoop`
        The event loop that the voice client is running on.

    time_tracker: Optional[:class:`TimeTracker`]
        A container class that keeps track of all timings related to the current recording.
    audio_data: Optional[:class:`AudioData`]
        A container class that keeps track of all data related information relative to each
        user in the current recording.
    recording_paused: :class:`bool`
        Whether or not the recording is currently paused or stopped.
    filters: :class:`RecordingFilter`
        A container of the default filters that should be used with this recording client.
    decoder: :class:`DecoderThread`
        The decoder instance used to convert decrypted opus data into pcm data.
    process: Optional[:class:`Thread`]
        The process :class:`threading.Thread` of a recording instance.
    auto_deaf: :class:`bool`
        Whether or not the client will automatically deafen when not recording.
    tmp_type: :class:`TmpType`
        The type of temporary storage to contain recorded data.
    prevent_leakage: :class:`bool`
        Whether to attempt to prevent leekage. Unstable feature!
    periodic_write_seconds: :class:`int`
        The delay between periodic silence writes
    """

    def __init__(
        self,
        client: Client,
        channel: Connectable,
        auto_deaf: bool = True,
        tmp_type: TmpType = TmpType.File,
        filters: Optional[RecordingFilter] = None,
        periodic_write_seconds: Optional[int] = 5,
        prevent_leakage: bool = False
    ) -> None:
        super().__init__(client, channel)
        self.channel: Connectable

        # data
        self.time_tracker: Optional[TimeTracker] = None
        self.audio_data: Optional[AudioData] = None
        self.recording_paused: bool = False
        self.filters: RecordingFilter = filters or RecordingFilter()

        # processes
        self.process: Optional[Thread] = None
        self.auto_deaf: bool = auto_deaf if isinstance(auto_deaf, bool) else True
        self.tmp_type: TmpType = tmp_type or TmpType.File

        # leakage calculation
        self.prevent_leakage: bool = prevent_leakage  # unstable feature
        self.time_info: Dict[int, tuple] = {}  # ssrc to tuple[timestamp, received]
        
        # periodically write silence
        self.periodic_write_seconds: Optional[int] = periodic_write_seconds

        # handlers private
        self.__handler_set: bool = False
        self.__record_alongside_handler: bool = False
        self.__raw_handler: Optional[Callable[[bytes], Any]] = None
        self.__decrypted_handler: Optional[Callable[[OpusFrame], Any]] = None
        self.__decoded_handler: Optional[Callable[[OpusFrame], Any]] = None

    @property
    def is_recording(self) -> bool:
        """Whether or not a recording is currently ongoing.
        This does **not** take into account whether the recording is paused.
        """
        return bool(self.time_tracker)

    async def voice_connect(self, deaf=None, mute=None) -> None:
        await self.channel.guild.change_voice_state(  # type: ignore
            channel=self.channel,
            self_deaf=(deaf if deaf is not None else (bool(self.auto_deaf))),
            self_mute=mute or False,
        )

    # custom output stuff

    def set_data_handler(
        self,
        *,
        raw_data_handler: Optional[Callable[[bytes], None]] = None,
        decrypted_data_handler: Optional[Callable[[OpusFrame], None]] = None,
        decoded_data_handler: Optional[Callable[[OpusFrame], None]] = None,
        record_alongside_handler: bool = False,
    ) -> None:
        """
        Setting a data handler allows the RecorderClient to output the data from discord
        to your own method for handling instead of recording the audio. This is useful if
        you are streaming this data somewhere else directly and don't want to record the data.

        .. note:: You may only set one data handler.

        Parameters
        ----------
        raw_data_handler: Optional[:class:`Callable[:class:`bytes`], None]`] = None
            Set a handler method receiving the raw audio data from Discord.
        decrypted_data_handler: Optional[:class:`Callable[:class:`OpusFrame`], None]`] = None
            Set a handler method receiving the decrypted opus audio data.
        decoded_data_handler: Optional[:class:`Callable[:class:`OpusFrame`], None]`] = None
            Set a handler method receiving the decoded pcm audio data.
            This contains the decrypted data as well.
        record_alongside_handler: :class:`bool` = False
            Whether or not to also record audio alongside your custom set data handler.

        Raises
        ------
        MultipleHandlersError
            Multiple handlers were passed when calling this method.
        """

        self.__record_alongside_handler = record_alongside_handler
        self.__raw_handler = raw_data_handler
        self.__decrypted_handler = decrypted_data_handler
        self.__decoded_handler = decoded_data_handler

        handlers = (
            self.__raw_handler,
            self.__decrypted_handler,
            self.__decoded_handler,
        )

        if sum(bool(method) for method in handlers) > 1:
            self.__raw_handler = None
            self.__decrypted_handler = None
            self.__decoded_handler = None
            raise MultipleHandlersError(
                "You may only set one handler! The lowest level handler will be called ommiting the rest.\n"
                "`raw_data_handler` being the lowest level for handling raw data from discord.\n"
                "`decrypted_data_handler` will give you valid decrypted opus audio data.\n"
                "`decoded_data_handler` will give you the decrypted data and pcm audio bytes.\n"
            )

        if not self.__record_alongside_handler:
            self.__handler_set = True

    # recording stuff

    def set_prevent_leakage(self, prevent_leakage: bool):
        """
        Attempts to prevent leekage of audio when starting a 2nd recording without reconnecting.
        
        Warning
        -------
        This feature is unstable and may cause the recording to start slightly delayed, or may
        not work at all in certain untested cases. Use at your own risk!

        Parameters
        ----------
        prevent_leakage: :class:`True`
            The value to set for `prevent_leakage`
        """
        self.prevent_leakage = prevent_leakage

    def _process_decoded_audio(
        self,
        opus_frame: OpusFrame,
    ) -> None:
        if self.__decoded_handler:
            self.__decoded_handler(opus_frame)
            # terminate early after calling custom decoded handler method if not set to record too
            if not self.__record_alongside_handler:
                return None

        if self.audio_data is None or self.time_tracker is None or not self.guild:
            return None

        ssrc_cache = self.ws.ssrc_cache
        while not (user_data := ssrc_cache.get(opus_frame.ssrc)):
            sleep(0.05)

        user_id = user_data["user_id"]
        if user_id in self.filters:
            return self.audio_data.remove_writer(user_id)

        writer = self.audio_data.get_writer(self.tmp_type, self.guild.id, user_id)

        silence: Optional[Silence] = self.time_tracker.calculate_silence(
            writer,
            user_id,
            opus_frame.timestamp,
            opus_frame.received_timestamp,
        )

        if silence is not None:
            silence.write_to(writer.buffer)

        writer.write(opus_frame.decoded_data)
        return None

    def _calc_timestamp(self, ssrc: int, t: float) -> Union[int, float]:
        if not self.time_info:
            return 0
        if not (ti := self.time_info.get(ssrc)):
            return 0

        discord_rtp, clocktime = ti
        return (
            discord_rtp  # original rtp at the saved timestamp
            + (abs(t - clocktime) * FRAME_SIZE * FPS)  # offset to the current timestamp
            - (
                FRAME_SIZE * min(self.latency * 1000, 1000) / FRAME_SIZE
            )  # minus the latency (max 1s)
        )

    def _decode_audio(self, data: bytes) -> None:
        if not self.time_tracker:
            return

        # check & write silence when receiving any packet
        if self.guild and self.periodic_write_seconds is not None:
            self.time_tracker.write_periodic_silence(self.periodic_write_seconds, self.audio_data, self.tmp_type, self.guild.id)
        else:
            logging.debug("Unable to write periodic silence due to no `time_tracker` or no `guild`.")

        # RTCP concention info, not useful
        if 200 <= data[1] <= 204:
            return

        # decryption
        data = bytearray(data)

        header = data[:12]
        data = data[12:]

        sequence, timestamp, ssrc = unpack_from(">xxHII", header)

        # in case timestamp from discord has reset
        if self.prevent_leakage:
            t = perf_counter()
            if ssrc not in self.time_info:
                pass
            elif self.time_info and timestamp < self.time_info[ssrc][0]:
                self.time_info = {}
            # try discard any packet leakage from previous recording
            elif self.time_tracker.starting_perf + 1 > t and timestamp < self._calc_timestamp(ssrc, t):
                # kept for debug: print(f"[FAIL] {sequence} | {timestamp} vs {self._calc_timestamp(ssrc, t)}")
                print(f"[FAIL] {sequence} | {timestamp} vs {self._calc_timestamp(ssrc, t)}")
                return
            # kept for debug: print(f"[PASS] {sequence} | {timestamp} vs {self._calc_timestamp(ssrc, t)}")
            print(f"[PASS] {sequence} | {timestamp} vs {self._calc_timestamp(ssrc, t)}")

            self.time_info[ssrc] = (timestamp, perf_counter())

        decrypted_data = getattr(decrypter, f"decrypt_{self.mode}")(self.secret_key, header, data)

        opus_frame = OpusFrame(sequence, timestamp, perf_counter(), ssrc, decrypted_data)

        if self.__decrypted_handler:
            self.__decrypted_handler(opus_frame)
            # terminate early after calling custom decrypt handler method if not set to record too
            if not self.__record_alongside_handler:
                return

        if decrypted_data == FRAME_OF_SILENCE:
            return

        # send to decoder now
        # decoder will call `_process_decoded_audio` once finished decoding
        self.decoder.decode(opus_frame)

    def _process_audio_packet(self, data: bytes) -> None:
        if self.audio_data is None:
            return None

        if self.__raw_handler:
            self.__raw_handler(data)
            # terminate early after calling custom decoded handler method if not set to record too
            if not self.__record_alongside_handler:
                return None

        return self._decode_audio(data)

    def _start_packets_recording(self) -> Optional[tuple[Optional[AudioData], TimeTracker]]:
        self.time_tracker = TimeTracker()
        self.audio_data = AudioData(self.decoder)

        pre_socket = [self.socket]

        while self.time_tracker:
            ready, _, error = select(pre_socket, STUB, pre_socket, 0.01)
            if not ready:
                if error:
                    logging.debug("Socket Error: %s", str(error))
                continue

            try:
                if self.recording_paused:
                    self.socket.recv(RECV_SIZE)
                else:
                    self._process_audio_packet(self.socket.recv(RECV_SIZE))
            except OSError:
                return self._stop_recording()

        return None

    def _start_recording(self) -> None:
        self.recording_paused = False

        if (
            self.__record_alongside_handler  # requires recording alongside
            or self.__decoded_handler  # requires decoding data
            or not self.__handler_set  # normal recording
        ):
            self.decoder = DecoderThread(self)
            self.decoder.start()

        Thread(target=self._start_packets_recording).start()

    async def start_recording(self, channel: Optional[Connectable] = None) -> None:
        """|coro|
        Start recording audio, and optionally connect to a voice channel.

        Parameters
        ----------
        channel: Optional[:class:`Connectable`] = None
        """
        if self.time_tracker:
            raise OngoingRecordingError(
                f"A recording has already started at {self.time_tracker.starting_time}"
            )

        if channel:
            self.channel = channel
            await self.voice_connect(deaf=False)

        elif self.auto_deaf:
            await self.voice_connect(deaf=False)

        if not self.is_connected():
            raise NotConnectedError("Not connected to a voice channel.")

        self._start_recording()

    def pause_recording(self) -> None:
        """Set paused to be False.
        Effectively pausing a recording if there is an ongoing one
        """

        self.recording_paused = True

    def resume_recording(self) -> None:
        """Set paused to be False.
        Effectively resuming a recording if there is an ongoing one
        """

        self.recording_paused = False

    def toggle_recording_paused(self) -> None:
        """Toggleing whether a recording is paused if there is an ongoing one."""

        self.recording_paused = self.recording_paused is False

    def _stop_recording(self) -> tuple[Optional[AudioData], TimeTracker]:
        if not (time_tracker := self.time_tracker):  # stops the recording loop
            raise NotRecordingError("There is no ongoing recording to stop.")

        audio_data = self.audio_data

        self.recording_paused = True

        self.decoder.stop()

        if audio_data:
            audio_data.decoder = self.decoder
            audio_data.time_tracker = time_tracker

        self.time_tracker = None
        self.audio_data = None

        return audio_data, time_tracker

    async def stop_recording(
        self,
        disconnect: bool = False,
        export_format: Optional[Formats] = None,
        tmp_type: TmpType = TmpType.File,  # memory tmp export will not work with m4a & mp4
        filters: Optional[RecordingFilter] = MISSING,
        write_remaining_silence: bool = False,
    ) -> Optional[Union[AudioData, Dict[int, AudioFile]]]:
        """|coro|
        Stops a currently ongoing recording.

        Parameters
        ----------
        disconnect: class:`bool` = False
            Whether to disconnect the voice channel as well.
        export_format: Optional[:class:`Formats`] = None
            Select a format to export the audio in.
            Does not export when left as `None`.
        tmp_type: :class:`TmpType` = TmpType.File
            The type of temporary storage to use for exporting. Exporting in memory is **not**
            supported for `m4a` and `mp4` formats.
        filters: Optional[:class:`RecordingFilter`] = MISSING
            The filters to use when exporting. This defaults to the one set to the client if
            not specified. No filter will be used when this is `None`
        write_remaining_silence: Optional[:class:`bool`] = False
            This will add the missing silence to each recording
            Setting this to `True` while periodic writes are not on may result in a very
            large silence write before the recording ends.

        Raises
        ------
        ExportUnavailable
            Attempting to export an incomplete recording. This occurs when setting a data
            handler that does not record alongside it at any point during the recording.
        NotRecordingError
            Attempting to stop a recording when the client is not currently recording.
        TmpNotFound
            The temporary files storing the audio data were not found.

        Returns
        -------
            AudioData
                When export is not specified, you receive the the audio data map
                of each user's id to their respective :class:`AudioWriter`
            Dict[int, AudioFile]
                When export is specified, you will receive the dict containing
                each user's id to their respective :class:`AudioFile`
        """
        audio_data: Optional[AudioData]
        time_tracker: Optional[TimeTracker]
        audio_data, time_tracker = self._stop_recording()
        t = perf_counter()

        if disconnect:
            await self.disconnect()

        if not disconnect and self.auto_deaf:
            await self.voice_connect()

        if self.__handler_set:
            if export_format:
                raise ExportUnavailable(
                    "Cannot export incomplete audio recordings due to setting a custom handler!"
                )
            return None

        if not audio_data:
            raise TmpNotFound("Audio data not found!")
        
        if write_remaining_silence:
            if time_tracker and self.guild:
                time_tracker.write_remaining_silence(t, audio_data, self.tmp_type, self.guild.id)
            else:
                logging.debug(
                    "Unable to write periodic silence due to no `time_tracker` or no `guild`. "
                    "Silently ignored."
                )

        if not export_format:
            return audio_data

        if filters:
            return await audio_data.export(export_format, tmp_type, filters)
        elif filters is MISSING:
            return await audio_data.export(export_format, tmp_type, self.filters)
        else:
            return await audio_data.export(export_format, tmp_type)<|MERGE_RESOLUTION|>--- conflicted
+++ resolved
@@ -72,11 +72,7 @@
 
         # write the rest
         if remainder:
-<<<<<<< HEAD
             buffer.write(SILENCE_STRUCT[:remainder * FRAME_SIZE * DecoderThread.CHANNELS])
-=======
-            buffer.write(SILENCE_STRUCT[: remainder * FRAME_SIZE * 2])
->>>>>>> 33e4d7fa
 
     @classmethod
     def from_timedelta(cls, silence: int):
@@ -290,10 +286,8 @@
 
         # write silence to each user
         for user, u_t in users_to_write.items():
-            silence = Silence.from_timedelta(int(u_t * const))
-            if silence:
+            if silence := Silence.from_timedelta(int(u_t * const)):
                 logging.debug("Wrote %d seconds of final silence to user %d from guild %d", u_t, user, guild_id)
-                print(u_t, user, guild_id)
                 silence.write_to(
                     audio_data.get_writer(tmp_type, guild_id, user).buffer
                 )
@@ -696,10 +690,8 @@
             # try discard any packet leakage from previous recording
             elif self.time_tracker.starting_perf + 1 > t and timestamp < self._calc_timestamp(ssrc, t):
                 # kept for debug: print(f"[FAIL] {sequence} | {timestamp} vs {self._calc_timestamp(ssrc, t)}")
-                print(f"[FAIL] {sequence} | {timestamp} vs {self._calc_timestamp(ssrc, t)}")
                 return
             # kept for debug: print(f"[PASS] {sequence} | {timestamp} vs {self._calc_timestamp(ssrc, t)}")
-            print(f"[PASS] {sequence} | {timestamp} vs {self._calc_timestamp(ssrc, t)}")
 
             self.time_info[ssrc] = (timestamp, perf_counter())
 
