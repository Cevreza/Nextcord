--- conflicted
+++ resolved
@@ -296,16 +296,8 @@
         if uid in self.allowlist:
             return True
 
-<<<<<<< HEAD
         return False if uid in self.blocklist else not self.allowlist
     
-=======
-        if uid in self.blocklist:
-            return False
-
-        return False if self.allowlist else True
-
->>>>>>> 4252e77c
     def is_empty(self):
         """Whether if the filter has no effect, when it is empty."""
         return not self.blocklist and not self.allowlist
