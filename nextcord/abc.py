--- conflicted
+++ resolved
@@ -45,15 +45,11 @@
 from . import utils
 from .context_managers import Typing
 from .enums import ChannelType
-<<<<<<< HEAD
-from .errors import InvalidArgument, ClientException
-from .flags import ChannelFlags
-=======
 from .errors import ClientException, InvalidArgument
 from .file import File
+from .flags import ChannelFlags
 from .invite import Invite
 from .iterators import HistoryIterator
->>>>>>> 8e411fd6
 from .mentions import AllowedMentions
 from .permissions import PermissionOverwrite, Permissions
 from .role import Role
