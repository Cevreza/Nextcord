"""
The MIT License (MIT)

Copyright (c) 2015-present Rapptz

Permission is hereby granted, free of charge, to any person obtaining a
copy of this software and associated documentation files (the "Software"),
to deal in the Software without restriction, including without limitation
the rights to use, copy, modify, merge, publish, distribute, sublicense,
and/or sell copies of the Software, and to permit persons to whom the
Software is furnished to do so, subject to the following conditions:

The above copyright notice and this permission notice shall be included in
all copies or substantial portions of the Software.

THE SOFTWARE IS PROVIDED "AS IS", WITHOUT WARRANTY OF ANY KIND, EXPRESS
OR IMPLIED, INCLUDING BUT NOT LIMITED TO THE WARRANTIES OF MERCHANTABILITY,
FITNESS FOR A PARTICULAR PURPOSE AND NONINFRINGEMENT. IN NO EVENT SHALL THE
AUTHORS OR COPYRIGHT HOLDERS BE LIABLE FOR ANY CLAIM, DAMAGES OR OTHER
LIABILITY, WHETHER IN AN ACTION OF CONTRACT, TORT OR OTHERWISE, ARISING
FROM, OUT OF OR IN CONNECTION WITH THE SOFTWARE OR THE USE OR OTHER
DEALINGS IN THE SOFTWARE.
"""

from __future__ import annotations

from typing import TYPE_CHECKING, Any, ClassVar, Dict, List, Optional, Tuple, Type, TypeVar, Union

from .enums import ButtonStyle, ComponentType, TextInputStyle, try_enum
from .partial_emoji import PartialEmoji, _EmojiTag
from .utils import MISSING, get_slots

if TYPE_CHECKING:
    from .emoji import Emoji
    from .types.components import (
        ActionRow as ActionRowPayload,
        ButtonComponent as ButtonComponentPayload,
        Component as ComponentPayload,
        SelectMenu as SelectMenuPayload,
        SelectOption as SelectOptionPayload,
        TextInputComponent as TextInputComponentPayload,
    )


__all__ = (
    "Component",
    "ActionRow",
    "Button",
    "SelectMenu",
    "SelectOption",
    "TextInput",
)

C = TypeVar("C", bound="Component")


class Component:
    """Represents a Discord Bot UI Kit Component.

    Currently, the only components supported by Discord are:

    - :class:`ActionRow`
    - :class:`Button`
    - :class:`SelectMenu`

    This class is abstract and cannot be instantiated.

    .. versionadded:: 2.0

    Attributes
    ----------
    type: :class:`ComponentType`
        The type of component.
    """

    __slots__: Tuple[str, ...] = ("type",)

    __repr_info__: ClassVar[Tuple[str, ...]]
    type: ComponentType

    def __repr__(self) -> str:
        attrs = " ".join(f"{key}={getattr(self, key)!r}" for key in self.__repr_info__)
        return f"<{self.__class__.__name__} {attrs}>"

    @classmethod
    def _raw_construct(cls: Type[C], **kwargs) -> C:
        self: C = cls.__new__(cls)
        for slot in get_slots(cls):
            try:
                value = kwargs[slot]
            except KeyError:
                pass
            else:
                setattr(self, slot, value)
        return self

    def to_dict(self) -> Dict[str, Any]:
        raise NotImplementedError


class ActionRow(Component):
    """Represents a Discord Bot UI Kit Action Row.

    This is a component that holds up to 5 children components in a row.

    This inherits from :class:`Component`.

    .. versionadded:: 2.0

    Attributes
    ----------
    type: :class:`ComponentType`
        The type of component.
    children: List[:class:`Component`]
        The children components that this holds, if any.
    """

    __slots__: Tuple[str, ...] = ("children",)

    __repr_info__: ClassVar[Tuple[str, ...]] = __slots__

    def __init__(self, data: ComponentPayload):
        self.type: ComponentType = try_enum(ComponentType, data["type"])
        self.children: List[Component] = [_component_factory(d) for d in data.get("components", [])]

    def to_dict(self) -> ActionRowPayload:
        return {
            "type": int(self.type),
            "components": [child.to_dict() for child in self.children],
        }  # type: ignore


class Button(Component):
    """Represents a button from the Discord Bot UI Kit.

    This inherits from :class:`Component`.

    .. note::

        The user constructible and usable type to create a button is :class:`nextcord.ui.Button`
        not this one.

    .. versionadded:: 2.0

    Attributes
    ----------
    style: :class:`.ButtonStyle`
        The style of the button.
    custom_id: Optional[:class:`str`]
        The ID of the button that gets received during an interaction.
        If this button is for a URL, it does not have a custom ID.
    url: Optional[:class:`str`]
        The URL this button sends you to.
    disabled: :class:`bool`
        Whether the button is disabled or not.
    label: Optional[:class:`str`]
        The label of the button, if any.
    emoji: Optional[:class:`PartialEmoji`]
        The emoji of the button, if available.
    """

    __slots__: Tuple[str, ...] = (
        "style",
        "custom_id",
        "url",
        "disabled",
        "label",
        "emoji",
    )

    __repr_info__: ClassVar[Tuple[str, ...]] = __slots__

    def __init__(self, data: ButtonComponentPayload):
        self.type: ComponentType = try_enum(ComponentType, data["type"])
        self.style: ButtonStyle = try_enum(ButtonStyle, data["style"])
        self.custom_id: Optional[str] = data.get("custom_id")
        self.url: Optional[str] = data.get("url")
        self.disabled: bool = data.get("disabled", False)
        self.label: Optional[str] = data.get("label")
        self.emoji: Optional[PartialEmoji]
        try:
            self.emoji = PartialEmoji.from_dict(data["emoji"])
        except KeyError:
            self.emoji = None

    def to_dict(self) -> ButtonComponentPayload:
        payload = {
            "type": 2,
            "style": int(self.style),
            "label": self.label,
            "disabled": self.disabled,
        }
        if self.custom_id:
            payload["custom_id"] = self.custom_id

        if self.url:
            payload["url"] = self.url

        if self.emoji:
            payload["emoji"] = self.emoji.to_dict()

        return payload  # type: ignore


class SelectMenu(Component):
    """Represents a select menu from the Discord Bot UI Kit.

    A select menu is functionally the same as a dropdown, however
    on mobile it renders a bit differently.

    .. note::

        The user constructible and usable type to create a select menu is
        :class:`nextcord.ui.Select` not this one.

    .. versionadded:: 2.0

    Attributes
    ----------
    custom_id: Optional[:class:`str`]
        The ID of the select menu that gets received during an interaction.
    placeholder: Optional[:class:`str`]
        The placeholder text that is shown if nothing is selected, if any.
    min_values: :class:`int`
        The minimum number of items that must be chosen for this select menu.
        Defaults to 1 and must be between 1 and 25.
    max_values: :class:`int`
        The maximum number of items that must be chosen for this select menu.
        Defaults to 1 and must be between 1 and 25.
    options: List[:class:`SelectOption`]
        A list of options that can be selected in this menu.
    disabled: :class:`bool`
        Whether the select is disabled or not.
    channel_types: List[:class:`ChannelType`]
        A list of channel types that are allowed to be chosen in this select menu.
    """

    __slots__: Tuple[str, ...] = (
<<<<<<< HEAD
        'custom_id',
        'placeholder',
        'min_values',
        'max_values',
        'options',
        'disabled',
        'channel_types'
=======
        "custom_id",
        "placeholder",
        "min_values",
        "max_values",
        "options",
        "disabled",
>>>>>>> 42430384
    )

    __repr_info__: ClassVar[Tuple[str, ...]] = __slots__

    def __init__(self, data: SelectMenuPayload):
        self.type = ComponentType.select
        self.custom_id: str = data["custom_id"]
        self.placeholder: Optional[str] = data.get("placeholder")
        self.min_values: int = data.get("min_values", 1)
        self.max_values: int = data.get("max_values", 1)
        self.options: List[SelectOption] = [
            SelectOption.from_dict(option) for option in data.get("options", [])
        ]
        self.disabled: bool = data.get("disabled", False)

    def to_dict(self) -> SelectMenuPayload:
        payload: SelectMenuPayload = {
<<<<<<< HEAD
            'type': self.type.value,
            'custom_id': self.custom_id,
            'min_values': self.min_values,
            'max_values': self.max_values,
            'disabled': self.disabled,
        }

        if self.placeholder:
            payload['placeholder'] = self.placeholder
            
        if hasattr(self, 'channel_types'):
            payload['channel_types'] = [channel_type.value for channel_type in self.channel_types]
            
        if hasattr(self, 'options'):
            payload['options'] = [op.to_dict() for op in self.options]
=======
            "type": self.type.value,
            "custom_id": self.custom_id,
            "min_values": self.min_values,
            "max_values": self.max_values,
            "options": [op.to_dict() for op in self.options],
            "disabled": self.disabled,
        }

        if self.placeholder:
            payload["placeholder"] = self.placeholder
>>>>>>> 42430384

        return payload


class SelectOption:
    """Represents a select menu's option.

    These can be created by users.

    .. versionadded:: 2.0

    Attributes
    ----------
    label: :class:`str`
        The label of the option. This is displayed to users.
        Can only be up to 100 characters.
    value: :class:`str`
        The value of the option. This is not displayed to users.
        If not provided when constructed then it defaults to the
        label. Can only be up to 100 characters.
    description: Optional[:class:`str`]
        An additional description of the option, if any.
        Can only be up to 100 characters.
    emoji: Optional[Union[:class:`str`, :class:`Emoji`, :class:`PartialEmoji`]]
        The emoji of the option, if available.
    default: :class:`bool`
        Whether this option is selected by default.
    """

    __slots__: Tuple[str, ...] = (
        "label",
        "value",
        "description",
        "emoji",
        "default",
    )

    def __init__(
        self,
        *,
        label: str,
        value: str = MISSING,
        description: Optional[str] = None,
        emoji: Optional[Union[str, Emoji, PartialEmoji]] = None,
        default: bool = False,
    ) -> None:
        self.label = label
        self.value = label if value is MISSING else value
        self.description = description

        if emoji is not None:
            if isinstance(emoji, str):
                emoji = PartialEmoji.from_str(emoji)
            elif isinstance(emoji, _EmojiTag):
                emoji = emoji._to_partial()
            else:
                raise TypeError(
                    f"Expected emoji to be str, Emoji, or PartialEmoji not {emoji.__class__}"
                )

        self.emoji = emoji
        self.default = default

    def __repr__(self) -> str:
        return (
            f"<SelectOption label={self.label!r} value={self.value!r} description={self.description!r} "
            f"emoji={self.emoji!r} default={self.default!r}>"
        )

    def __str__(self) -> str:
        if self.emoji:
            base = f"{self.emoji} {self.label}"
        else:
            base = self.label

        if self.description:
            return f"{base}\n{self.description}"
        return base

    @classmethod
    def from_dict(cls, data: SelectOptionPayload) -> SelectOption:
        try:
            emoji = PartialEmoji.from_dict(data["emoji"])
        except KeyError:
            emoji = None

        return cls(
            label=data["label"],
            value=data["value"],
            description=data.get("description"),
            emoji=emoji,
            default=data.get("default", False),
        )

    def to_dict(self) -> SelectOptionPayload:
        payload: SelectOptionPayload = {
            "label": self.label,
            "value": self.value,
            "default": self.default,
        }

        if self.emoji:
            payload["emoji"] = self.emoji.to_dict()  # type: ignore

        if self.description:
            payload["description"] = self.description

        return payload


class TextInput(Component):

    __slots__: Tuple[str, ...] = (
        "style",
        "custom_id",
        "label",
        "min_length",
        "max_length",
        "required",
        "value",
        "placeholder",
    )

    __repr_info__: ClassVar[Tuple[str, ...]] = __slots__

    def __init__(self, data: TextInputComponentPayload):
        self.type: ComponentType = try_enum(ComponentType, data["type"])
        self.style: TextInputStyle = try_enum(
            TextInputStyle,
            data.get("style", 1),
        )
        self.custom_id: str = data.get("custom_id")
        self.label: str = data.get("label")
        self.min_length: Optional[int] = data.get("min_length")
        self.max_length: Optional[int] = data.get("max_length")
        self.required: Optional[bool] = data.get("required")
        self.value: Optional[str] = data.get("value")
        self.placeholder: Optional[str] = data.get("placeholder")

    def to_dict(self) -> TextInputComponentPayload:
        payload = {
            "type": 4,
            "custom_id": self.custom_id,
            "style": int(self.style.value),
            "label": self.label,
        }

        if self.min_length:
            payload["min_length"] = self.min_length

        if self.max_length:
            payload["max_length"] = self.max_length

        if self.required is not None:
            payload["required"] = self.required

        if self.value:
            payload["value"] = self.value

        if self.placeholder:
            payload["placeholder"] = self.placeholder

        return payload  # type: ignore


def _component_factory(data: ComponentPayload) -> Component:
    component_type = data["type"]
    if component_type == 1:
        return ActionRow(data)
    elif component_type == 2:
        return Button(data)  # type: ignore
    elif component_type == 3:
        return SelectMenu(data)  # type: ignore
    elif component_type == 4:
        return TextInput(data)  # type: ignore
    else:
        as_enum = try_enum(ComponentType, component_type)
        return Component._raw_construct(type=as_enum)<|MERGE_RESOLUTION|>--- conflicted
+++ resolved
@@ -236,22 +236,13 @@
     """
 
     __slots__: Tuple[str, ...] = (
-<<<<<<< HEAD
-        'custom_id',
-        'placeholder',
-        'min_values',
-        'max_values',
-        'options',
-        'disabled',
-        'channel_types'
-=======
         "custom_id",
         "placeholder",
         "min_values",
         "max_values",
         "options",
         "disabled",
->>>>>>> 42430384
+        "channel_types"
     )
 
     __repr_info__: ClassVar[Tuple[str, ...]] = __slots__
@@ -269,23 +260,6 @@
 
     def to_dict(self) -> SelectMenuPayload:
         payload: SelectMenuPayload = {
-<<<<<<< HEAD
-            'type': self.type.value,
-            'custom_id': self.custom_id,
-            'min_values': self.min_values,
-            'max_values': self.max_values,
-            'disabled': self.disabled,
-        }
-
-        if self.placeholder:
-            payload['placeholder'] = self.placeholder
-            
-        if hasattr(self, 'channel_types'):
-            payload['channel_types'] = [channel_type.value for channel_type in self.channel_types]
-            
-        if hasattr(self, 'options'):
-            payload['options'] = [op.to_dict() for op in self.options]
-=======
             "type": self.type.value,
             "custom_id": self.custom_id,
             "min_values": self.min_values,
@@ -296,7 +270,12 @@
 
         if self.placeholder:
             payload["placeholder"] = self.placeholder
->>>>>>> 42430384
+            
+        if hasattr(self, "channel_types"):
+            payload["channel_types"] = [channel_type.value for channel_type in self.channel_types]
+            
+        if hasattr(self, "options"):
+            payload["options"] = [op.to_dict() for op in self.options]
 
         return payload
 
