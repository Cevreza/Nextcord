--- conflicted
+++ resolved
@@ -29,9 +29,5 @@
     integration_id: Snowflake
     premium_subscriber: None
     subscription_listing_id: Snowflake
-<<<<<<< HEAD
     available_for_purchase: None
-=======
-    available_for_purchase: None
-    guild_connections: None
->>>>>>> e4bc54fa
+    guild_connections: None