--- conflicted
+++ resolved
@@ -55,11 +55,7 @@
 from .message import Attachment, Message
 from .role import Role
 from .user import User
-<<<<<<< HEAD
-from .utils import MISSING, maybe_coroutine, find
-=======
 from .utils import MISSING, find, maybe_coroutine, parse_docstring
->>>>>>> e4e142bd
 
 if TYPE_CHECKING:
     from .state import ConnectionState
@@ -84,12 +80,9 @@
     "user_command",
 )
 
-<<<<<<< HEAD
-=======
 # Maximum allowed length of a command or option description
 _MAX_COMMAND_DESCRIPTION_LENGTH = 100
 
->>>>>>> e4e142bd
 T = TypeVar("T")
 FuncT = TypeVar("FuncT", bound=Callable[..., Any])
 
@@ -235,10 +228,7 @@
         min_value: Union[int, float] = MISSING,
         max_value: Union[int, float] = MISSING,
         autocomplete: bool = MISSING,
-<<<<<<< HEAD
-=======
         autocomplete_function: Optional[Callable] = None,
->>>>>>> e4e142bd
         default: Any = None,
         verify: bool = True,
     ):
@@ -294,11 +284,7 @@
     }
     """Maps Python annotations/typehints to Discord Application Command type values."""
 
-<<<<<<< HEAD
-    def __init__(self, parameter: Parameter):
-=======
     def __init__(self, parameter: Parameter, command: ApplicationSubcommand):
->>>>>>> e4e142bd
         super().__init__()
         self.parameter = parameter
         self.command = command
@@ -441,11 +427,7 @@
             if ret:
                 return ret
             else:
-<<<<<<< HEAD
-                # Return an Member object if the required data is available, otherwise fallback to User.
-=======
                 # Return a Member object if the required data is available, otherwise fallback to User.
->>>>>>> e4e142bd
                 if "members" in interaction.data["resolved"] and (
                     interaction.guild,
                     interaction.guild_id,
@@ -730,11 +712,7 @@
         return self
 
     @property
-<<<<<<< HEAD
-    def self_argument(self) -> Optional:
-=======
     def self_argument(self) -> Optional[ClientCog]:
->>>>>>> e4e142bd
         """Returns the argument used for ``self``. Optional is used because :class:`ClientCog` isn't strictly correct."""
         return self._self_argument
 
@@ -934,11 +912,7 @@
                     "There's supposed to be a focused option, but it's not found?"
                 )
             focused_option = self.options[focused_option_name]
-<<<<<<< HEAD
-            if focused_option.autocomplete_function is MISSING:
-=======
             if not focused_option.autocomplete_function:
->>>>>>> e4e142bd
                 raise ValueError(
                     f"{self.error_name} Autocomplete called for option {focused_option.functional_name} "
                     f"but it doesn't have an autocomplete function?"
@@ -1339,13 +1313,8 @@
         name: :class:`str`
             The name of the subcommand that users will see. If not set, the name of the callback will be used.
         description: :class:`str`
-<<<<<<< HEAD
-            The description of the subcommand that users will see. If not set, it will be the minimum value that
-            Discord supports.
-=======
             The description of the subcommand that users will see. If not specified, the docstring will be used.
             If no docstring is found for the subcommand callback, it defaults to "No description provided".
->>>>>>> e4e142bd
         inherit_hooks: :class:`bool` default=False
             If ``True`` and this command has a parent :class:`ApplicationCommand` then this command
             will inherit all checks, application_command_before_invoke and application_command_after_invoke's defined on the the :class:`ApplicationCommand`
@@ -1458,11 +1427,7 @@
         name: str = MISSING,
         description: str = MISSING,
         guild_ids: Iterable[int] = MISSING,
-<<<<<<< HEAD
-        default_permission: bool = MISSING,
-=======
         default_permission: Optional[bool] = None,
->>>>>>> e4e142bd
         force_global: bool = False,
         inherit_hooks: bool = False,
     ):
@@ -1523,22 +1488,9 @@
         If no docstring is found for the command callback, it defaults to "No description provided".
         For user and message commands, the description will always be the empty string.
         """
-<<<<<<< HEAD
-        if self._description is MISSING:
-            if self.type is ApplicationCommandType.chat_input:
-                return super().description
-            elif self.type in (
-                ApplicationCommandType.user,
-                ApplicationCommandType.message,
-            ):
-                return ""
-        else:
-            return self._description
-=======
         if self.type in (ApplicationCommandType.user, ApplicationCommandType.message):
             return ""
         return super().description
->>>>>>> e4e142bd
 
     @property
     def global_payload(self) -> dict:
@@ -1984,13 +1936,8 @@
         name: :class:`str`
             The name of the subcommand that users will see. If not set, the name of the callback will be used.
         description: :class:`str`
-<<<<<<< HEAD
-            The description of the subcommand that users will see. If not set, it will be the minimum value that
-            Discord supports.
-=======
             The description of the subcommand that users will see. If not specified, the docstring will be used.
             If no docstring is found for the subcommand callback, it defaults to "No description provided".
->>>>>>> e4e142bd
         inherit_hooks: :class:`bool` default=False
             If ``True`` and this command has a parent :class:`ApplicationCommand` then this command
             will inherit all checks, application_command_before_invoke and application_command_after_invoke's defined on the the :class:`ApplicationCommand`
@@ -2022,11 +1969,7 @@
     name: str = MISSING,
     description: str = MISSING,
     guild_ids: Iterable[int] = MISSING,
-<<<<<<< HEAD
-    default_permission: bool = MISSING,
-=======
     default_permission: Optional[bool] = None,
->>>>>>> e4e142bd
     force_global: bool = False,
 ):
     """Creates a Slash application command from the decorated function.
@@ -2067,14 +2010,8 @@
 
 def message_command(
     name: str = MISSING,
-<<<<<<< HEAD
-    description: str = MISSING,
-    guild_ids: Iterable[int] = MISSING,
-    default_permission: bool = MISSING,
-=======
     guild_ids: Iterable[int] = MISSING,
     default_permission: Optional[bool] = None,
->>>>>>> e4e142bd
     force_global: bool = False,
 ):
     """Creates a Message context command from the decorated function.
@@ -2111,14 +2048,8 @@
 
 def user_command(
     name: str = MISSING,
-<<<<<<< HEAD
-    description: str = MISSING,
-    guild_ids: Iterable[int] = MISSING,
-    default_permission: bool = MISSING,
-=======
     guild_ids: Iterable[int] = MISSING,
     default_permission: Optional[bool] = None,
->>>>>>> e4e142bd
     force_global: bool = False,
 ):
     """Creates a User context command from the decorated function.
@@ -2143,10 +2074,6 @@
             callback=func,
             cmd_type=ApplicationCommandType.user,
             name=name,
-<<<<<<< HEAD
-            description=description,
-=======
->>>>>>> e4e142bd
             guild_ids=guild_ids,
             default_permission=default_permission,
             force_global=force_global,
