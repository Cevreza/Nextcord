--- conflicted
+++ resolved
@@ -743,8 +743,8 @@
             #  might be able to do something here.
             if option_class:
                 skip_counter = 1
-<<<<<<< HEAD
-                typehints = typing.get_type_hints(self.callback)
+                # TODO: use typing.get_type_hints when 3.9 is standard
+                typehints = typing_extensions.get_type_hints(self.callback, include_extras=True)
                 callback_params = signature(self.callback).parameters
                 possible_options: Set[str] = set()
 
@@ -771,10 +771,6 @@
                 # not needed later on
                 del possible_options, intersection
 
-=======
-                # TODO: use typing.get_type_hints when 3.9 is standard
-                typehints = typing_extensions.get_type_hints(self.callback, include_extras=True)
->>>>>>> 145cec54
                 # Getting the callback with `self_skip = inspect.ismethod(self.callback)` was problematic due to the
                 #  decorator going into effect before the class is instantiated, thus being a function at the time.
                 #  Try to look into fixing that in the future?
