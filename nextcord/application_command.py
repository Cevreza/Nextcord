--- conflicted
+++ resolved
@@ -26,11 +26,7 @@
 
 import asyncio
 import logging
-<<<<<<< HEAD
 import sys
-import typing
-=======
->>>>>>> 69cbefa5
 import warnings
 from inspect import Parameter, signature
 from typing import (
