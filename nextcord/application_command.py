--- conflicted
+++ resolved
@@ -1419,12 +1419,7 @@
 
     async def call_from_interaction(self, interaction: Interaction) -> None:
         if not self._state:
-<<<<<<< HEAD
-            raise NotImplementedError("State hasn't been set yet, this isn't handled yet!")
-
-=======
             raise NotImplementedError("State hasn't been set, this isn't handled yet!")
->>>>>>> 1ccb3b2e
         await self.call(self._state, interaction, interaction.data.get("options", {}))
 
     async def call(self, state: ConnectionState, interaction: Interaction, option_data: List[Dict[str, Any]]) -> None:
