--- conflicted
+++ resolved
@@ -47,19 +47,8 @@
 )
 
 from .abc import GuildChannel
-<<<<<<< HEAD
-from .enums import ApplicationCommandType, ApplicationCommandOptionType, ChannelType, Locale
-from .errors import (
-    ApplicationCheckFailure,
-    ApplicationError,
-    ApplicationInvokeError,
-    ApplicationCommandOptionMissing,
-)
-from .interactions import Interaction
-=======
 from .enums import ApplicationCommandOptionType, ApplicationCommandType, ChannelType, Locale
 from .errors import ApplicationCheckFailure, ApplicationError, ApplicationInvokeError
->>>>>>> bee3fcb8
 from .guild import Guild
 from .interactions import Interaction
 from .member import Member
@@ -216,7 +205,6 @@
         If the command option should have autocomplete enabled.
     """
     def __init__(
-<<<<<<< HEAD
             self,
             cmd_type: ApplicationCommandOptionType = None,
             name: str = None,
@@ -231,32 +219,11 @@
             min_value: Union[int, float] = None,
             max_value: Union[int, float] = None,
             autocomplete: bool = None,
-=======
-        self,
-        cmd_type: ApplicationCommandOptionType = None,
-        name: str = None,
-        name_localizations: Dict[Union[Locale, str], str] = None,
-        description: str = None,
-        description_localizations: Dict[Union[Locale, str], str] = None,
-        required: bool = None,
-        choices: Union[Dict[str, Union[str, int, float]], Iterable[Union[str, int, float]]] = None,
-        choice_localizations: Dict[str, Dict[Union[Locale, str], str]] = None,
-        channel_types: List[ChannelType] = None,
-        min_value: Union[int, float] = None,
-        max_value: Union[int, float] = None,
-        autocomplete: bool = None,
->>>>>>> bee3fcb8
     ):
         self.type: Optional[ApplicationCommandOptionType] = cmd_type
         self.name: Optional[str] = name
+        self.name_localizations: Optional[Dict[Union[str, Locale], str]] = name_localizations
         self.description: Optional[str] = description
-<<<<<<< HEAD
-        self.required: Optional[bool] = required
-        self.name_localizations: Optional[Dict[Union[str, Locale], str]] = name_localizations
-        self.description_localizations: Optional[Dict[Union[str, Locale], str]] = description_localizations
-        self.choices: Optional[Union[Dict[str, Union[str, int, float]], Iterable[Union[str, int, float]]]] = choices
-        self.choice_localizations: Optional[Dict[str, Dict[Union[Locale, str], str]]] = choice_localizations
-=======
         self.description_localizations: Optional[
             Dict[Union[str, Locale], str]
         ] = description_localizations
@@ -267,7 +234,6 @@
         self.choice_localizations: Optional[
             Dict[str, Dict[Union[Locale, str], str]]
         ] = choice_localizations
->>>>>>> bee3fcb8
         self.channel_types: Optional[List[ChannelType]] = channel_types
         self.min_value: Optional[Union[int, float]] = min_value
         self.max_value: Optional[Union[int, float]] = max_value
@@ -280,19 +246,13 @@
         return {str(locale): name for locale, name in self.name_localizations.items()}
 
     def get_description_localization_payload(self) -> Optional[dict]:
-<<<<<<< HEAD
         if not self.description_localizations:
-=======
-        if self.description_localizations:
-            return {
-                str(locale): description
-                for locale, description in self.description_localizations.items()
-            }
-        else:
->>>>>>> bee3fcb8
             return None
 
-        return {str(locale): description for locale, description in self.description_localizations.items()}
+        return {
+            str(locale): description 
+            for locale, description in self.description_localizations.items()
+        }
 
     def get_choices_localized_payload(self) -> List[Dict[str, Union[str, int, float, dict, None]]]:
         if self.choices is None:
@@ -375,10 +335,10 @@
         Class that the function the option is for resides in.
     """
     def __init__(
-        self,
-        parameter: Parameter,
-        command: BaseApplicationCommand,
-        parent_cog: Optional[ClientCog] = None,
+            self,
+            parameter: Parameter,
+            command: BaseApplicationCommand,
+            parent_cog: Optional[ClientCog] = None,
     ):
         super().__init__()
         self.parameter: Parameter = parameter
@@ -540,11 +500,7 @@
         warnings.warn(
             ".to_register is deprecated, please use .application_commands instead.",
             stacklevel=2,
-<<<<<<< HEAD
-            category=FutureWarning
-=======
             category=FutureWarning,
->>>>>>> bee3fcb8
         )
         # TODO: Remove at later date.
         return self.__cog_application_commands__
@@ -1021,13 +977,8 @@
             focused_option = self.options[focused_option_name]
             if focused_option.autocomplete_callback is None:
                 raise ValueError(
-<<<<<<< HEAD
                     f"{self.error_name} Autocomplete called for option {focused_option.functional_name} but it doesn't "
                     f"have an autocomplete function?"
-=======
-                    f"{self.error_name} Autocomplete called for option {focused_option.functional_name} "
-                    f"but it doesn't have an autocomplete function?"
->>>>>>> bee3fcb8
                 )
 
             kwargs = {}
@@ -1141,7 +1092,6 @@
         If True, the given values will be checked to ensure that the payload to Discord is valid.
     """
     def __init__(
-<<<<<<< HEAD
             self,
             name: str = None,
             description: str = None,
@@ -1160,23 +1110,6 @@
             autocomplete_callback: Callable = None,
             default: Any = MISSING,
             verify: bool = True,
-=======
-        self,
-        name: str = None,
-        name_localizations: Dict[Union[Locale, str], str] = None,
-        description: str = None,
-        description_localizations: Dict[Union[Locale, str], str] = None,
-        required: bool = None,
-        choices: Union[Dict[str, Union[str, int, float]], Iterable[Union[str, int, float]]] = None,
-        choice_localizations: Dict[str, Dict[Union[Locale, str], str]] = None,
-        channel_types: List[ChannelType] = None,
-        min_value: Union[int, float] = None,
-        max_value: Union[int, float] = None,
-        autocomplete: bool = None,
-        autocomplete_callback: Callable = None,
-        default: Any = MISSING,
-        verify: bool = True,
->>>>>>> bee3fcb8
     ):
         super().__init__(
             name=name,
@@ -1374,18 +1307,13 @@
             raise ValueError("max_value must be an int or float.")
 
         if (self.min_value is not None or self.max_value is not None) and self.type not in (
-<<<<<<< HEAD
-                ApplicationCommandOptionType.integer, ApplicationCommandOptionType.number):
-            raise ValueError("min_value or max_value can only be set if the type is integer or number.")
-        return True
-=======
             ApplicationCommandOptionType.integer,
             ApplicationCommandOptionType.number,
         ):
             raise ValueError(
                 "min_value or max_value can only be set if the type is integer or number."
             )
->>>>>>> bee3fcb8
+        return True
 
     async def handle_value(
         self, state: ConnectionState, value: Any, interaction: Interaction
@@ -1496,7 +1424,6 @@
 
 class BaseApplicationCommand(CallbackMixin, CallbackWrapperMixin):
     def __init__(
-<<<<<<< HEAD
             self,
             cmd_type: ApplicationCommandType = None,
             name: str = None,
@@ -1510,21 +1437,6 @@
             default_member_permissions: Optional[Union[Permissions, int]] = None,
             parent_cog: Optional[ClientCog] = None,
             force_global: bool = False
-=======
-        self,
-        *,
-        name: str = None,
-        name_localizations: Dict[Union[Locale, str], str] = None,
-        description: str = None,
-        description_localizations: Dict[Union[Locale, str], str] = None,
-        callback: Callable = None,
-        cmd_type: ApplicationCommandType = None,
-        guild_ids: Iterable[int] = None,
-        dm_permission: bool = None,
-        default_member_permissions: Optional[Union[Permissions, int]] = None,
-        parent_cog: Optional[ClientCog] = None,
-        force_global: bool = False,
->>>>>>> bee3fcb8
     ):
         """Base application command class that all specific application command classes should subclass. All common
         behavior should be here, with subclasses either adding on or overriding specific aspects of this class.
@@ -1740,15 +1652,8 @@
         # noinspection PyUnresolvedReferences
         ret = {
             "type": self.type.value,
-<<<<<<< HEAD
             "name": str(self.name),  # Might as well stringify the name, will come in handy if people try using numbers.
             "description": str(self.description),  # Might as well do the same with the description.
-=======
-            "name": str(
-                self.name
-            ),  # Might as well stringify the name, will come in handy if people try using numbers.
-            "description": self.description,
->>>>>>> bee3fcb8
             "name_localizations": self.get_name_localization_payload(),
             "description_localizations": self.get_description_localization_payload(),
         }
@@ -2062,18 +1967,13 @@
         warnings.warn(
             ".global_payload is deprecated, use .get_payload(None) instead.",
             stacklevel=2,
-<<<<<<< HEAD
-            category=FutureWarning
-=======
             category=FutureWarning,
->>>>>>> bee3fcb8
         )
         return self.get_payload(None)
 
 
 class SlashApplicationSubcommand(SlashCommandMixin, AutocompleteCommandMixin, CallbackWrapperMixin):
     def __init__(
-<<<<<<< HEAD
             self,
             name: str = None,
             description: str = None,
@@ -2085,18 +1985,6 @@
             cmd_type: ApplicationCommandOptionType = None,
             parent_cog: Optional[ClientCog] = None,
             inherit_hooks: bool = False,
-=======
-        self,
-        name: str = None,
-        name_localizations: Dict[Union[Locale, str], str] = None,
-        description: str = None,
-        description_localizations: Dict[Union[Locale, str], str] = None,
-        callback: Callable = None,
-        parent_cmd: Union[SlashApplicationCommand, SlashApplicationSubcommand] = None,
-        cmd_type: ApplicationCommandOptionType = None,
-        parent_cog: Optional[ClientCog] = None,
-        inherit_hooks: bool = False,
->>>>>>> bee3fcb8
     ):
         """Slash Application Subcommand, supporting additional subcommands and autocomplete.
 
@@ -2199,15 +2087,10 @@
         # noinspection PyUnresolvedReferences
         ret = {
             "type": self.type.value,
-<<<<<<< HEAD
-            "name": str(self.name),  # Might as well stringify the name, will come in handy if people try using numbers.
-            "description": str(self.description),  # Might as well do the same with the description.
-=======
             "name": str(
                 self.name
             ),  # Might as well stringify the name, will come in handy if people try using numbers.
-            "description": self.description,
->>>>>>> bee3fcb8
+            "description": str(self.description),  # Might as well do the same with the description.
             "name_localizations": self.get_name_localization_payload(),
             "description_localizations": self.get_description_localization_payload(),
         }
@@ -2248,7 +2131,6 @@
             modify_callback(self)
 
     def subcommand(
-<<<<<<< HEAD
             self,
             name: str = None,
             description: str = None,
@@ -2256,14 +2138,6 @@
             name_localizations: Dict[Union[Locale, str], str] = None,
             description_localizations: Dict[Union[Locale, str], str] = None,
             inherit_hooks: bool = False,
-=======
-        self,
-        name: str = None,
-        name_localizations: Dict[Union[Locale, str], str] = None,
-        description: str = None,
-        description_localizations: Dict[Union[Locale, str], str] = None,
-        inherit_hooks: bool = False,
->>>>>>> bee3fcb8
     ) -> Callable[[Callable], SlashApplicationSubcommand]:
         """Takes the decorated callback and turns it into a :class:`SlashApplicationSubcommand` added as a subcommand.
 
@@ -2313,7 +2187,6 @@
 
 class SlashApplicationCommand(SlashCommandMixin, BaseApplicationCommand, AutocompleteCommandMixin):
     def __init__(
-<<<<<<< HEAD
             self,
             name: str = None,
             description: str = None,
@@ -2325,20 +2198,7 @@
             dm_permission: bool = None,
             default_member_permissions: Optional[Union[Permissions, int]] = None,
             parent_cog: Optional[ClientCog] = None,
-            force_global: bool = False
-=======
-        self,
-        name: str = None,
-        name_localizations: Dict[Union[Locale, str], str] = None,
-        description: str = None,
-        description_localizations: Dict[Union[Locale, str], str] = None,
-        callback: Callable = None,
-        guild_ids: Iterable[int] = None,
-        dm_permission: bool = None,
-        default_member_permissions: Optional[Union[Permissions, int]] = None,
-        parent_cog: Optional[ClientCog] = None,
-        force_global: bool = False,
->>>>>>> bee3fcb8
+            force_global: bool = False,
     ):
         """Represents a Slash Application Command built from the given callback, able to be registered to multiple
         guilds or globally.
@@ -2428,7 +2288,6 @@
             modify_callback(self)
 
     def subcommand(
-<<<<<<< HEAD
             self,
             name: str = None,
             description: str = None,
@@ -2436,14 +2295,6 @@
             name_localizations: Dict[Union[Locale, str], str] = None,
             description_localizations: Dict[Union[Locale, str], str] = None,
             inherit_hooks: bool = False,
-=======
-        self,
-        name: str = None,
-        name_localizations: Dict[Union[Locale, str], str] = None,
-        description: str = None,
-        description_localizations: Dict[Union[Locale, str], str] = None,
-        inherit_hooks: bool = False,
->>>>>>> bee3fcb8
     ) -> Callable[[Callable], SlashApplicationSubcommand]:
         """Takes the decorated callback and turns it into a :class:`SlashApplicationSubcommand` added as a subcommand.
 
@@ -2485,7 +2336,6 @@
 
 class UserApplicationCommand(BaseApplicationCommand):
     def __init__(
-<<<<<<< HEAD
             self,
             name: str = None,
             *,
@@ -2495,18 +2345,7 @@
             dm_permission: bool = None,
             default_member_permissions: Optional[Union[Permissions, int]] = None,
             parent_cog: Optional[ClientCog] = None,
-            force_global: bool = False
-=======
-        self,
-        name: str = None,
-        name_localizations: Dict[Union[Locale, str], str] = None,
-        callback: Callable = None,
-        guild_ids: Iterable[int] = None,
-        dm_permission: bool = None,
-        default_member_permissions: Optional[Union[Permissions, int]] = None,
-        parent_cog: Optional[ClientCog] = None,
-        force_global: bool = False,
->>>>>>> bee3fcb8
+            force_global: bool = False,
     ):
         """Represents a User Application Command that will give the user to the given callback, able to be registered to
         multiple guilds or globally.
@@ -2562,7 +2401,6 @@
 
 class MessageApplicationCommand(BaseApplicationCommand):
     def __init__(
-<<<<<<< HEAD
             self,
             name: str = None,
             *,
@@ -2572,18 +2410,7 @@
             dm_permission: bool = None,
             default_member_permissions: Optional[Union[Permissions, int]] = None,
             parent_cog: Optional[ClientCog] = None,
-            force_global: bool = False
-=======
-        self,
-        name: str = None,
-        name_localizations: Dict[Union[Locale, str], str] = None,
-        callback: Callable = None,
-        guild_ids: Iterable[int] = None,
-        dm_permission: bool = None,
-        default_member_permissions: Optional[Union[Permissions, int]] = None,
-        parent_cog: Optional[ClientCog] = None,
-        force_global: bool = False,
->>>>>>> bee3fcb8
+            force_global: bool = False,
     ):
         """Represents a Message Application Command that will give the message to the given callback, able to be
         registered to multiple guilds or globally.
