# SPDX-License-Identifier: MIT

from __future__ import annotations

import asyncio
import logging
import sys
import warnings
from inspect import Parameter, signature
from typing import (
    TYPE_CHECKING,
    Any,
    Callable,
    ClassVar,
    Coroutine,
    Dict,
    Iterable,
    List,
    Literal,
    Optional,
    Set,
    Tuple,
    Type,
    TypeVar,
    Union,
    cast,
    overload,
)

import typing_extensions
from typing_extensions import Annotated

from .abc import GuildChannel
from .channel import (
    CategoryChannel,
    DMChannel,
    ForumChannel,
    GroupChannel,
    StageChannel,
    TextChannel,
    VoiceChannel,
)
from .enums import ApplicationCommandOptionType, ApplicationCommandType, ChannelType, Locale
from .errors import ApplicationCheckFailure, ApplicationCommandOptionMissing, ApplicationInvokeError
from .guild import Guild
from .interactions import Interaction
from .member import Member
from .message import Attachment, Message
from .object import Object
from .permissions import Permissions
from .role import Role
from .threads import Thread
from .types.interactions import ApplicationCommandInteractionData
from .user import User
from .utils import MISSING, find, maybe_coroutine, parse_docstring

if TYPE_CHECKING:
    from .abc import Snowflake
    from .state import ConnectionState
    from .types.checks import ApplicationCheck, ApplicationErrorCallback, ApplicationHook
    from .types.interactions import (
        ApplicationCommand as ApplicationCommandPayload,
        ApplicationCommandInteractionDataOption,
        InteractionData,
    )

    _CustomTypingMetaBase = Any
else:
    _CustomTypingMetaBase = object

if sys.version_info >= (3, 10):
    from types import UnionType

    # UnionType is the annotation origin when doing Python 3.10 unions. Example: "str | None"
else:
    UnionType = None

__all__ = (
    "CallbackWrapper",
    "ApplicationCommandOption",
    "BaseCommandOption",
    "OptionConverter",
    "ClientCog",
    "CallbackMixin",
    "SlashOption",
    "SlashCommandOption",
    "BaseApplicationCommand",
    "SlashApplicationSubcommand",
    "SlashApplicationCommand",
    "UserApplicationCommand",
    "MessageApplicationCommand",
    "slash_command",
    "message_command",
    "user_command",
    "Mentionable",
    "Range",
    "String",
    "MissingApplicationCommandParametersWarning",
)

_log = logging.getLogger(__name__)

# Maximum allowed length of a command or option description
_MAX_COMMAND_DESCRIPTION_LENGTH = 100
# Description to use for slash commands when the user doesn't provide one.
DEFAULT_SLASH_DESCRIPTION = "No description provided."

T = TypeVar("T")
FuncT = TypeVar("FuncT", bound=Callable[..., Any])
# As nextcord.types exist, we cannot import types
if TYPE_CHECKING:
    EllipsisType = ellipsis  # noqa: F821
else:
    EllipsisType = type(Ellipsis)


def _cog_special_method(func: FuncT) -> FuncT:
    func.__cog_special_method__ = None
    return func


class CallbackWrapper:
    """A class used to wrap a callback in a sane way to modify aspects of application commands.

    By creating a decorator that makes this class wrap a function or an application command, you can easily modify
    attributes of the command regardless if this wraps the callback or the application command, and without needing
    to make the application command object interpret arbitrarily set function attributes.

    The ``modify`` method must be overridden.

    This handles both multiple layers of wrappers, or if it wraps around a :class:`BaseApplicationCommand`

    Parameters
    ----------
    callback: Union[Callable, :class:`CallbackWrapper`, :class:`BaseApplicationCommand`]
        Callback, other callback wrapper, or application command to wrap and/or modify.

    Examples
    --------
    Creating a decorator that makes the description of the command uppercase, and offers an "override" argument: ::

        def upper_description(description_override: str = None):
            class UpperDescription(CallbackWrapper):
                def modify(self, app_cmd):
                    if description_override is not None:
                        app_cmd.description = description_override.upper()
                    elif app_cmd.description:
                        app_cmd.description = app_cmd.description.upper()

            def wrapper(func):
                return UpperDescription(func)

            return wrapper

        @client.slash_command(description="This will be made uppercase.")
        @upper_description()
        async def test(interaction):
            await interaction.send("The description of this command should be in all uppercase!")
    """

    def __new__(
        cls,
        callback: Union[
            Callable, CallbackWrapper, BaseApplicationCommand, SlashApplicationSubcommand
        ],
        *args,
        **kwargs,
    ) -> Union[CallbackWrapper, BaseApplicationCommand, SlashApplicationSubcommand]:
        wrapper = super(CallbackWrapper, cls).__new__(cls)
        wrapper.__init__(callback, *args, **kwargs)
        if isinstance(callback, (BaseApplicationCommand, SlashApplicationSubcommand)):
            callback.modify_callbacks.extend(wrapper.modify_callbacks)
            return callback
        else:
            return wrapper

    def __init__(self, callback: Union[Callable, CallbackWrapper], *args, **kwargs) -> None:
        # noinspection PyTypeChecker
        self.callback: Optional[Callable] = None
        self.modify_callbacks: List[Callable] = [self.modify]
        if isinstance(callback, CallbackWrapper):
            self.callback = callback.callback
            self.modify_callbacks += callback.modify_callbacks
        else:
            self.callback = callback

    def modify(self, app_cmd: BaseApplicationCommand):
        raise NotImplementedError


class CallbackWrapperMixin:
    def __init__(self, callback: Optional[Union[Callable, CallbackWrapper]]) -> None:
        """Adds very basic callback wrapper support.

        If you are a normal user, you shouldn't be using this.

        Parameters
        ----------
        callback: Union[Callable, :class:`CallbackWrapper`]
            Callback or ``CallbackWrapper`` that the application command is wrapping.
        """
        self.modify_callbacks: List[Callable] = []
        if isinstance(callback, CallbackWrapper):
            self.modify_callbacks += callback.modify_callbacks

    def modify(self) -> None:
        for modify_callback in self.modify_callbacks:
            modify_callback(self)


class ApplicationCommandOption:
    """This represents the `Application Command Option Structure
    <https://discord.com/developers/docs/interactions/application-commands#application-command-object-application-command-option-structure>`_
    with no frills added.

    Parameters
    ----------
    cmd_type: :class:`ApplicationCommandOptionType`
        Type of option the command should have.
    name: :class:`str`
        Display name of the option. Must be lowercase with no spaces, 1-32 characters.
    description: :class:`str`
        Description of the option. Must be 1-100 characters.
    required: :class:`bool`
        If the option is required or optional.
    name_localizations: Dict[Union[:class:`Locale`, :class:`str`], :class:`str`]
        Name(s) of the subcommand for users of specific locales. The locale code should be the key, with the
        localized name as the value
    description_localizations: Dict[Union[:class:`Locale`, :class:`str`], :class:`str`]
        Description(s) of the subcommand for users of specific locales. The locale code should be the key, with the
        localized description as the value.
    choices: Union[Dict[:class:`str`, Union[:class:`str`, :class:`int`, :class:`float`]],
             Iterable[Union[:class:`str`, :class:`int`, :class:`float`]]]
        Either a dictionary of display name: value pairs, or an iterable list of values that will have identical
        display names and values.
    choice_localizations: Dict[:class:`str`, Dict[Union[:class:`Locale`, :class:`str`], :class:`str`]]
        A dictionary of choice display names as the keys, and dictionaries of locale: localized name as the values.
    channel_types: List[:class:`ChannelType`]
        A list of ChannelType enums to allow the user to pick. Should only be set if this is a Channel option.
    min_value: Union[:class:`int`, :class:`float`]
        Minimum value the user can input. Should only be set if this is an integer or number option.
    max_value: Union[:class:`int`, :class:`float`]
        Minimum value the user can input. Should only be set if this is an integer or number option.
    min_length: :class:`int`
        Minimum length of a string the user can input. Should only be set if this is a string option.

        .. versionadded:: 2.1
    max_length: :class:`int`
        Maximum length of a string the user can input. Should only be set if this is a string option.

        .. versionadded:: 2.1
    autocomplete: :class:`bool`
        If the command option should have autocomplete enabled.
    """

    def __init__(
        self,
        name: Optional[str] = None,
        description: Optional[str] = None,
        required: Optional[bool] = None,
        *,
        cmd_type: Optional[ApplicationCommandOptionType] = None,
        name_localizations: Optional[Dict[Union[Locale, str], str]] = None,
        description_localizations: Optional[Dict[Union[Locale, str], str]] = None,
        choices: Union[
            Dict[str, Union[str, int, float]], Iterable[Union[str, int, float]], None
        ] = None,
        choice_localizations: Optional[Dict[str, Dict[Union[Locale, str], str]]] = None,
        channel_types: Optional[List[ChannelType]] = None,
        min_value: Union[int, float, None] = None,
        max_value: Union[int, float, None] = None,
        min_length: Optional[int] = None,
        max_length: Optional[int] = None,
        autocomplete: Optional[bool] = None,
    ) -> None:
        self.type: Optional[ApplicationCommandOptionType] = cmd_type
        self.name: Optional[str] = name
        self.name_localizations: Optional[Dict[Union[str, Locale], str]] = name_localizations
        self.description: Optional[str] = description
        self.description_localizations: Optional[
            Dict[Union[str, Locale], str]
        ] = description_localizations
        self.required: Optional[bool] = required
        self.choices: Optional[
            Union[Dict[str, Union[str, int, float]], Iterable[Union[str, int, float]]]
        ] = choices
        self.choice_localizations: Optional[
            Dict[str, Dict[Union[Locale, str], str]]
        ] = choice_localizations
        self.channel_types: Optional[List[ChannelType]] = channel_types
        self.min_value: Optional[Union[int, float]] = min_value
        self.max_value: Optional[Union[int, float]] = max_value
        self.min_length: Optional[int] = min_length
        self.max_length: Optional[int] = max_length
        self.autocomplete: Optional[bool] = autocomplete

    def get_name_localization_payload(self) -> Optional[Dict[str, str]]:
        if not self.name_localizations:
            return None

        return {str(locale): name for locale, name in self.name_localizations.items()}

    def get_description_localization_payload(self) -> Optional[Dict[str, str]]:
        if not self.description_localizations:
            return None

        return {
            str(locale): description
            for locale, description in self.description_localizations.items()
        }

    def get_choices_localized_payload(self) -> List[Dict[str, Union[str, int, float, dict, None]]]:
        if self.choices is None:
            return []
        elif isinstance(self.choices, dict):
            choices = self.choices
        else:
            choices = {value: value for value in self.choices}

        ret: List[Dict[str, Union[str, int, float, dict, None]]] = []
        for display_name, value in choices.items():
            # Discord returns the names as strings, might as well do it here so payload comparison is easy.
            temp = {
                "name": str(display_name),
                "value": value,
            }
            # The annotation prevents PyCharm from flipping the table and putting orange underlines under all of this.
            if self.choice_localizations and (
                locales := self.choice_localizations.get(str(display_name), None)
            ):
                temp["name_localizations"] = {
                    str(locale): description for locale, description in locales.items()
                }
            else:
                temp["name_localizations"] = None
            ret.append(temp)

        return ret

    @property
    def payload(self) -> dict:
        """:class:`dict`: Returns a dict payload made of the attributes of the option to be sent to Discord."""
        if self.type is None:
            raise ValueError("The option type must be set before obtaining the payload.")

        # noinspection PyUnresolvedReferences
        ret: Dict[str, Any] = {
            "type": self.type.value,
            "name": self.name,
            "description": self.description,
            "name_localizations": self.get_name_localization_payload(),
            "description_localizations": self.get_description_localization_payload(),
        }
        # We don't check if it's None because if it's False, we don't want to send it.
        if self.required:
            ret["required"] = self.required

        if self.choices:
            ret["choices"] = self.get_choices_localized_payload()

        if self.channel_types:
            # noinspection PyUnresolvedReferences
            # When reading application commands from Discord, they return the channel types sorted.
            # To prevent needless syncing and allow lazy loading, we need to sort them as well.
            ret["channel_types"] = sorted(
                [channel_type.value for channel_type in self.channel_types]
            )

        if self.min_value is not None:
            ret["min_value"] = self.min_value

        if self.max_value is not None:
            ret["max_value"] = self.max_value

        if self.min_length is not None:
            ret["min_length"] = self.min_length

        if self.max_length is not None:
            ret["max_length"] = self.max_length

        if self.autocomplete:
            ret["autocomplete"] = self.autocomplete

        return ret


class BaseCommandOption(ApplicationCommandOption):
    """Represents an application command option, but takes a :class:`Parameter` and :class:`ClientCog` as
    an argument.

    Parameters
    ----------
    parameter: :class:`Parameter`
        Function parameter to construct the command option with.
    command: Union[:class:`BaseApplicationCommand`, :class:`SlashApplicationSubcommand`]
        Application Command this option is for.
    parent_cog: :class:`ClientCog`
        Class that the function the option is for resides in.
    """

    def __init__(
        self,
        parameter: Parameter,
        command: Union[BaseApplicationCommand, SlashApplicationSubcommand],
        parent_cog: Optional[ClientCog] = None,
    ) -> None:
        ApplicationCommandOption.__init__(self)
        self.parameter: Parameter = parameter
        self.command: Union[BaseApplicationCommand, SlashApplicationSubcommand] = command
        self.functional_name: str = parameter.name
        """Name of the kwarg in the function/method"""
        self.parent_cog: Optional[ClientCog] = parent_cog

    @property
    def error_name(self) -> str:
        return f"{self.__class__.__name__} {self.name} of command {self.command.error_name}"


class OptionConverter(_CustomTypingMetaBase):
    """Based on, in basic functionality, the ``ext.commands`` Converter. Users subclass this and use convert to
    provide custom "typings" for slash commands.

    The ``convert`` method MUST be overridden to convert the value from Discord to the desired value.
    The ``modify`` method MAY be overridden to modify the :class:`BaseCommandOption`.
    """

    def __init__(self, option_type: Union[type, ApplicationCommandOptionType] = str) -> None:
        """Initializes the converter.

        Parameters
        ----------
        option_type: Union[:class:`type`, :class:`ApplicationCommandOptionType`]
            Option type to forward to Discord.
        """
        self.type = option_type

    async def convert(self, interaction: Interaction, value: Any) -> Any:
        """|coro|
        Called to convert a value received from Discord to the desired value.

        If you do not wish to do any conversion, simply ``return`` the ``value``

        Parameters
        ----------
        interaction: :class:`Interaction`
            Interaction associated with the usage of the application command.
        value: Any
            Value received from Discord.

        Returns
        -------
        Any
            Converted value to forward to the callback.
        """
        raise NotImplementedError

    def modify(self, option: BaseCommandOption) -> None:
        """Called when the command is being parsed to allow for option modification.

        Parameters
        ----------
        option: :class:`BaseCommandOption`
            Command option that's being created.
        """
        pass


class Mentionable(OptionConverter):
    """When a parameter is typehinted with this, it allows users to select both roles and members."""

    def __init__(self) -> None:
        super().__init__(ApplicationCommandOptionType.mentionable)

    async def convert(self, interaction: Interaction, value: Any) -> Any:
        return value


class ClientCog:
    # TODO: I get it's a terrible name, I just don't want it to duplicate current Cog right now.
    # __cog_application_commands__: List[ApplicationCommand]
    # __cog_to_register__: List[ApplicationCommand]
    __cog_application_commands__: List[BaseApplicationCommand]

    def __new__(cls, *args: Any, **kwargs: Any):
        new_cls = super(ClientCog, cls).__new__(cls)
        new_cls._read_application_commands()
        return new_cls

    def _read_application_commands(self) -> None:
        """Iterates through the application (sub)commands contained within the ClientCog, runs their from_callback
        methods, then adds them to the internal list of application commands for this cog.
        """
        self.__cog_application_commands__ = []
        for base in reversed(self.__class__.__mro__):
            for _, value in base.__dict__.items():
                is_static_method = isinstance(value, staticmethod)
                if is_static_method:
                    value = value.__func__

                if isinstance(value, SlashApplicationCommand):
                    value.parent_cog = self
                    value.from_callback(value.callback, call_children=False)
                    self.__cog_application_commands__.append(value)
                elif isinstance(value, SlashApplicationSubcommand):
                    # As subcommands are part of a parent command and
                    #  not usable on their own, we don't add them to the command list, but do set the self_argument and
                    #  run them from the callback.
                    value.parent_cog = self
                    value.from_callback(value.callback, call_children=False)
                elif isinstance(value, BaseApplicationCommand):
                    value.parent_cog = self
                    value.from_callback(value.callback)
                    self.__cog_application_commands__.append(value)

    @property
    def application_commands(self) -> List[BaseApplicationCommand]:
        """Provides the list of application commands in this cog. Subcommands are not included."""
        return self.__cog_application_commands__

    def process_app_cmds(self) -> None:
        """Formats all added application commands with their callback."""
        # TODO: Find better name, check conflicts with actual cogs.
        for app_cmd in self.application_commands:
            app_cmd.from_callback(app_cmd.callback)

    @classmethod
    def _get_overridden_method(cls, method: FuncT) -> Optional[FuncT]:
        """Return None if the method is not overridden. Otherwise returns the overridden method."""
        return getattr(method.__func__, "__cog_special_method__", method)

    @_cog_special_method
    def cog_application_command_check(self, interaction: Interaction) -> bool:
        """A special method that registers as a :func:`.ext.application_checks.check`
        for every application command and subcommand in this cog.

        This function **can** be a coroutine and must take a sole parameter,
        ``interaction``, to represent the :class:`.Interaction`.
        """
        return True

    @_cog_special_method
    async def cog_application_command_before_invoke(self, interaction: Interaction) -> None:
        """A special method that acts as a cog local pre-invoke hook.

        This is similar to :meth:`.ApplicationCommand.before_invoke`.

        This **must** be a coroutine.

        Parameters
        ----------
        interaction: :class:`.Interaction`
            The invocation interaction.
        """
        pass

    @_cog_special_method
    async def cog_application_command_after_invoke(self, interaction: Interaction) -> None:
        """A special method that acts as a cog local post-invoke hook.

        This is similar to :meth:`.Command.after_invoke`.

        This **must** be a coroutine.

        Parameters
        ----------
        interaction: :class:`.Interaction`
            The invocation interaction.
        """
        pass


class MissingApplicationCommandParametersWarning(UserWarning):
    """Warning category raised when creating a slash command from a callback when it appears
    the self and/or interaction parameter is missing based on the given type annotations.

    This warning can be silenced using :func:`warnings.simplefilter`.

    .. code-block:: python3

        import warnings
        from nextcord import MissingApplicationCommandParametersWarning

        warnings.simplefilter("ignore", MissingApplicationCommandParametersWarning)
    """

    pass


class CallbackMixin:
    name: Optional[str]
    options: Dict[str, BaseCommandOption]

    def __init__(
        self, callback: Optional[Callable] = None, parent_cog: Optional[ClientCog] = None
    ) -> None:
        """Contains code specific for adding callback support to a command class.

        If you are a normal user, you shouldn't be using this.

        Parameters
        ----------
        callback: Optional[:data:`~typing.Callable`]
            Callback to create options from and invoke. If provided, it must be a coroutine function.
        parent_cog: Optional[:class:`ClientCog`]
            Class that the callback resides on. Will be passed into the callback if provided.
        """
        self.callback: Optional[Callable] = callback
        self._callback_before_invoke: Optional[ApplicationHook] = None
        self._callback_after_invoke: Optional[ApplicationHook] = None
        self.error_callback: Optional[Callable] = None
        self.checks: List[ApplicationCheck] = []
        if self.callback:
            if isinstance(callback, CallbackWrapper):
                self.callback = callback.callback

            if not asyncio.iscoroutinefunction(self.callback):
                raise TypeError(f"{self.error_name} Callback must be a coroutine")

        self.parent_cog = parent_cog

    def __call__(self, interaction: Interaction, *args, **kwargs):
        """Invokes the callback, injecting ``self`` if available."""
        if self.callback is None:
            raise ValueError("Cannot call callback when it is not set.")
        elif self.parent_cog:
            return self.callback(self.parent_cog, interaction, *args, **kwargs)
        else:
            return self.callback(interaction, *args, **kwargs)

    @property
    def error_name(self) -> str:
        """Returns a string containing the class name, command name, and the callback to use in raising exceptions.

        Examples
        --------
        >>> print(app_cmd.error_name)
        SlashApplicationCommand reloadme <function TinyTest.reloadme at 0x7f4b3b563e20>


        Returns
        -------
        :class:`str`
            String containing the class name, command name, and callback object.
        """
        return f"{self.__class__.__name__} {self.name} {self.callback}"

    @property
    def cog_before_invoke(self) -> Optional[ApplicationHook]:
        """Returns the cog_application_command_before_invoke method for the cog that this command is in.
        Returns ``None`` if not the method is not found.

        Returns
        -------
        Optional[:class:`ApplicationHook`]
            ``before_invoke`` method from the parent cog. ``None`` if not the method is not found.
        """
        if not self.parent_cog:
            return None

        return ClientCog._get_overridden_method(
            self.parent_cog.cog_application_command_before_invoke
        )

    @property
    def cog_after_invoke(self) -> Optional[ApplicationHook]:
        """Returns the cog_application_command_after_invoke method for the cog that this command is in.

        Returns
        -------
        Optional[:class:`ApplicationHook`]
            ``after_invoke`` method from the parent cog. ``None`` if not the method is not found.
        """
        if not self.parent_cog:
            return None

        return ClientCog._get_overridden_method(
            self.parent_cog.cog_application_command_after_invoke
        )

    def has_error_handler(self) -> bool:
        """:class:`bool`: Checks whether the command has an error handler registered."""
        return self.error_callback is not None

    def add_check(self, func: ApplicationCheck) -> CallbackMixin:
        """Adds a check to the application command. Returns the application command for method chaining.

        Parameters
        ----------
        func: :class:`ApplicationCheck`
            The function that will be used as a check.
        """
        self.checks.append(func)
        return self

    def remove_check(self, func: ApplicationCheck) -> CallbackMixin:
        """Removes a check from the ApplicationCommand. Returns the application command for method chaining.

        This function is idempotent and will not raise an exception
        if the function is not in the command's checks.

        Parameters
        ----------
        func: :class:`ApplicationCheck`
            The function to remove from the checks.
        """
        try:
            self.checks.remove(func)
        except ValueError:
            pass

        return self

    def from_callback(
        self,
        callback: Optional[Callable] = None,
        option_class: Optional[Type[BaseCommandOption]] = BaseCommandOption,
    ) -> None:
        """Creates objects of type ``option_class`` with the parameters of the function, and stores them in
        the options attribute.

        Parameters
        ----------
        callback: Optional[:data:`~typing.Callable`]
            Callback to create options from. Must be a coroutine function.
        option_class: Optional[Type[:class:`BaseCommandOption`]]
            Class to create the options using. Should either be or subclass :class:`BaseCommandOption`. Defaults
            to :class:`BaseCommandOption`.

        Returns
        -------
        :class:`CallbackMixin`
            Self for possible chaining.

        """
        if callback is not None:
            self.callback = callback

        if not self.callback:
            raise ValueError("Unable to get name and options from a callback if it is None")

        if self.name is None:
            self.name = self.callback.__name__

        try:
            if not asyncio.iscoroutinefunction(self.callback):
                raise TypeError("Callback must be a coroutine")
            # While this arguably is Slash Commands only, we could do some neat stuff in the future with it in other
            #  commands. While Discord doesn't support anything else having Options, we
            #  might be able to do something here.
            if option_class:
                skip_counter = 1
                # Getting the callback with `self_skip = inspect.ismethod(self.callback)` was problematic due to the
                #  decorator going into effect before the class is instantiated, thus being a function at the time.
                #  Try to look into fixing that in the future?
                #  If self.parent_cog isn't reliable enough, we can possibly check if the first parameter name is `self`
                if self.parent_cog:
                    skip_counter += 1

                # TODO: use typing.get_type_hints when 3.9 is standard
                typehints = typing_extensions.get_type_hints(self.callback, include_extras=True)
                callback_params = dict(signature(self.callback).parameters)

                for name, param in callback_params.copy().items():
                    if isinstance(param.annotation, str):
                        # Thank you Disnake for the guidance to use this.
                        callback_params[name] = param.replace(
                            annotation=typehints.get(name, param.empty)
                        )

                non_option_params = sum(
                    # could be a self or interaction parameter
                    param.annotation is param.empty
                    # will always be an interaction parameter
                    or (
                        isinstance(param.annotation, type)
                        and issubclass(param.annotation, Interaction)
                    )
                    # will always be an interaction parameter (generic with the outermost type being Interaction)
                    or (
                        (origin := typing_extensions.get_origin(param.annotation))
                        and issubclass(origin, Interaction)
                    )
                    # will always be a self parameter
                    # TODO: use typing.Self when 3.11 is standard
                    or param.annotation is typing_extensions.Self
                    # will always be a self parameter
                    or isinstance(param.annotation, TypeVar)
                    for param in list(callback_params.values())[:skip_counter]
                )

                if self.parent_cog is not None and non_option_params < 2:
                    warnings.warn(
                        f"Callback {self.error_name} is missing the self and/or interaction parameters. Please double check your function definition.",
                        stacklevel=0,
                        category=MissingApplicationCommandParametersWarning,
                    )
                elif non_option_params < 1:
                    warnings.warn(
                        f"Callback {self.error_name} is missing the interaction parameter. Please double check your function definition.",
                        stacklevel=0,
                        category=MissingApplicationCommandParametersWarning,
                    )

                for name, param in callback_params.items():
                    if skip_counter:
                        skip_counter -= 1
                    else:
                        arg = option_class(param, self, parent_cog=self.parent_cog)  # type: ignore
                        # this is a mixin, so `self` would be odd here

                        if not arg.name:
                            raise ValueError("Cannot store an argument's type if the name is None")

                        self.options[arg.name] = arg

        except Exception as e:
            _log.error("Error creating from callback %s: %s", self.error_name, e)
            raise e

    async def can_run(self, interaction: Interaction) -> bool:
        """|coro|

        Checks if the command can be executed by checking all the predicates
        inside the :attr:`~ApplicationCommand.checks` attribute, as well as all global and cog checks.

        Parameters
        ----------
        interaction: :class:`.Interaction`
            The interaction of the command currently being invoked.

        Raises
        ------
        :class:`ApplicationError`
            Any application command error that was raised during a check call will be propagated
            by this function.

        Returns
        -------
        :class:`bool`
            A boolean indicating if the command can be invoked.
        """
        # Global checks
        for check in interaction.client._application_command_checks:
            try:
                check_result = await maybe_coroutine(check, interaction)
            # To catch any subclasses of ApplicationCheckFailure.
            except ApplicationCheckFailure:
                raise
            # If the check returns False, the command can't be run.
            else:
                if not check_result:
                    raise ApplicationCheckFailure(
                        f"The global check functions for application command {self.error_name} failed."
                    )

        # Cog check
        if self.parent_cog:
            cog_check = ClientCog._get_overridden_method(
                self.parent_cog.cog_application_command_check
            )
            if cog_check is not None and not await maybe_coroutine(cog_check, interaction):
                raise ApplicationCheckFailure(
                    f"The cog check functions for application command {self.error_name} failed."
                )

        # Command checks
        for check in self.checks:
            try:
                check_result = await maybe_coroutine(check, interaction)  # type: ignore
            # To catch any subclasses of ApplicationCheckFailure.
            except ApplicationCheckFailure:
                raise
            # If the check returns False, the command can't be run.
            else:
                if not check_result:
                    raise ApplicationCheckFailure(
                        f"The check functions for application command {self.error_name} failed."
                    )

        return True

    async def invoke_callback_with_hooks(
        self,
        state: ConnectionState,
        interaction: Interaction,
        args: Optional[tuple] = None,
        kwargs: Optional[Dict[str, Any]] = None,
    ) -> None:
        """|coro|
        Invokes the callback with all hooks and checks.
        """

        if not args:
            args = ()
        if not kwargs:
            kwargs = {}

        interaction._set_application_command(self)  # type: ignore
        try:
            can_run = await self.can_run(interaction)
        except Exception as error:
            state.dispatch("application_command_error", interaction, error)
            await self.invoke_error(interaction, error)
            return

        if can_run:
            if self._callback_before_invoke is not None:
                await self._callback_before_invoke(interaction)  # type: ignore

            if (before_invoke := self.cog_before_invoke) is not None:
                await before_invoke(interaction)  # type: ignore

            if (before_invoke := interaction.client._application_command_before_invoke) is not None:
                await before_invoke(interaction)

            try:
                # await self.invoke_callback(interaction, *args, **kwargs)
                await self(interaction, *args, **kwargs)
            except Exception as error:
                state.dispatch(
                    "application_command_error",
                    interaction,
                    ApplicationInvokeError(error),
                )
                await self.invoke_error(interaction, error)
            else:
                state.dispatch("application_command_completion", interaction)
            finally:
                if self._callback_after_invoke is not None:
                    await self._callback_after_invoke(interaction)  # type: ignore

                if (after_invoke := self.cog_after_invoke) is not None:
                    await after_invoke(interaction)  # type: ignore

                if (
                    after_invoke := interaction.client._application_command_after_invoke
                ) is not None:
                    await after_invoke(interaction)

    async def invoke_callback(self, interaction: Interaction, *args, **kwargs) -> None:
        """|coro|
        Invokes the callback, injecting ``self`` if available.
        """
        await self(interaction, *args, **kwargs)

    async def invoke_error(self, interaction: Interaction, error: Exception) -> None:
        """|coro|
        Invokes the error handler if available.
        """
        if self.has_error_handler() and self.error_callback is not None:
            if self.parent_cog:
                await self.error_callback(self.parent_cog, interaction, error)
            else:
                await self.error_callback(interaction, error)

    def error(self, callback: ApplicationErrorCallback) -> Callable:
        """Decorates a function, setting it as a callback to be called when a :class:`ApplicationError` or any of
        its subclasses is raised inside the :class:`ApplicationCommand`.

        Parameters
        ----------
        callback: Callable[[:class:`Interaction`, :class:`ApplicationError`], :class:`asyncio.Awaitable[Any]`]
            The callback to call when an error occurs.
        """
        if not asyncio.iscoroutinefunction(callback):
            raise TypeError("The error handler must be a coroutine.")

        self.error_callback = callback
        return callback

    def before_invoke(
        self, coro: Callable[[Interaction], Coroutine]
    ) -> Callable[[Interaction], Coroutine]:
        """Sets the callback that should be run before the command callback is invoked.

        Parameters
        ----------
        coro: Callable[[:class:`Interaction`], Coroutine]
            Coroutine to set as the before_invoke hook.

        Returns
        -------
        Callable[[:class:`Interaction`], Coroutine]
            The coroutine to allow multiple commands to share the function.
        """
        self._callback_before_invoke = coro
        return coro

    def after_invoke(
        self, coro: Callable[[Interaction], Coroutine]
    ) -> Callable[[Interaction], Coroutine]:
        """Sets the callback that should be run after the command callback is invoked.

        Parameters
        ----------
        coro: Callable[[:class:`Interaction`], Coroutine]
            Coroutine to set as the after_invoke hook.

        Returns
        -------
        Callable[[:class:`Interaction`], Coroutine]
            The coroutine to allow multiple commands to share the function.
        """
        self._callback_after_invoke = coro
        return coro


class AutocompleteOptionMixin:
    def __init__(
        self,
        autocomplete_callback: Optional[Callable] = None,
        parent_cog: Optional[ClientCog] = None,
    ) -> None:
        """Contains code for providing autocomplete support, specifically for options.

        If you are a normal user, you shouldn't be using this.

        Parameters
        ----------
        autocomplete_callback: Optional[:data:`~typing.Callable`]
            Callback to create options from and invoke. If provided, it must be a coroutine function.
        parent_cog: Optional[:class:`ClientCog`]
            Class that the callback resides on. Will be passed into the callback if provided.

        """
        self.autocomplete_callback: Optional[Callable] = autocomplete_callback
        self.autocomplete_options: Set[str] = set()
        self.parent_cog: Optional[ClientCog] = parent_cog

    def from_autocomplete_callback(self, callback: Callable) -> AutocompleteOptionMixin:
        """Parses a callback meant to be the autocomplete function."""
        self.autocomplete_callback = callback
        if not asyncio.iscoroutinefunction(self.autocomplete_callback):
            raise TypeError("Callback must be a coroutine")

        skip_count = 2  # We skip the first and second args, they are always the Interaction and
        #  the primary autocomplete value.
        if self.parent_cog:
            # If there's a parent cog, there should be a self. Skip it too.
            skip_count += 1

        for name, _ in signature(self.autocomplete_callback).parameters.items():
            if skip_count:
                skip_count -= 1
            else:
                self.autocomplete_options.add(name)

        return self

    async def invoke_autocomplete_callback(
        self, interaction: Interaction, option_value: Any, **kwargs
    ) -> None:
        """|coro|
        Invokes the autocomplete callback, injecting ``self`` if available.
        """
        if self.autocomplete_callback is None:
            raise ValueError("Autocomplete hasn't been set for this function.")

        if self.parent_cog:
            return await self.autocomplete_callback(
                self.parent_cog, interaction, option_value, **kwargs
            )
        else:
            return await self.autocomplete_callback(interaction, option_value, **kwargs)


class AutocompleteCommandMixin:
    options: Dict[str, SlashCommandOption]
    children: Dict[str, SlashApplicationSubcommand]
    _state: ConnectionState

    def __init__(self, parent_cog: Optional[ClientCog] = None) -> None:
        """Contains code for providing autocomplete support, specifically for application commands.

        If you are a normal user, you shouldn't be using this.

        Parameters
        ----------
        parent_cog: Optional[:class:`ClientCog`]
            Class that the callback resides on. Will be passed into the callback if provided.
        """
        self.parent_cog = parent_cog
        # Why does this exist, and why is it "temp", you may ask? :class:`SlashCommandOption`'s are only available
        # after the callback is fully parsed when the :class:`Client` or :class:`ClientCog` runs the from_callback
        # method, thus we have to hold the decorated autocomplete callbacks temporarily until then.
        self._temp_autocomplete_callbacks: Dict[str, Callable] = {}

    async def call_autocomplete_from_interaction(self, interaction: Interaction) -> None:
        """|coro|
        Calls the autocomplete callback with the given interaction.
        """
        await self.call_autocomplete(self._state, interaction)

    async def call_autocomplete(
        self,
        state: ConnectionState,
        interaction: Interaction,
        option_data: Optional[List[Dict[str, Any]]] = None,
    ) -> None:
        """|coro|
        Calls the autocomplete callback with the given interaction and option data.
        """
        if not option_data:
            if interaction.data is None:
                raise ValueError("Discord did not provide us interaction data")

            # pyright does not want to lose typeddict specificity but we do not care here
            option_data = interaction.data.get("options", {})  # type: ignore

            if not option_data:
                raise ValueError("Discord did not provide us option data")

        if self.children:
            await self.children[option_data[0]["name"]].call_autocomplete(
                state, interaction, option_data[0].get("options", {})
            )
        else:
            focused_option_name = None
            for arg in option_data:
                if arg.get("focused", None) is True:
                    if focused_option_name:
                        raise ValueError(
                            "Multiple options are focused, is that supposed to be possible?"
                        )

                    focused_option_name = arg["name"]

            if not focused_option_name:
                raise ValueError("There's supposed to be a focused option, but it's not found?")

            focused_option = self.options[focused_option_name]
            if focused_option.autocomplete_callback is None:
                raise ValueError(
                    f"{self.error_name} Autocomplete called for option {focused_option.functional_name} but it doesn't "
                    f"have an autocomplete function?"
                )

            kwargs = {}
            uncalled_options = focused_option.autocomplete_options.copy()

            if focused_option.name is not None:
                uncalled_options.discard(focused_option.name)

            focused_option_value = None
            for arg_data in option_data:
                if (
                    option := self.options.get(arg_data["name"], None)
                ) and option.functional_name in uncalled_options:
                    uncalled_options.discard(option.functional_name)
                    kwargs[option.functional_name] = await option.handle_value(
                        state, arg_data["value"], interaction
                    )
                elif arg_data["name"] == focused_option.name:
                    focused_option_value = await focused_option.handle_value(
                        state, arg_data["value"], interaction
                    )

            for option_name in uncalled_options:
                kwargs[option_name] = None

            value = await focused_option.invoke_autocomplete_callback(
                interaction, focused_option_value, **kwargs
            )
            if value and not interaction.response.is_done():
                await interaction.response.send_autocomplete(value)

    def from_autocomplete(self) -> None:
        """Processes the found autocomplete callbacks and associates them to their corresponding options.

        Raises
        ------
        :class:`ValueError`
            If a found arg name doesn't correspond to an autocomplete function.
        """
        # TODO: You should probably add the ability to provide a dict/kwargs of callbacks to override whatever was set
        #  earlier, right?
        for arg_name, callback in self._temp_autocomplete_callbacks.items():
            found = False
            for _, option in self.options.items():
                if option.functional_name == arg_name:
                    if option.autocomplete is None:
                        # If autocomplete isn't set, enable it for them.
                        option.autocomplete = True

                    if option.autocomplete:
                        option.from_autocomplete_callback(callback)
                        found = True

            if found:
                continue
            # If it hasn't returned yet, it didn't find a valid kwarg. Raise it.
            raise ValueError(f'{self.error_name} kwarg "{arg_name}" for autocomplete not found.')

    def on_autocomplete(self, on_kwarg: str):
        """Decorator that adds an autocomplete callback to the given kwarg.

        .. code-block:: python3

            @bot.slash_command()
            async def your_favorite_dog(interaction: Interaction, dog: str):
                await interaction.response.send_message(f"Your favorite dog is {dog}!")

            @your_favorite_dog.on_autocomplete("dog")
            async def favorite_dog(interaction: Interaction, dog: str):
                if not dog:
                    # send the full autocomplete list
                    await interaction.response.send_autocomplete(list_of_dog_breeds)
                    return
                # send a list of nearest matches from the list of dog breeds
                get_near_dog = [breed for breed in list_of_dog_breeds if breed.lower().startswith(dog.lower())]
                await interaction.response.send_autocomplete(get_near_dog)

        .. note::
            To use inputs from other options inputted in the command, you can add them as arguments to the autocomplete
            callback. The order of the arguments does not matter, but the names do.

            If you are using :class:`nextcord.Member` or :class:`nextcord.User` typehints in
            your autocompletes then just note that the objects provided can be both `None` and
            :class:`nextcord.Object` depending on the data Discord sends.

        Parameters
        ----------
        on_kwarg: :class:`str`
            The slash command option to add the autocomplete callback to.
        """

        def decorator(func: Callable):
            self._temp_autocomplete_callbacks[on_kwarg] = func
            return func

        return decorator

    @property
    def error_name(self) -> str:
        # Signals that this mixin needs this.
        raise NotImplementedError


# Extends Any so that type checkers won't complain that it's a default for a parameter of a different type
class SlashOption(ApplicationCommandOption, _CustomTypingMetaBase):
    """Provides Discord with information about an option in a command.

    When this class is set as the default argument of a parameter in an Application Command, additional information
    about the parameter is sent to Discord for the user to see.

    Parameters
    ----------
    name: :class:`str`
        The name of the Option on Discords side. If left as None, it defaults to the parameter name.
    description: :class:`str`
        The description of the Option on Discords side. If left as None, it defaults to "".
    required: :class:`bool`
        If a user is required to provide this argument before sending the command.
    name_localizations: Dict[Union[:class:`Locale`, :class:`str`], :class:`str`]
        Name(s) of the subcommand for users of specific locales. The locale code should be the key, with the
        localized name as the value
    description_localizations: Dict[Union[:class:`Locale`, :class:`str`], :class:`str`]
        Description(s) of the subcommand for users of specific locales. The locale code should be the key, with the
        localized description as the value
    choices: Union[Dict[:class:`str`, Union[:class:`str`, :class:`int`, :class:`float`]],
             Iterable[Union[:class:`str`, :class:`int`, :class:`float`]]]
        A list of choices that a user must choose.
        If a :class:`dict` is given, the keys are what the users are able to see, the values are what is sent back
        to the bot.
        Otherwise, it is treated as an :class:`~collections.abc.Iterable` where what the user sees and is sent back to the bot are the same.
    choice_localizations: Dict[:class:`str`, Dict[Union[:class:`Locale`, :class:`str`], :class:`str`]]
        A dictionary of choice display names as the keys, and dictionaries of locale: localized name as the values.
    channel_types: List[:class:`ChannelType`]
        List of :class:`ChannelType` enums, limiting the users choice to only those channel types. The parameter must be
        typed as :class:`GuildChannel` for this to function.
    min_value: Union[:class:`int`, :class:`float`]
        Minimum integer or floating point value the user is allowed to input. The parameter must be typed as an
        :class:`int` or :class:`float` for this to function.
    max_value: Union[:class:`int`, :class:`float`]
        Maximum integer or floating point value the user is allowed to input. The parameter must be typed as an
        :class:`int` or :class:`float` for this to function.
    min_length: :class:`int`
        Minimum length for a string value the user is allowed to input. The parameter must be typed as a
        :class:`str` for this to function.

        .. versionadded:: 2.1
    max_length: :class:`int`
        Maximum length for a string value the user is allowed to input. The parameter must be typed as a
        :class:`str` for this to function.

        .. versionadded:: 2.1
    autocomplete: :class:`bool`
        If this parameter has an autocomplete function decorated for it. If unset, it will automatically be ``True``
        if an autocomplete function for it is found.
    autocomplete_callback: Optional[:data:`~typing.Callable`]
        The function that will be used to autocomplete this parameter. If not specified, it will be looked for
        using the :meth:`~SlashApplicationCommand.on_autocomplete` decorator.
    default: Any
        When required is not True and the user doesn't provide a value for this Option, this value is given instead.
    verify: :class:`bool`
        If True, the given values will be checked to ensure that the payload to Discord is valid.
    """

    def __init__(
        self,
        name: Optional[str] = None,
        description: Optional[str] = None,
        required: Optional[bool] = None,
        *,
        name_localizations: Optional[Dict[Union[Locale, str], str]] = None,
        description_localizations: Optional[Dict[Union[Locale, str], str]] = None,
        choices: Union[
            Dict[str, Union[str, int, float]], Iterable[Union[str, int, float]], None
        ] = None,
        choice_localizations: Optional[Dict[str, Dict[Union[Locale, str], str]]] = None,
        channel_types: Optional[List[ChannelType]] = None,
        min_value: Union[int, float, None] = None,
        max_value: Union[int, float, None] = None,
        min_length: Optional[int] = None,
        max_length: Optional[int] = None,
        autocomplete: Optional[bool] = None,
        autocomplete_callback: Optional[Callable] = None,
        default: Any = MISSING,
        verify: bool = True,
    ) -> None:
        super().__init__(
            name=name,
            name_localizations=name_localizations,
            description=description,
            description_localizations=description_localizations,
            required=required,
            choices=choices,
            choice_localizations=choice_localizations,
            channel_types=channel_types,
            min_value=min_value,
            max_value=max_value,
            min_length=min_length,
            max_length=max_length,
            autocomplete=autocomplete,
        )

        self.autocomplete_callback: Optional[Callable] = autocomplete_callback
        self.default: Any = default
        self._verify: bool = verify
        if self._verify:
            self.verify()

    def verify(self) -> bool:
        """Checks if the given values conflict with one another or are invalid."""
        if self.choices and self.autocomplete:  # Incompatible according to Discord Docs.
            raise ValueError("Autocomplete may not be set to true if choices are present.")

        return True


class SlashCommandOption(BaseCommandOption, SlashOption, AutocompleteOptionMixin):
    command: Union[SlashApplicationCommand, SlashApplicationSubcommand]
    option_types: Dict[type, ApplicationCommandOptionType] = {
        str: ApplicationCommandOptionType.string,
        int: ApplicationCommandOptionType.integer,
        bool: ApplicationCommandOptionType.boolean,
        User: ApplicationCommandOptionType.user,
        Member: ApplicationCommandOptionType.user,
        GuildChannel: ApplicationCommandOptionType.channel,
        CategoryChannel: ApplicationCommandOptionType.channel,
        DMChannel: ApplicationCommandOptionType.channel,
        ForumChannel: ApplicationCommandOptionType.channel,
        GroupChannel: ApplicationCommandOptionType.channel,
        StageChannel: ApplicationCommandOptionType.channel,
        TextChannel: ApplicationCommandOptionType.channel,
        VoiceChannel: ApplicationCommandOptionType.channel,
        Thread: ApplicationCommandOptionType.channel,
        Role: ApplicationCommandOptionType.role,
        Mentionable: ApplicationCommandOptionType.mentionable,
        float: ApplicationCommandOptionType.number,
        Attachment: ApplicationCommandOptionType.attachment,
    }
    """Maps Python annotations/typehints to Discord Application Command type values."""

    channel_mapping: Dict[type, Tuple[ChannelType, ...]] = {
        CategoryChannel: (ChannelType.category,),
        DMChannel: (ChannelType.private,),
        ForumChannel: (ChannelType.forum,),
        GroupChannel: (ChannelType.group,),
        StageChannel: (ChannelType.stage_voice,),
        TextChannel: (
            ChannelType.text,
            ChannelType.news,
        ),
        Thread: (
            ChannelType.news_thread,
            ChannelType.public_thread,
            ChannelType.private_thread,
        ),
        VoiceChannel: (ChannelType.voice,),
    }
    """Maps Python channel annotations/typehints to Discord ChannelType values."""

    def __init__(
        self,
        parameter: Parameter,
        command: Union[SlashApplicationCommand, SlashApplicationSubcommand],
        parent_cog: Optional[ClientCog] = None,
    ) -> None:
        BaseCommandOption.__init__(self, parameter, command, parent_cog)
        SlashOption.__init__(self)
        # We subclassed SlashOption because we must handle all attributes it has.
        AutocompleteOptionMixin.__init__(self, parent_cog=parent_cog)

        if isinstance(parameter.default, SlashOption):
            # Remember: Values that the user provided in SlashOption should override any logic.
            #  Verify can raise errors on incompatible values.
            cmd_arg = parameter.default
            cmd_arg_given = True
        else:
            cmd_arg = SlashOption()
            cmd_arg_given = False

        self.name = cmd_arg.name or parameter.name
        # Use the given name, or default to the parameter name.
        # typehint_origin = typing.get_origin(parameter.annotation)  # TODO: Once Python 3.10 is standard, use this.
        typehint_origin = typing_extensions.get_origin(parameter.annotation)

        annotation_type: ApplicationCommandOptionType
        annotation_required = True
        annotation_choices: List[Union[str, int, float]] = []
        annotation_channel_types: List[ChannelType] = []
        annotation_converters: List[OptionConverter] = []

        if typehint_origin is Literal:
            # If they use the Literal typehint as their base. This currently should only support int, float, str, and
            #  technically None for setting it to be optional.
            found_type = MISSING
            found_choices = []
            # for lit in typing.get_args(parameter.annotation):  # TODO: Once Python 3.10 is standard, use this.
            for lit in typing_extensions.get_args(parameter.annotation):
                lit = unpack_annotated(lit, list(self.option_types.keys()))
                lit_type = type(lit)
                if lit is None:
                    # If None is included, they want it to be optional. But we don't want None added to the choices.
                    annotation_required = False

                elif lit_type in (int, str, float):
                    if found_type is MISSING:
                        # If we haven't set the type of the annotation, set it.
                        found_type = self.get_type(lit_type)
                    elif self.get_type(lit_type) is not found_type:
                        raise ValueError(
                            f"{self.error_name} | Literal {lit} is incompatible with {found_type}"
                        )
                    found_choices.append(lit)

                else:
                    raise ValueError(
                        f"{self.error_name} Invalid type for choices: {type(lit)}: {lit}"
                    )

            if found_type is MISSING:
                raise NotImplementedError(
                    "This behavior currently isn't handled in Nextcord. Please join the Nextcord Discord server and "
                    "explain what you are doing to get this error and why we would support it."
                )

            annotation_type = found_type
            annotation_choices = found_choices
        elif typehint_origin in (Union, Optional, Annotated, UnionType, None):
            # If the typehint base is Union, Optional, or not any grouping...
            found_type = MISSING
            found_channel_types: List[ChannelType] = []

            if typehint_origin is None:
                unpacked_annotations: List[type] = [
                    parameter.annotation,
                ]
                literals: List[Annotated[OptionConverter, object]] = []
            else:
                unpacked_annotations, literals = unpack_annotation(
                    parameter.annotation, list(self.option_types.keys())
                )
            # Make sure that all literals are only OptionConverters and nothing else.
            for lit in literals:
                if not isinstance(lit, OptionConverter):
                    raise ValueError(
                        f"{self.error_name} You cannot use non-OptionConverter literals when the base annotation is "
                        f"not Literal."
                    )

            # Pyright gets upset at appending these lists together, but not upset when .extend is used?
            # grouped_annotations: List[Union[type, Annotated[object, OptionConverter]]] = unpacked_annotations + \
            #                                                                              literals
            grouped_annotations: List[
                Union[type, Annotated[Optional[OptionConverter], object], Type[None]]
            ] = []
            grouped_annotations.extend(unpacked_annotations)
            grouped_annotations.extend(literals)
            # The only literals in this should be OptionConverters. Anything else should have triggered the ValueError.
            for anno in grouped_annotations:
                if isinstance(anno, object) and isinstance(anno, OptionConverter):
                    # If the annotation is instantiated, add it to the converters and set the anno to the type it has.
                    annotation_converters.append(anno)
                    anno = anno.type
                elif isinstance(anno, type) and issubclass(anno, OptionConverter):
                    # If the annotation is NOT instantiated, instantiate it and do the above.
                    made_converter = anno()
                    annotation_converters.append(made_converter)
                    anno = made_converter.type

                if anno is None or anno is type(None):
                    # If None is included, they want it to be optional. But we don't want None processed fully as anno.
                    annotation_required = False
                else:
                    if found_type is MISSING:
                        # If we haven't set the type of the annotation, set it.
                        found_type = self.get_type(anno)
                    elif self.get_type(anno) is not found_type:
                        raise ValueError(
                            f"{self.error_name} | Annotation {anno} is incompatible with {found_type} \n| {typehint_origin}\n| {parameter.annotation}\n| {grouped_annotations}"
                        )

                    if not (
                        isinstance(anno, ApplicationCommandOptionType)
                        or isinstance(anno, OptionConverter)
                    ) and (channel_types := self.channel_mapping.get(anno)):
                        found_channel_types.extend(channel_types)

            annotation_type = found_type
            if found_channel_types:
                annotation_channel_types = found_channel_types
        else:
            raise ValueError(
                f"{self.error_name} Invalid annotation origin: {typehint_origin} \n"
                f"| {type(typehint_origin)} \n| {typing_extensions.get_origin(typehint_origin)} \n"
                f"| {parameter.annotation}"
            )

        self.name_localizations = cmd_arg.name_localizations
        self._description = cmd_arg.description
        self.description_localizations = cmd_arg.description_localizations
        self.choice_localizations = cmd_arg.choice_localizations

        self.min_value = cmd_arg.min_value
        self.max_value = cmd_arg.max_value
        self.min_length = cmd_arg.min_length
        self.max_length = cmd_arg.max_length
        self.autocomplete = cmd_arg.autocomplete
        self.autocomplete_callback = cmd_arg.autocomplete_callback
        if self.autocomplete_callback and self.autocomplete is None:
            # If they didn't explicitly enable autocomplete but did add an autocomplete callback...
            self.autocomplete = True
        if self.autocomplete_callback:
            if not asyncio.iscoroutinefunction(self.autocomplete_callback):
                raise TypeError(
                    f"Given autocomplete callback for kwarg {self.functional_name} isn't a coroutine."
                )

        if cmd_arg.required is not None:
            # If the user manually set if it's required...
            self.required = cmd_arg.required
        elif annotation_required is False:
            # If the user annotated it as Optional or None...
            self.required = False
        elif cmd_arg.default is not MISSING:
            # If the user provided a default in the SlashOption...
            self.required = False
        elif parameter.default is not parameter.empty and not cmd_arg_given:
            # If the default isn't SlashOption, but was provided...
            self.required = False
        else:
            # Unlike Discord, parameters in Python are required by default. With this being a Python library, we should
            # remain intuitive by following that standard.
            self.required = True

        self.type = annotation_type
        self.choices = cmd_arg.choices or annotation_choices or None
        self.channel_types = cmd_arg.channel_types or annotation_channel_types or None
        self.converters: List[OptionConverter] = annotation_converters

        if cmd_arg_given is False and parameter.default is not parameter.empty:
            self.default = parameter.default
        else:
            self.default = None if cmd_arg.default is MISSING else cmd_arg.default

        for converter in self.converters:
            converter.modify(self)

        # noinspection PyProtectedMember
        if cmd_arg._verify:
            self.verify()

    @property
    def description(self) -> str:
        """:class:`str`: If no description is set, it returns "No description provided" """
        # noinspection PyProtectedMember
        if self._description is not None:
            return self._description
        elif self.command._parsed_docstring and (
            docstring := self.command._parsed_docstring["args"].get(self.functional_name)
        ):
            return docstring
        else:
            return DEFAULT_SLASH_DESCRIPTION

    @description.setter
    def description(self, value: str) -> None:
        self._description = value

    def get_type(
        self,
        param_typing: Union[type, OptionConverter, ApplicationCommandOptionType],
    ) -> ApplicationCommandOptionType:
        if isinstance(param_typing, OptionConverter):
            if isinstance(param_typing.type, type):
                param_typing = param_typing.type
            else:
                return param_typing.type
        elif isinstance(param_typing, ApplicationCommandOptionType):
            return param_typing

        # noinspection PyTypeChecker,PyUnboundLocalVariable
        if param_typing is self.parameter.empty:
            return ApplicationCommandOptionType.string
        elif valid_type := self.option_types.get(param_typing, None):
            return valid_type
        elif (
            # type(None) in typing.get_args(param_typing)  # TODO: Once Python 3.10 is standard, use this
            type(None) in typing_extensions.get_args(param_typing)
            and (
                inner_type := find(
                    lambda t: t is not type(None), typing_extensions.get_args(param_typing)
                )
            )
            and (valid_type := self.option_types.get(inner_type, None))
        ):
            return valid_type
        else:
            raise ValueError(
                f"{self.error_name} Type `{param_typing}` isn't a supported typehint for Application Commands."
            )

    def verify(self) -> bool:
        """This should run through :class:`SlashOption` variables and raise errors when conflicting data is given."""
        super().verify()
        if self.channel_types and self.type is not ApplicationCommandOptionType.channel:
            raise ValueError(
                "channel_types can only be given when the var is typed as nextcord.abc.GuildChannel"
            )

        if self.min_value is not None and type(self.min_value) not in (int, float):
            raise ValueError("min_value must be an int or float.")

        if self.max_value is not None and type(self.max_value) not in (int, float):
            raise ValueError("max_value must be an int or float.")

        if (self.min_value is not None or self.max_value is not None) and self.type not in (
            ApplicationCommandOptionType.integer,
            ApplicationCommandOptionType.number,
        ):
            raise ValueError(
                "min_value or max_value can only be set if the type is integer or number."
            )

        if self.min_length is not None and not isinstance(self.min_length, int):
            raise ValueError("min_length must be an int.")

        if self.max_length is not None and not isinstance(self.max_length, int):
            raise ValueError("max_length must be an int.")

        if self.min_length is not None and self.min_length < 0:
            raise ValueError("min_length must be greater than or equal to 0.")

        if self.max_length is not None and self.max_length < 1:
            raise ValueError("max_length must be greater than or equal to 1.")

        # we check this ourselves because Discord doesn't do it yet
        # see here: https://github.com/discord/discord-api-docs/issues/5149
        if (
            self.min_length is not None and self.max_length is not None
        ) and self.min_length > self.max_length:
            raise ValueError("min_length must be less than or equal to max_length")

        if (self.min_length is not None or self.max_length is not None) and self.type is not (
            ApplicationCommandOptionType.string
        ):
            raise ValueError("min_length or max_length can only be set if the type is a string.")

        return True

    async def handle_value(
        self, state: ConnectionState, value: Any, interaction: Interaction
    ) -> Any:
        if self.type is ApplicationCommandOptionType.channel:
            value = state.get_channel(int(value))
        elif self.type is ApplicationCommandOptionType.user:
            user_id = int(value)
            user_dict = {user.id: user for user in get_users_from_interaction(state, interaction)}
            try:
                value = user_dict[user_id]
            except KeyError:
                # By here the interaction data doesn't contain
                # a full member/user object yet so fall back to bot cache
                value = None
                data = cast(ApplicationCommandInteractionData, interaction.data)
                if guild_id := data.get("guild_id"):
                    if guild := state._guilds.get(int(guild_id)):
                        value = guild.get_member(user_id)

                if value is None:
                    # Either we aren't in a guild or
                    # the member object is not cached
                    value = state._users.get(user_id)

                    if value is None:
                        # Fall back to a Object at-least
                        value = Object(id=user_id)
        elif self.type is ApplicationCommandOptionType.role:
            if interaction.guild is None:
                raise TypeError("Unable to handle a Role type when guild is None")

            value = interaction.guild.get_role(int(value))
        elif self.type is ApplicationCommandOptionType.integer:
            try:
                value = int(value)
            except ValueError:
                value = None
        elif self.type is ApplicationCommandOptionType.number:
            try:
                value = float(value)
            except ValueError:
                value = None
        elif self.type is ApplicationCommandOptionType.attachment:
            try:
                # this looks messy but is too much effort to handle
                # feel free to use typing.cast and if statements and raises
                resolved_attachment_data = interaction.data["resolved"]["attachments"][value]  # type: ignore
            except (AttributeError, ValueError, IndexError):
                raise ValueError("Discord did not provide us interaction data for the attachment")

            value = Attachment(data=resolved_attachment_data, state=state)
        elif self.type is ApplicationCommandOptionType.mentionable:
            user_role_list: List[Union[User, Member, Role]] = get_users_from_interaction(
                state, interaction
            ) + get_roles_from_interaction(state, interaction)
            mentionables = {mentionable.id: mentionable for mentionable in user_role_list}
            value = mentionables[int(value)]

        if self.converters:
            ret = value
            for converter in self.converters:
                ret = await converter.convert(interaction, ret)
            return ret
        else:
            return value


class SlashCommandMixin(CallbackMixin):
    if TYPE_CHECKING:
        _description: Optional[str]
        command_ids: Dict[Optional[int], int]
        qualified_name: str
        _children: Dict[str, SlashApplicationSubcommand]

    def __init__(self, callback: Optional[Callable], parent_cog: Optional[ClientCog]) -> None:
        CallbackMixin.__init__(self, callback=callback, parent_cog=parent_cog)
<<<<<<< HEAD
        self.options = {}
=======
        self.options: Dict[str, SlashCommandOption] = {}
>>>>>>> fbeeb882
        self._parsed_docstring: Optional[Dict[str, Any]] = None
        self._children: Dict[str, SlashApplicationSubcommand] = {}

    @property
    def children(self) -> Dict[str, SlashApplicationSubcommand]:
        """Returns the sub-commands and sub-command groups of the command.

        .. versionchanged:: 2.3
            ``.children`` is now a read-only property.
        """
        return self._children

    @property
    def description(self) -> str:
        if self._description is not None:
            return self._description
        elif self._parsed_docstring and (docstring := self._parsed_docstring["description"]):
            return docstring
        else:
            return DEFAULT_SLASH_DESCRIPTION

    def from_callback(
        self,
        callback: Optional[Callable] = None,
        option_class: Optional[Type[SlashCommandOption]] = SlashCommandOption,
    ):
        CallbackMixin.from_callback(self, callback=callback, option_class=option_class)
        # Right now, only slash commands can have descriptions. If User/Message commands gain descriptions, move
        #  this to CallbackMixin.
        if callback is None:
            raise TypeError("Cannot parse docstring of a callback that is None")

        self._parsed_docstring = parse_docstring(callback, _MAX_COMMAND_DESCRIPTION_LENGTH)

    async def get_slash_kwargs(
        self,
        state: ConnectionState,
        interaction: Interaction,
        option_data: Optional[List[ApplicationCommandInteractionDataOption]] = None,
    ) -> Dict[str, Any]:
        interaction.data = cast("InteractionData", interaction.data)

        if option_data is None:
            option_data = interaction.data.get("options")

            if not option_data:
                raise ValueError("Discord did not provide us any options data")

        kwargs = {}
        uncalled_args = self.options.copy()
        for arg_data in option_data:
            if arg_data["name"] in uncalled_args:
                uncalled_args.pop(arg_data["name"])
                kwargs[self.options[arg_data["name"]].functional_name] = await self.options[
                    arg_data["name"]
                ].handle_value(state, arg_data.get("value"), interaction)
            else:
                # TODO: Handle this better.
                raise ApplicationCommandOptionMissing(
                    f"An argument was provided that wasn't already in the function, did you recently change it and "
                    f"did not resync?\nRegistered Options: {self.options}, "
                    f"Discord-sent args: {interaction.data['options']}, broke on {arg_data}"  # type: ignore
                )

        for uncalled_arg in uncalled_args.values():
            kwargs[uncalled_arg.functional_name] = uncalled_arg.default

        return kwargs

    async def call_slash(
        self,
        state: ConnectionState,
        interaction: Interaction,
        option_data: Optional[List[ApplicationCommandInteractionDataOption]] = None,
    ):
        if option_data is None:
            if interaction.data is None:
                raise ValueError("Discord did not provide us interaction data")

            option_data = interaction.data.get("options")

            if not option_data:
                raise ValueError("Discord did not provide us any options data")

        if self.children:
            await self.children[option_data[0]["name"]].call_slash(
                state, interaction, option_data[0].get("options")
            )
        else:
            kwargs = await self.get_slash_kwargs(state, interaction, option_data)
            await self.invoke_callback_with_hooks(state, interaction, kwargs=kwargs)

    def get_mention(self, guild: Optional[Snowflake] = None) -> str:
        """Returns a string that allows you to mention the slash command.

        .. versionadded:: 2.2

        Parameters
        ----------
        guild: Optional[:class:`~abc.Snowflake`]
            The :class:`Guild` of the command to mention. If ``None``, then the global command will be mentioned.

        Returns
        -------
        :class:`str`
            The string that allows you to mention the slash command.

        Raises
        ------
        ValueError
            If no guild was provided and the command is not registered globally, or the command is not registered
            in the guild provided.
        """
        command_id = self.command_ids.get(guild.id if guild else None)
        if command_id is None:
            if None in self.command_ids:
                command_id = self.command_ids[None]
            elif guild is None:
                raise ValueError(
                    "No guild was passed to get_mention, but the command is not global."
                )
            else:
                raise ValueError(
                    "The command is not registered in the guild provided to get_mention."
                )
        return f"</{self.qualified_name}:{command_id}>"


class BaseApplicationCommand(CallbackMixin, CallbackWrapperMixin):
    """Base class for all application commands.

    Attributes
    ----------
    checks: List[Union[Callable[[:class:`ClientCog`, :class:`Interaction`], MaybeCoro[:class:`bool`]], Callable[[:class:`Interaction`], MaybeCoro[:class:`bool`]]]]
        A list of predicates that verifies if the command could be executed
        with the given :class:`Interaction` as the sole parameter. If an exception
        is necessary to be thrown to signal failure, then one inherited from
        :exc:`.ApplicationError` should be used. Note that if the checks fail then
        :exc:`.ApplicationCheckFailure` exception is raised to the :func:`.on_application_command_error`
        event.
    """

    def __init__(
        self,
        name: Optional[str] = None,
        description: Optional[str] = None,
        *,
        cmd_type: ApplicationCommandType,
        name_localizations: Optional[Dict[Union[Locale, str], str]] = None,
        description_localizations: Optional[Dict[Union[Locale, str], str]] = None,
        callback: Optional[Callable] = None,
        guild_ids: Optional[Iterable[int]] = MISSING,
        dm_permission: Optional[bool] = None,
        default_member_permissions: Optional[Union[Permissions, int]] = None,
        nsfw: bool = False,
        parent_cog: Optional[ClientCog] = None,
        force_global: bool = False,
    ) -> None:
        """Base application command class that all specific application command classes should subclass. All common
        behavior should be here, with subclasses either adding on or overriding specific aspects of this class.

        Parameters
        ----------
        cmd_type: :class:`ApplicationCommandType`
            Type of application command. This should be set by subclasses.
        name: :class:`str`
            Name of the command.
        description: :class:`str`
            Description of the command.
        name_localizations: Dict[Union[:class:`Locale`, :class:`str`], :class:`str`]
            Name(s) of the command for users of specific locales. The locale code should be the key, with the localized
            name as the value.
        description_localizations: Dict[Union[:class:`Locale`, :class:`str`], :class:`str`]
            Description(s) of the command for users of specific locales. The locale code should be the key, with the
            localized description as the value.
        callback: :data:`~typing.Callable`
            Callback to make the application command from, and to run when the application command is called.
        guild_ids: Iterable[:class:`int`]
            An iterable list/set/whatever of guild ID's that the application command should register to.
            If not passed and :attr:`Client.default_guild_ids` is set, then those default guild ids will
            be used instead. If both of those are unset, then the command will be a global command.
        dm_permission: :class:`bool`
            If the command should be usable in DMs or not. Setting to ``False`` will disable the command from being
            usable in DMs. Only for global commands, but will not error on guild.
        default_member_permissions: Optional[Union[:class:`Permissions`, :class:`int`]]
            Permission(s) required to use the command. Inputting ``8`` or ``Permissions(administrator=True)`` for
            example will only allow Administrators to use the command. If set to 0, nobody will be able to use it by
            default. Server owners CAN override the permission requirements.
        nsfw: :class:`bool`
            Whether the command can only be used in age-restricted channels. Defaults to ``False``.

            .. versionadded:: 2.4
        parent_cog: Optional[:class:`ClientCog`]
            ``ClientCog`` to forward to the callback as the ``self`` argument.
        force_global: :class:`bool`
            If this command should be registered as a global command, ALONG WITH all guild IDs set.
        """
        CallbackWrapperMixin.__init__(self, callback)
        CallbackMixin.__init__(self, callback=callback, parent_cog=parent_cog)
        self._state: Optional[ConnectionState] = None
        self.type = cmd_type or ApplicationCommandType(1)
        self.name: Optional[str] = name
        self.name_localizations: Optional[Dict[Union[str, Locale], str]] = name_localizations
        self._description: Optional[str] = description
        self.description_localizations: Optional[
            Dict[Union[str, Locale], str]
        ] = description_localizations
        self.guild_ids_to_rollout: Set[int] = set(guild_ids) if guild_ids else set()
        self.use_default_guild_ids: bool = guild_ids is MISSING and not force_global
        self.dm_permission: Optional[bool] = dm_permission
        self.default_member_permissions: Optional[
            Union[Permissions, int]
        ] = default_member_permissions
        self.nsfw: bool = nsfw

        self.force_global: bool = force_global

        self.command_ids: Dict[Optional[int], int] = {}
        """
        Dict[Optional[:class:`int`], :class:`int`]:
            Command IDs that this application command currently has. Schema: {Guild ID (None for global): command ID}
        """
        self.options: Dict[str, ApplicationCommandOption] = {}

    # Simple-ish getter + setter methods.

    @property
    def qualified_name(self) -> str:
        """:class:`str`: Retrieves the fully qualified command name.

        .. versionadded:: 2.1
        """
        return str(self.name)

    @property
    def description(self) -> str:
        """The description the command should have in Discord. Should be 1-100 characters long."""
        return self._description or DEFAULT_SLASH_DESCRIPTION

    @description.setter
    def description(self, new_description: str) -> None:
        self._description = new_description

    @property
    def is_guild(self) -> bool:
        """:class:`bool`: Returns ``True`` if this command is or should be registered to any guilds."""
        guild_only_ids = set(self.command_ids.keys())
        guild_only_ids.discard(None)
        return True if (self.guild_ids_to_rollout or guild_only_ids) else False

    @property
    def guild_ids(self) -> Set[int]:
        """Returns a :class:`set` containing all guild ID's this command is registered to."""
        # TODO Is this worthwhile?
        guild_only_ids = set(self.command_ids.keys())
        guild_only_ids.discard(None)
        # ignore explanation: Mypy says that guild_only_ids can contain None due to self.command_ids.keys() having
        #  None being typehinted, but we remove None before returning it.
        return guild_only_ids  # type: ignore

    def add_guild_rollout(self, guild: Union[int, Guild]) -> None:
        """Adds a Guild to the command to be rolled out to when the rollout is run.

        Parameters
        ----------
        guild: Union[:class:`int`, :class:`Guild`]
            Guild or Guild ID to add this command to roll out to.
        """
        if isinstance(guild, Guild):
            # I don't like doing `guild = guild.id` and this keeps it extendable.
            guild_id = guild.id
        else:
            guild_id = guild

        self.guild_ids_to_rollout.add(guild_id)

    @property
    def is_global(self) -> bool:
        """:class:`bool`: Returns ``True`` if this command is or should be a global command."""
        return (
            True if (self.force_global or not self.is_guild or None in self.command_ids) else False
        )

    def get_signature(
        self, guild_id: Optional[int] = None
    ) -> Tuple[Optional[str], int, Optional[int]]:
        """Returns a command signature with the given guild ID.

        Parameters
        ----------
        guild_id: Optional[:class:`None`]
            Guild ID to make the signature for. If set to ``None``, it acts as a global command signature.

        Returns
        -------
        Tuple[:class:`str`, :class:`int`, Optional[:class:`int`]]
            A tuple that acts as a signature made up of the name, type, and guild ID.
        """
        # noinspection PyUnresolvedReferences
        return self.name, self.type.value, guild_id

    def get_rollout_signatures(self) -> Set[Tuple[str, int, Optional[int]]]:
        """Returns all signatures that this command wants to roll out to.

        Command signatures are made up of the command name, command type, and Guild ID (``None`` for global).

        Returns
        -------
        Set[Tuple[:class:`str`, :class:`int`, Optional[:class:`int`]]]
            A set of tuples that act as signatures.
        """
        ret = set()
        if self.is_global:
            ret.add(self.get_signature(None))

        for guild_id in self.guild_ids_to_rollout:
            ret.add(self.get_signature(guild_id))

        return ret

    def get_signatures(self) -> Set[Tuple[str, int, Optional[int]]]:
        """Returns all the signatures that this command has.

        Command signatures are made up of the command name, command type, and Guild ID (``None`` for global).

        Returns
        -------
        Set[Tuple[:class:`str`, :class:`int`, Optional[:class:`int`]]]
            A set of tuples that act as signatures.
        """
        ret = set()
        if self.is_global:
            ret.add(self.get_signature(None))

        if self.is_guild:
            for guild_id in self.guild_ids:
                ret.add(self.get_signature(guild_id))

        return ret

    def get_name_localization_payload(self) -> Optional[Dict[str, str]]:
        if self.name_localizations:
            ret = {}
            for locale, name in self.name_localizations.items():
                if isinstance(locale, Locale):
                    # noinspection PyUnresolvedReferences
                    ret[locale.value] = name
                else:
                    ret[locale] = name
            return ret
        else:
            return None

    def get_description_localization_payload(self) -> Optional[dict]:
        if self.description_localizations:
            ret = {}
            for locale, description in self.description_localizations.items():
                if isinstance(locale, Locale):
                    # noinspection PyUnresolvedReferences
                    ret[locale.value] = description
                else:
                    ret[locale] = description
            return ret
        else:
            return None

    def get_default_member_permissions_value(self) -> Optional[int]:
        if (
            isinstance(self.default_member_permissions, int)
            or self.default_member_permissions is None
        ):
            return self.default_member_permissions
        else:
            return self.default_member_permissions.value

    def get_payload(self, guild_id: Optional[int]) -> dict:
        """Makes an Application Command payload for this command to upsert to Discord with the given Guild ID.

        Parameters
        ----------
        guild_id: Optional[:class:`int`]
            Guild ID that this payload is for. If set to ``None``, it will be a global command payload instead.

        Returns
        -------
        :class:`dict`
            Dictionary payload to upsert to Discord.
        """
        # Below is to make PyCharm stop complaining that self.type.value isn't valid.
        # noinspection PyUnresolvedReferences
        ret = {
            "type": self.type.value,
            "name": str(
                self.name
            ),  # Might as well stringify the name, will come in handy if people try using numbers.
            "description": str(self.description),  # Might as well do the same with the description.
            "name_localizations": self.get_name_localization_payload(),
            "description_localizations": self.get_description_localization_payload(),
        }

        if self.default_member_permissions is not None:
            # While Discord accepts it as an int, they will respond back with the permissions value as a string because
            #  the permissions bitfield can get too big for them. Stringify it for easy payload-comparison.
            ret["default_member_permissions"] = str(self.get_default_member_permissions_value())

        if guild_id:  # Guild-command specific payload options.
            ret["guild_id"] = guild_id
        else:  # Global command specific payload options.
            if self.dm_permission is not None:
                ret["dm_permission"] = self.dm_permission
            else:
                # Discord seems to send back the DM permission as True regardless if we sent it or not, so we send as
                #  the default (True) to ensure payload parity for comparisons.
                ret["dm_permission"] = True

        ret["nsfw"] = self.nsfw

        return ret

    def parse_discord_response(
        self,
        state: ConnectionState,
        data: Union[ApplicationCommandInteractionData, ApplicationCommandPayload],
    ) -> None:
        """Parses the application command creation/update response from Discord.

        Parameters
        ----------
        state: :class:`ConnectionState`
            Connection state to use internally in the command.
        data: Union[:class:`ApplicationCommandInteractionData`, :class:`ApplicationCommand`]
            Raw dictionary data from Discord.
        """
        self._state = state
        command_id = int(data["id"])
        if guild_id := data.get("guild_id", None):
            guild_id = int(guild_id)
            self.command_ids[guild_id] = command_id
            self.guild_ids_to_rollout.add(guild_id)
        else:
            self.command_ids[None] = command_id

    def is_payload_valid(
        self, raw_payload: ApplicationCommandPayload, guild_id: Optional[int] = None
    ) -> bool:
        """Checks if the given raw application command interaction payload from Discord is possibly valid for
        this command.
        Note that while this may return ``True`` for a given payload, that doesn't mean that the payload is fully
        correct for this command. Discord doesn't send data for parameters that are optional and aren't supplied by
        the user.

        Parameters
        ----------
        raw_payload: :class:`dict`
            Application command interaction payload from Discord.
        guild_id: Optional[:class:`int`]
            Guild ID that the payload is from. If it's from a global command, this should be ``None``

        Returns
        -------
        :class:`bool`
            ``True`` if the given payload is possibly valid for this command. ``False`` otherwise.
        """
        cmd_payload = self.get_payload(guild_id)
        if cmd_payload.get("guild_id", 0) != int(raw_payload.get("guild_id", 0)):
            _log.debug("Guild ID doesn't match raw payload, not valid payload.")
            return False

        if not check_dictionary_values(
            cmd_payload,
            raw_payload,  # type: ignore  # specificity of typeddicts doesnt matter in validation
            "default_member_permissions",
            "description",
            "type",
            "name",
            "name_localizations",
            "description_localizations",
            "dm_permission",
            "nsfw",
        ):
            _log.debug("Failed check dictionary values, not valid payload.")
            return False

        if len(cmd_payload.get("options", [])) != len(raw_payload.get("options", [])):
            _log.debug("Option amount between commands not equal, not valid payload.")
            return False

        for cmd_option in cmd_payload.get("options", []):
            # I absolutely do not trust Discord or us ordering things nicely, so check through both.
            found_correct_value = False
            for raw_option in raw_payload.get("options", []):
                if cmd_option["name"] == raw_option["name"]:
                    found_correct_value = True
                    # At this time, ApplicationCommand options are identical between locally-generated payloads and
                    # payloads from Discord. If that were to change, switch from a recursive setup and manually
                    # check_dictionary_values.
                    if not deep_dictionary_check(cmd_option, raw_option):  # type: ignore
                        # its a dict check so typeddicts do not matter
                        _log.debug("Options failed deep dictionary checks, not valid payload.")
                        return False

                    break

            if not found_correct_value:
                _log.debug("Discord is missing an option we have, not valid payload.")
                return False

        return True

    def is_interaction_valid(self, interaction: Interaction) -> bool:
        """Checks if the interaction given is possibly valid for this command.
        If the command has more parameters (especially optionals) than the interaction coming in, this may cause a
        desync between your bot and Discord.

        Parameters
        ----------
        interaction: :class:`Interaction`
            Interaction to validate.

        Returns
        -------
        :class:`bool`
            ``True`` If the interaction could possibly be for this command, ``False`` otherwise.
        """
        data = interaction.data

        if data is None:
            raise ValueError("Discord did not provide us with interaction data")

        our_payload = self.get_payload(data.get("guild_id", None))

        def _recursive_subcommand_check(inter_pos: dict, cmd_pos: dict) -> bool:
            """A small recursive wrapper that checks for subcommand(s) (group(s)).

            Parameters
            ----------
            inter_pos: :class:`dict`
                Current command position from the payload in the interaction.
            cmd_pos: :class:`dict`
                Current command position from the payload for the local command.

            Returns
            -------
            :class:`bool`
                ``True`` if the payloads match, ``False`` otherwise.
            """
            inter_options = inter_pos.get("options")
            cmd_options = cmd_pos.get("options", {})

            if inter_options is None:
                raise ValueError("Interaction options was not provided")

            our_options = {opt["name"]: opt for opt in cmd_options}
            if (
                len(inter_options) == 1
                and (  # If the length is only 1, it might be a subcommand (group).
                    inter_options[0]["type"]
                    in (
                        ApplicationCommandOptionType.sub_command.value,
                        ApplicationCommandOptionType.sub_command_group.value,
                    )
                )
                and (  # This checks if it's a subcommand (group).
                    found_opt := our_options.get(
                        inter_options[0]["name"]
                    )  # This checks if the name matches an option.
                )
                and inter_options[0]["type"] == found_opt["type"]
            ):  # And this makes sure both are the same type.
                return _recursive_subcommand_check(
                    inter_options[0], found_opt
                )  # If all of the above pass, recurse.
            else:
                # It isn't a subcommand (group), run normal option checks.
                return _option_check(inter_options, cmd_options)

        def _option_check(inter_options: dict, cmd_options: dict) -> bool:
            """Checks if the two given command payloads have matching options.

            Parameters
            ----------
            inter_options: :class:`dict`
                Command option data from the interaction.
            cmd_options: :class:`dict`
                Command option data from the local command.

            Returns
            -------
            :class:`bool`
                ``True`` if the options match, ``False`` otherwise.
            """
            all_our_options = {}
            required_options = {}
            for our_opt in cmd_options:
                all_our_options[our_opt["name"]] = our_opt
                if our_opt.get("required"):
                    required_options[our_opt["name"]] = our_opt

            all_inter_options = {inter_opt["name"]: inter_opt for inter_opt in inter_options}

            if len(all_our_options) >= len(all_inter_options):
                # If we have more options (including options) than the interaction, we are good to proceed.
                all_our_options_copy = all_our_options.copy()
                all_inter_options_copy = all_inter_options.copy()
                # Begin checking required options.
                for our_opt_name, our_opt in required_options.items():
                    if inter_opt := all_inter_options.get(our_opt_name):
                        if (
                            inter_opt["name"] == our_opt["name"]
                            and inter_opt["type"] == our_opt["type"]
                        ):
                            all_our_options_copy.pop(our_opt_name)
                            all_inter_options_copy.pop(our_opt_name)
                        else:
                            _log.debug(
                                "%s Required option don't match name and/or type.", self.error_name
                            )
                            return False  # Options don't match name and/or type.

                    else:
                        _log.debug("%s Inter missing required option.", self.error_name)
                        return False  # Required option wasn't found.
                # Begin checking optional arguments.
                for (
                    inter_opt_name,
                    inter_opt,
                ) in all_inter_options_copy.items():  # Should only contain optionals now.
                    if our_opt := all_our_options_copy.get(inter_opt_name):
                        if not (
                            inter_opt["name"] == our_opt["name"]
                            and inter_opt["type"] == our_opt["type"]
                        ):
                            _log.debug(
                                "%s Optional option don't match name and/or type.", self.error_name
                            )
                            return False  # Options don't match name and/or type.

                    else:
                        _log.debug("%s Inter has option that we don't.", self.error_name)
                        return False  # They have an option name that we don't.

            else:
                _log.debug(
                    "%s We have less options than them: %s vs %s",
                    self.error_name,
                    all_our_options,
                    all_inter_options,
                )
                return False  # Interaction has more options than we do.
            return True  # No checks failed.

        # caring  about typeddict specificity will cause issues down the line
        if not check_dictionary_values(our_payload, data, "name", "guild_id", "type"):  # type: ignore
            _log.debug("%s Failed basic dictionary check.", self.error_name)
            return False
        else:
            data_options = data.get("options")
            payload_options = our_payload.get("options")
            if data_options and payload_options:
                return _recursive_subcommand_check(data, our_payload)  # type: ignore
            elif data_options is None and payload_options is None:
                return True  # User and Message commands don't have options.
            else:
                _log.debug(
                    "%s Mismatch between data and payload options: %s vs %s",
                    self.error_name,
                    data_options,
                    payload_options,
                )
                # There is a mismatch between the two, fail it.
                return False

    def from_callback(
        self,
        callback: Optional[Callable] = None,
        option_class: Optional[Type[BaseCommandOption]] = BaseCommandOption,
    ) -> None:
        super().from_callback(callback=callback, option_class=option_class)

    async def call_from_interaction(self, interaction: Interaction) -> None:
        """|coro|
        Calls the callback via the given :class:`Interaction`, relying on the locally
        stored :class:`ConnectionState` object.

        Parameters
        ----------
        interaction: :class:`Interaction`
            Interaction corresponding to the use of the command.
        """
        await self.call(self._state, interaction)  # type: ignore

    async def call(self, state: ConnectionState, interaction: Interaction) -> None:
        """|coro|
        Calls the callback via the given :class:`Interaction`, using the given :class:`ConnectionState` to get resolved
        objects if needed and available.

        Parameters
        ----------
        state: :class:`ConnectionState`
            State object to get resolved objects from.
        interaction: :class:`Interaction`
            Interaction corresponding to the use of the command.
        """
        raise NotImplementedError

    def check_against_raw_payload(
        self, raw_payload: ApplicationCommandPayload, guild_id: Optional[int] = None
    ) -> bool:
        warnings.warn(
            ".check_against_raw_payload() is deprecated, please use .is_payload_valid instead.",
            stacklevel=2,
            category=FutureWarning,
        )
        return self.is_payload_valid(raw_payload, guild_id)

    def get_guild_payload(self, guild_id: int):
        warnings.warn(
            ".get_guild_payload is deprecated, use .get_payload(guild_id) instead.",
            stacklevel=2,
            category=FutureWarning,
        )
        return self.get_payload(guild_id)

    @property
    def global_payload(self) -> dict:
        warnings.warn(
            ".global_payload is deprecated, use .get_payload(None) instead.",
            stacklevel=2,
            category=FutureWarning,
        )
        return self.get_payload(None)


class SlashApplicationSubcommand(SlashCommandMixin, AutocompleteCommandMixin, CallbackWrapperMixin):
    """Class representing a subcommand or subcommand group of a slash command."""

    def __init__(
        self,
        name: Optional[str] = None,
        description: Optional[str] = None,
        *,
        cmd_type: ApplicationCommandOptionType,
        name_localizations: Optional[Dict[Union[Locale, str], str]] = None,
        description_localizations: Optional[Dict[Union[Locale, str], str]] = None,
        callback: Optional[Callable] = None,
        parent_cmd: Union[SlashApplicationCommand, SlashApplicationSubcommand, None] = None,
        parent_cog: Optional[ClientCog] = None,
        inherit_hooks: bool = False,
    ) -> None:
        """Slash Application Subcommand, supporting additional subcommands and autocomplete.

        Parameters
        ----------
        name: :class:`str`
            Name of the subcommand (group). No capital letters or spaces. Defaults to the name of the callback.
        name_localizations: Dict[Union[:class:`Locale`, :class:`str`], :class:`str`]
            Name(s) of the subcommand for users of specific locales. The locale code should be the key, with the
            localized name as the value.
        description: :class:`str`
            Description of the subcommand (group). Must be between 1-100 characters. If not provided, a default value
            will be given.
        description_localizations: Dict[Union[:class:`Locale`, :class:`str`], :class:`str`]
            Description(s) of the subcommand for users of specific locales. The locale code should be the key, with the
            localized description as the value.
        callback: :class:`str`
            Callback to create the command from, and run when the command is called. If provided, it
            must be a coroutine. If this subcommand has subcommands, the callback will never be called.
        parent_cmd: Union[:class:`SlashApplicationCommand`, :class:`SlashApplicationSubcommand`]
            Parent (sub)command for this subcommand.
        cmd_type: :class:`ApplicationCommandOptionType`
            Should either be ``ApplicationCommandOptionType.sub_command`` or
            ``ApplicationCommandOptionType.sub_command_group``
        parent_cog: Optional[:class:`ClientCog`]
            Parent cog for the callback, if it exists. If provided, it will be given to the callback as ``self``.
        inherit_hooks: :class:`bool`
            If this subcommand should inherit the parent (sub)commands ``before_invoke`` and ``after_invoke`` callbacks.
            Defaults to ``False``..
        """
        SlashCommandMixin.__init__(self, callback=callback, parent_cog=parent_cog)
        AutocompleteCommandMixin.__init__(self, parent_cog)
        CallbackWrapperMixin.__init__(self, callback)

        self.name: Optional[str] = name
        self.name_localizations: Optional[Dict[Union[str, Locale], str]] = name_localizations
        self._description: Optional[str] = description
        self.description_localizations: Optional[
            Dict[Union[str, Locale], str]
        ] = description_localizations
        self.type = cmd_type
        self.parent_cmd = parent_cmd
        self._inherit_hooks: bool = inherit_hooks

        self.options: Dict[str, SlashCommandOption] = {}

    @property
    def qualified_name(self) -> str:
        """:class:`str`: Retrieve the command name including all parents space separated.

        An example of the output would be ``parent group subcommand``.

        .. versionadded:: 2.1
        """
        return (
            f"{self.parent_cmd.qualified_name} {self.name}" if self.parent_cmd else str(self.name)
        )

    async def call(
        self,
        state: ConnectionState,
        interaction: Interaction,
        option_data: Optional[List[ApplicationCommandInteractionDataOption]],
    ) -> None:
        """|coro|
        Calls the callback via the given :class:`Interaction`, using the given :class:`ConnectionState` to get resolved
        objects if needed and available and the given option data.

        Parameters
        ----------
        state: :class:`ConnectionState`
            State object to get resolved objects from.
        interaction: :class:`Interaction`
            Interaction corresponding to the use of the subcommand.
        option_data: List[:class:`dict`]
            List of raw option data from Discord.
        """
        if self.children and option_data is not None:
            await self.children[option_data[0]["name"]].call(
                state, interaction, option_data[0].get("options")
            )
        else:
            await self.call_slash(state, interaction, option_data)

    def get_name_localization_payload(self) -> Optional[dict]:
        if self.name_localizations:
            ret = {}
            for locale, name in self.name_localizations.items():
                if isinstance(locale, Locale):
                    # noinspection PyUnresolvedReferences
                    ret[locale.value] = name
                else:
                    ret[locale] = name
            return ret
        else:
            return None

    def get_description_localization_payload(self) -> Optional[dict]:
        if self.description_localizations:
            ret = {}
            for locale, description in self.description_localizations.items():
                if isinstance(locale, Locale):
                    # noinspection PyUnresolvedReferences
                    ret[locale.value] = description
                else:
                    ret[locale] = description
            return ret
        else:
            return None

    @property
    def payload(self) -> dict:
        """Returns a dict payload made of the attributes of the subcommand (group) to be sent to Discord."""
        # noinspection PyUnresolvedReferences
        ret = {
            "type": self.type.value,
            "name": str(
                self.name
            ),  # Might as well stringify the name, will come in handy if people try using numbers.
            "description": str(self.description),  # Might as well do the same with the description.
            "name_localizations": self.get_name_localization_payload(),
            "description_localizations": self.get_description_localization_payload(),
        }

        if self.children:
            ret["options"] = [child.payload for child in self.children.values()]
        elif self.options:
            ret["options"] = [parameter.payload for parameter in self.options.values()]

        return ret

    def from_callback(
        self,
        callback: Optional[Callable] = None,
        option_class: Type[SlashCommandOption] = SlashCommandOption,
        call_children: bool = True,
    ) -> None:
        SlashCommandMixin.from_callback(self, callback=callback, option_class=option_class)
        if call_children:
            for child in self.children.values():
                child.from_callback(
                    callback=child.callback,
                    option_class=option_class,
                    call_children=call_children,
                )

        if self.error_callback is None:
            self.error_callback = self.parent_cmd.error_callback if self.parent_cmd else None

        if self._inherit_hooks and self.parent_cmd:
            self.checks.extend(self.parent_cmd.checks)
            self._callback_before_invoke = self.parent_cmd._callback_before_invoke
            self._callback_after_invoke = self.parent_cmd._callback_after_invoke

        super().from_autocomplete()
        CallbackWrapperMixin.modify(self)

    def subcommand(
        self,
        name: Optional[str] = None,
        description: Optional[str] = None,
        *,
        name_localizations: Optional[Dict[Union[Locale, str], str]] = None,
        description_localizations: Optional[Dict[Union[Locale, str], str]] = None,
        inherit_hooks: bool = False,
    ) -> Callable[[Callable], SlashApplicationSubcommand]:
        """Takes the decorated callback and turns it into a :class:`SlashApplicationSubcommand` added as a subcommand.

        Parameters
        ----------
        name: :class:`str`
            Name of the command that users will see. If not set, it defaults to the name of the callback.
        description: :class:`str`
            Description of the command that users will see. If not specified, the docstring will be used.
            If no docstring is found for the command callback, it defaults to "No description provided".
        name_localizations: Dict[Union[:class:`Locale`, :class:`str`], :class:`str`]
            Name(s) of the command for users of specific locales. The locale code should be the key, with the localized
            name as the value.
        description_localizations: Dict[Union[:class:`Locale`, :class:`str`], :class:`str`]
            Description(s) of the subcommand for users of specific locales. The locale code should be the key, with the
            localized description as the value.
        inherit_hooks: :class:`bool`
            If the subcommand should inherit the parent subcommands ``before_invoke`` and ``after_invoke`` callbacks.
            Defaults to ``False``.
        """

        def decorator(func: Callable) -> SlashApplicationSubcommand:
            ret = SlashApplicationSubcommand(
                name=name,
                name_localizations=name_localizations,
                description=description,
                description_localizations=description_localizations,
                callback=func,
                parent_cmd=self,
                cmd_type=ApplicationCommandOptionType.sub_command,
                parent_cog=self.parent_cog,
                inherit_hooks=inherit_hooks,
            )
            self._children[
                ret.name
                or (func.callback.__name__ if isinstance(func, CallbackWrapper) else func.__name__)
            ] = ret
            return ret

        if isinstance(
            self.parent_cmd, SlashApplicationSubcommand
        ):  # Discord limitation, no groups in groups.
            raise TypeError(
                f"{self.error_name} Subcommand groups cannot be nested inside subcommand groups."
            )

        self.type = ApplicationCommandOptionType.sub_command_group
        return decorator

    @property
    def command_ids(self) -> Dict[Optional[int], int]:
        """Dict[Optional[:class:`int`], :class:`int`]: Command IDs the parent command of this subcommand currently has.
        Schema: {Guild ID (None for global): command ID}

        .. versionadded:: 2.2
        """
        return self.parent_cmd.command_ids if self.parent_cmd else {}


class SlashApplicationCommand(SlashCommandMixin, BaseApplicationCommand, AutocompleteCommandMixin):
    """Class representing a slash command."""

    def __init__(
        self,
        name: Optional[str] = None,
        description: Optional[str] = None,
        *,
        name_localizations: Optional[Dict[Union[Locale, str], str]] = None,
        description_localizations: Optional[Dict[Union[Locale, str], str]] = None,
        callback: Optional[Callable] = None,
        guild_ids: Optional[Iterable[int]] = None,
        dm_permission: Optional[bool] = None,
        default_member_permissions: Optional[Union[Permissions, int]] = None,
        nsfw: bool = False,
        parent_cog: Optional[ClientCog] = None,
        force_global: bool = False,
    ) -> None:
        """Represents a Slash Application Command built from the given callback, able to be registered to multiple
        guilds or globally.

        Parameters
        ----------
        name: :class:`str`
            Name of the command. Must be lowercase with no spaces.
        description: :class:`str`
            Description of the command. Must be between 1 to 100 characters, or defaults to a set string.
        name_localizations: Dict[Union[:class:`Locale`, :class:`str`], :class:`str`]
            Name(s) of the subcommand for users of specific locales. The locale code should be the key, with the
            localized name as the value.
        description_localizations: Dict[Union[:class:`Locale`, :class:`str`], :class:`str`]
            Description(s) of the subcommand for users of specific locales. The locale code should be the key, with the
            localized description as the value.
        callback: :data:`~typing.Callable`
            Callback to make the application command from, and to run when the application command is called.
        guild_ids: Iterable[:class:`int`]
            An iterable list of guild ID's that the application command should register to.
        dm_permission: :class:`bool`
            If the command should be usable in DMs or not. Setting to ``False`` will disable the command from being
            usable in DMs. Only for global commands.
        default_member_permissions: Optional[Union[:class:`Permissions`, :class:`int`]]
            Permission(s) required to use the command. Inputting ``8`` or ``Permissions(administrator=True)`` for
            example will only allow Administrators to use the command. If set to 0, nobody will be able to use it by
            default. Server owners CAN override the permission requirements.
        nsfw: :class:`bool`
            Whether the command can only be used in age-restricted channels. Defaults to ``False``.

            .. note::

                Due to a discord limitation, this can only be set for the parent command in case of a subcommand.

            .. versionadded:: 2.4
        parent_cog: Optional[:class:`ClientCog`]
            ``ClientCog`` to forward to the callback as the ``self`` argument.
        force_global: :class:`bool`
            If this command should be registered as a global command, ALONG WITH all guild IDs set.
        """
        BaseApplicationCommand.__init__(
            self,
            name=name,
            name_localizations=name_localizations,
            description=description,
            description_localizations=description_localizations,
            callback=callback,
            cmd_type=ApplicationCommandType.chat_input,
            guild_ids=guild_ids,
            default_member_permissions=default_member_permissions,
            dm_permission=dm_permission,
            nsfw=nsfw,
            parent_cog=parent_cog,
            force_global=force_global,
        )
        AutocompleteCommandMixin.__init__(self, parent_cog=parent_cog)
        SlashCommandMixin.__init__(self, callback=callback, parent_cog=parent_cog)

    @property
    def description(self) -> str:
        return super().description  # Required to grab the correct description function.

    @description.setter
    def description(self, new_desc: str) -> None:
        self._description = new_desc

    def get_payload(self, guild_id: Optional[int]):
        ret = super().get_payload(guild_id)
        if self.children:
            ret["options"] = [child.payload for child in self.children.values()]
        elif self.options:
            ret["options"] = [parameter.payload for parameter in self.options.values()]

        return ret

    async def call(self, state: ConnectionState, interaction: Interaction) -> None:
        if interaction.data is None:
            raise ValueError("Discord did not provide us interaction data")

        # pyright does not want to lose typeddict specificity but we do not care here
        option_data = interaction.data.get("options", [])

        if self.children:
            if not option_data:
                raise ValueError("Discord did not provide us any options data")

            await self.children[option_data[0]["name"]].call(
                state, interaction, option_data[0].get("options", [])
            )
        else:
            await self.call_slash(state, interaction, option_data)

    def from_callback(
        self,
        callback: Optional[Callable] = None,
        option_class: Type[SlashCommandOption] = SlashCommandOption,
        call_children: bool = True,
    ) -> None:
        BaseApplicationCommand.from_callback(self, callback=callback, option_class=option_class)
        SlashCommandMixin.from_callback(self, callback=callback)
        AutocompleteCommandMixin.from_autocomplete(self)
        if call_children and self.children:
            for child in self.children.values():
                child.from_callback(
                    callback=child.callback, option_class=option_class, call_children=call_children
                )

        CallbackWrapperMixin.modify(self)

    def subcommand(
        self,
        name: Optional[str] = None,
        description: Optional[str] = None,
        *,
        name_localizations: Optional[Dict[Union[Locale, str], str]] = None,
        description_localizations: Optional[Dict[Union[Locale, str], str]] = None,
        inherit_hooks: bool = False,
    ) -> Callable[[Callable], SlashApplicationSubcommand]:
        """Takes the decorated callback and turns it into a :class:`SlashApplicationSubcommand` added as a subcommand.

        Parameters
        ----------
        name: :class:`str`
            Name of the command that users will see. If not set, it defaults to the name of the callback.
        description: :class:`str`
            Description of the command that users will see. If not specified, the docstring will be used.
            If no docstring is found for the command callback, it defaults to "No description provided".
        name_localizations: Dict[Union[:class:`Locale`, :class:`str`], :class:`str`]
            Name(s) of the command for users of specific locales. The locale code should be the key, with the localized
            name as the value.
        description_localizations: Dict[Union[:class:`Locale`, :class:`str`], :class:`str`]
            Description(s) of the subcommand for users of specific locales. The locale code should be the key, with the
            localized description as the value.
        inherit_hooks: :class:`bool`
            If the subcommand should inherit the parent commands ``before_invoke`` and ``after_invoke`` callbacks.
            Defaults to ``False``.
        """

        def decorator(func: Callable) -> SlashApplicationSubcommand:
            ret = SlashApplicationSubcommand(
                name=name,
                name_localizations=name_localizations,
                description=description,
                description_localizations=description_localizations,
                callback=func,
                parent_cmd=self,
                cmd_type=ApplicationCommandOptionType.sub_command,
                parent_cog=self.parent_cog,
                inherit_hooks=inherit_hooks,
            )
            self.children[
                ret.name
                or (func.callback.__name__ if isinstance(func, CallbackWrapper) else func.__name__)
            ] = ret
            return ret

        return decorator


class UserApplicationCommand(BaseApplicationCommand):
    """Class representing a user context menu command."""

    def __init__(
        self,
        name: Optional[str] = None,
        *,
        name_localizations: Optional[Dict[Union[Locale, str], str]] = None,
        callback: Optional[Callable] = None,
        guild_ids: Optional[Iterable[int]] = None,
        dm_permission: Optional[bool] = None,
        default_member_permissions: Optional[Union[Permissions, int]] = None,
        nsfw: bool = False,
        parent_cog: Optional[ClientCog] = None,
        force_global: bool = False,
    ) -> None:
        """Represents a User Application Command that will give the user to the given callback, able to be registered to
        multiple guilds or globally.

        Parameters
        ----------
        name: :class:`str`
            Name of the command. Can be uppercase with spaces.
        name_localizations: Dict[Union[:class:`Locale`, :class:`str`], :class:`str`]
            Name(s) of the subcommand for users of specific locales. The locale code should be the key, with the
            localized name as the value.
        callback: :data:`~typing.Callable`
            Callback to run with the application command is called.
        guild_ids: Iterable[:class:`int`]
            An iterable list of guild ID's that the application command should register to.
        dm_permission: :class:`bool`
            If the command should be usable in DMs or not. Setting to ``False`` will disable the command from being
            usable in DMs. Only for global commands, but will not error on guild.
        default_member_permissions: Optional[Union[:class:`Permissions`, :class:`int`]]
            Permission(s) required to use the command. Inputting ``8`` or ``Permissions(administrator=True)`` for
            example will only allow Administrators to use the command. If set to 0, nobody will be able to use it by
            default. Server owners CAN override the permission requirements.
        nsfw: :class:`bool`
            Whether the command can only be used in age-restricted channels. Defaults to ``False``.

            .. versionadded:: 2.4
        parent_cog: Optional[:class:`ClientCog`]
            ``ClientCog`` to forward to the callback as the ``self`` argument.
        force_global: :class:`bool`
            If this command should be registered as a global command, ALONG WITH all guild IDs set.
        """
        super().__init__(
            name=name,
            name_localizations=name_localizations,
            description="",
            callback=callback,
            cmd_type=ApplicationCommandType.user,
            guild_ids=guild_ids,
            dm_permission=dm_permission,
            default_member_permissions=default_member_permissions,
            nsfw=nsfw,
            parent_cog=parent_cog,
            force_global=force_global,
        )

    @property
    def description(self) -> str:
        return ""

    @description.setter
    def description(self, new_desc: str):
        raise ValueError("UserApplicationCommands cannot have a description set.")

    async def call(self, state: ConnectionState, interaction: Interaction) -> None:
        await self.invoke_callback_with_hooks(
            state, interaction, args=(get_users_from_interaction(state, interaction)[0],)
        )

    def from_callback(
        self,
        callback: Optional[Callable] = None,
        option_class: Optional[Type[BaseCommandOption]] = None,
    ) -> None:
        super().from_callback(callback, option_class=option_class)
        CallbackWrapperMixin.modify(self)


class MessageApplicationCommand(BaseApplicationCommand):
    """Class representing a message context menu command."""

    def __init__(
        self,
        name: Optional[str] = None,
        *,
        name_localizations: Optional[Dict[Union[Locale, str], str]] = None,
        callback: Optional[Callable] = None,
        guild_ids: Optional[Iterable[int]] = None,
        dm_permission: Optional[bool] = None,
        default_member_permissions: Optional[Union[Permissions, int]] = None,
        nsfw: bool = False,
        parent_cog: Optional[ClientCog] = None,
        force_global: bool = False,
    ) -> None:
        """Represents a Message Application Command that will give the message to the given callback, able to be
        registered to multiple guilds or globally.

        Parameters
        ----------
        name: :class:`str`
            Name of the command. Can be uppercase with spaces.
        name_localizations: Dict[Union[:class:`Locale`, :class:`str`], :class:`str`]
            Name(s) of the subcommand for users of specific locales. The locale code should be the key, with the
            localized name as the value.
        callback: :data:`~typing.Callable`
            Callback to run with the application command is called.
        guild_ids: Iterable[:class:`int`]
            An iterable list of guild ID's that the application command should register to.
        dm_permission: :class:`bool`
            If the command should be usable in DMs or not. Setting to ``False`` will disable the command from being
            usable in DMs. Only for global commands, but will not error on guild.
        default_member_permissions: Optional[Union[:class:`Permissions`, :class:`int`]]
            Permission(s) required to use the command. Inputting ``8`` or ``Permissions(administrator=True)`` for
            example will only allow Administrators to use the command. If set to 0, nobody will be able to use it by
            default. Server owners CAN override the permission requirements.
        nsfw: :class:`bool`
            Whether the command can only be used in age-restricted channels. Defaults to ``False``.

            .. versionadded:: 2.4
        parent_cog: Optional[:class:`ClientCog`]
            ``ClientCog`` to forward to the callback as the ``self`` argument.
        force_global: :class:`bool`
            If this command should be registered as a global command, ALONG WITH all guild IDs set.
        """
        super().__init__(
            name=name,
            name_localizations=name_localizations,
            description="",
            callback=callback,
            cmd_type=ApplicationCommandType.message,
            guild_ids=guild_ids,
            dm_permission=dm_permission,
            default_member_permissions=default_member_permissions,
            nsfw=nsfw,
            parent_cog=parent_cog,
            force_global=force_global,
        )

    @property
    def description(self) -> str:
        return ""

    @description.setter
    def description(self, new_desc: str):
        raise ValueError("MessageApplicationCommands cannot have a description set.")

    async def call(self, state: ConnectionState, interaction: Interaction) -> None:
        await self.invoke_callback_with_hooks(
            state, interaction, args=(get_messages_from_interaction(state, interaction)[0],)
        )

    def from_callback(
        self,
        callback: Optional[Callable] = None,
        option_class: Optional[Type[BaseCommandOption]] = None,
    ) -> None:
        super().from_callback(callback, option_class=option_class)
        CallbackWrapperMixin.modify(self)


def slash_command(
    name: Optional[str] = None,
    description: Optional[str] = None,
    *,
    name_localizations: Optional[Dict[Union[Locale, str], str]] = None,
    description_localizations: Optional[Dict[Union[Locale, str], str]] = None,
    guild_ids: Optional[Iterable[int]] = MISSING,
    dm_permission: Optional[bool] = None,
    default_member_permissions: Optional[Union[Permissions, int]] = None,
    nsfw: bool = False,
    force_global: bool = False,
):
    """Creates a Slash application command from the decorated function.
    Used inside :class:`ClientCog`'s or something that subclasses it.

    Parameters
    ----------
    name: :class:`str`
        Name of the command that users will see. If not set, it defaults to the name of the callback.
    description: :class:`str`
        Description of the command that users will see. If not specified, the docstring will be used.
        If no docstring is found for the command callback, it defaults to "No description provided".
    name_localizations: Dict[Union[:class:`Locale`, :class:`str`], :class:`str`]
        Name(s) of the command for users of specific locales. The locale code should be the key, with the localized
        name as the value.
    description_localizations: Dict[Union[:class:`Locale`, :class:`str`], :class:`str`]
        Description(s) of the subcommand for users of specific locales. The locale code should be the key, with the
        localized description as the value.
    guild_ids: Optional[Iterable[:class:`int`]]
        IDs of :class:`Guild`'s to add this command to. If not passed and :attr:`Client.default_guild_ids` is
        set, then those default guild ids will be used instead. If both of those are unset, then the command will
        be a global command.
    dm_permission: :class:`bool`
        If the command should be usable in DMs or not. Setting to ``False`` will disable the command from being
        usable in DMs. Only for global commands, but will not error on guild.
    default_member_permissions: Optional[Union[:class:`Permissions`, :class:`int`]]
        Permission(s) required to use the command. Inputting ``8`` or ``Permissions(administrator=True)`` for
        example will only allow Administrators to use the command. If set to 0, nobody will be able to use it by
        default. Server owners CAN override the permission requirements.
    nsfw: :class:`bool`
        Whether the command can only be used in age-restricted channels. Defaults to ``False``.

        .. note::

            Due to a discord limitation, this can only be set for the parent command in case of a subcommand.

        .. versionadded:: 2.4
    force_global: :class:`bool`
        If True, will force this command to register as a global command, even if ``guild_ids`` is set. Will still
        register to guilds. Has no effect if ``guild_ids`` are never set or added to.
    """

    def decorator(func: Callable) -> SlashApplicationCommand:
        if isinstance(func, BaseApplicationCommand):
            raise TypeError("Callback is already an application command.")

        app_cmd = SlashApplicationCommand(
            callback=func,
            name=name,
            name_localizations=name_localizations,
            description=description,
            description_localizations=description_localizations,
            guild_ids=guild_ids,
            dm_permission=dm_permission,
            default_member_permissions=default_member_permissions,
            nsfw=nsfw,
            force_global=force_global,
        )
        return app_cmd

    return decorator


def message_command(
    name: Optional[str] = None,
    *,
    name_localizations: Optional[Dict[Union[Locale, str], str]] = None,
    guild_ids: Optional[Iterable[int]] = MISSING,
    dm_permission: Optional[bool] = None,
    default_member_permissions: Optional[Union[Permissions, int]] = None,
    nsfw: bool = False,
    force_global: bool = False,
):
    """Creates a Message context command from the decorated function.
    Used inside :class:`ClientCog`'s or something that subclasses it.

    Parameters
    ----------
    name: :class:`str`
        Name of the command that users will see. If not set, it defaults to the name of the callback.
    name_localizations: Dict[Union[:class:`Locale`, :class:`str`], :class:`str`]
        Name(s) of the command for users of specific locales. The locale code should be the key, with the localized
        name as the value
    guild_ids: Optional[Iterable[:class:`int`]]
        IDs of :class:`Guild`'s to add this command to. If not passed and :attr:`Client.default_guild_ids` is
        set, then those default guild ids will be used instead. If both of those are unset, then the command will
        be a global command.
    dm_permission: :class:`bool`
        If the command should be usable in DMs or not. Setting to ``False`` will disable the command from being
        usable in DMs. Only for global commands, but will not error on guild.
    default_member_permissions: Optional[Union[:class:`Permissions`, :class:`int`]]
        Permission(s) required to use the command. Inputting ``8`` or ``Permissions(administrator=True)`` for
        example will only allow Administrators to use the command. If set to 0, nobody will be able to use it by
        default. Server owners CAN override the permission requirements.
    nsfw: :class:`bool`
        Whether the command can only be used in age-restricted channels. Defaults to ``False``.

        .. versionadded:: 2.4
    force_global: :class:`bool`
        If True, will force this command to register as a global command, even if ``guild_ids`` is set. Will still
        register to guilds. Has no effect if ``guild_ids`` are never set or added to.
    """

    def decorator(func: Callable) -> MessageApplicationCommand:
        if isinstance(func, BaseApplicationCommand):
            raise TypeError("Callback is already an application command.")

        app_cmd = MessageApplicationCommand(
            callback=func,
            name=name,
            name_localizations=name_localizations,
            guild_ids=guild_ids,
            dm_permission=dm_permission,
            default_member_permissions=default_member_permissions,
            nsfw=nsfw,
            force_global=force_global,
        )
        return app_cmd

    return decorator


def user_command(
    name: Optional[str] = None,
    *,
    name_localizations: Optional[Dict[Union[Locale, str], str]] = None,
    guild_ids: Optional[Iterable[int]] = MISSING,
    dm_permission: Optional[bool] = None,
    default_member_permissions: Optional[Union[Permissions, int]] = None,
    nsfw: bool = False,
    force_global: bool = False,
):
    """Creates a User context command from the decorated function.
    Used inside :class:`ClientCog`'s or something that subclasses it.

    Parameters
    ----------
    name: :class:`str`
        Name of the command that users will see. If not set, it defaults to the name of the callback.
    name_localizations: Dict[Union[:class:`Locale`, :class:`str`], :class:`str`]
        Name(s) of the command for users of specific locales. The locale code should be the key, with the localized
        name as the value
    guild_ids: Optional[Iterable[:class:`int`]]
        IDs of :class:`Guild`'s to add this command to. If not passed and :attr:`Client.default_guild_ids` is
        set, then those default guild ids will be used instead. If both of those are unset, then the command will
        be a global command.
    dm_permission: :class:`bool`
        If the command should be usable in DMs or not. Setting to ``False`` will disable the command from being
        usable in DMs. Only for global commands, but will not error on guild.
    default_member_permissions: Optional[Union[:class:`Permissions`, :class:`int`]]
        Permission(s) required to use the command. Inputting ``8`` or ``Permissions(administrator=True)`` for
        example will only allow Administrators to use the command. If set to 0, nobody will be able to use it by
        default. Server owners CAN override the permission requirements.
    nsfw: :class:`bool`
        Whether the command can only be used in age-restricted channels. Defaults to ``False``.

        .. versionadded:: 2.4
    force_global: :class:`bool`
        If True, will force this command to register as a global command, even if ``guild_ids`` is set. Will still
        register to guilds. Has no effect if ``guild_ids`` are never set or added to.
    """

    def decorator(func: Callable) -> UserApplicationCommand:
        if isinstance(func, BaseApplicationCommand):
            raise TypeError("Callback is already an application command.")

        app_cmd = UserApplicationCommand(
            callback=func,
            name=name,
            name_localizations=name_localizations,
            guild_ids=guild_ids,
            dm_permission=dm_permission,
            default_member_permissions=default_member_permissions,
            nsfw=nsfw,
            force_global=force_global,
        )
        return app_cmd

    return decorator


def check_dictionary_values(dict1: dict, dict2: dict, *keywords) -> bool:
    """Helper function to quickly check if 2 dictionaries share the equal value for the same keyword(s).
    Used primarily for checking against the registered command data from Discord.

    Will not work great if values inside the dictionary can be or are None.
    If both dictionaries lack the keyword(s), it can still return True.

    Parameters
    ----------
    dict1: :class:`dict`
        First dictionary to compare.
    dict2: :class:`dict`
        Second dictionary to compare.
    keywords: :class:`str`
        Words to compare both dictionaries to.

    Returns
    -------
    :class:`bool`
        True if keyword values in both dictionaries match, False otherwise.
    """
    for keyword in keywords:
        if dict1.get(keyword, None) != dict2.get(keyword, None):
            _log.debug(
                "Failed basic dictionary value check for key %s:\n %s vs %s",
                keyword,
                dict1.get(keyword, None),
                dict2.get(keyword, None),
            )
            return False

    return True


def deep_dictionary_check(dict1: dict, dict2: dict) -> bool:
    """Used to check if all keys and values between two dicts are equal, and recurses if it encounters a nested dict."""
    if dict1.keys() != dict2.keys():
        _log.debug(
            "Dict1 and Dict2 keys are not equal, not valid payload.\n %s vs %s",
            dict1.keys(),
            dict2.keys(),
        )
        return False

    for key in dict1:
        if (
            isinstance(dict1[key], dict)
            and isinstance(dict2[key], dict)
            and not deep_dictionary_check(dict1[key], dict2[key])
        ):
            return False
        elif dict1[key] != dict2[key]:
            _log.debug(
                "Dict1 and Dict2 values are not equal, not valid payload.\n Key: %s, values %s vs %s",
                key,
                dict1[key],
                dict2[key],
            )
            return False

    return True


def get_users_from_interaction(
    state: ConnectionState, interaction: Interaction
) -> List[Union[User, Member]]:
    """Tries to get a list of resolved :class:`User` objects from the interaction data.

    If possible, it will get resolved :class:`Member` objects instead.

    Parameters
    ----------
    state: :class:`ConnectionState`
        State object to construct members with.
    interaction: :class:`Interaction`
        Interaction object to attempt to get users/members from.

    Returns
    -------
    List[Union[:class:`User`, :class:`Member`]]
        List of resolved users, or members if possible
    """
    data = interaction.data
    ret: List[Union[User, Member]] = []

    data = cast(ApplicationCommandInteractionData, data)

    # Return a Member object if the required data is available, otherwise fall back to User.
    if "resolved" in data and "members" in data["resolved"]:
        member_payloads = data["resolved"]["members"]
        # Because the payload is modified further down, a copy is made to avoid affecting methods or
        #  users that read from interaction.data further down the line.
        for member_id, member_payload in member_payloads.copy().items():
            if interaction.guild is None:
                raise TypeError("Cannot resolve members if Interaction.guild is None")

            # If a member isn't in the cache, construct a new one.
            if (
                not (member := interaction.guild.get_member(int(member_id)))
                and "users" in data["resolved"]
            ):
                user_payload = data["resolved"]["users"][member_id]
                # This is required to construct the Member.
                member_payload["user"] = user_payload
                member = Member(data=member_payload, guild=interaction.guild, state=state)  # type: ignore
                interaction.guild._add_member(member)

            if member is not None:
                ret.append(member)

    elif "resolved" in data and "users" in data["resolved"]:
        resolved_users_payload = data["resolved"]["users"]
        ret = [state.store_user(user_payload) for user_payload in resolved_users_payload.values()]

    return ret


def get_messages_from_interaction(
    state: ConnectionState, interaction: Interaction
) -> List[Message]:
    """Tries to get a list of resolved :class:`Message` objects from the interaction data.

    Parameters
    ----------
    state: :class:`ConnectionState`
        State object to construct messages with.
    interaction: :class:`Interaction`
        Interaction object to attempt to get resolved messages from.

    Returns
    -------
    List[:class:`Message`]
        A list of resolved messages.
    """
    data = interaction.data
    ret = []

    data = cast(ApplicationCommandInteractionData, data)

    if "resolved" in data and "messages" in data["resolved"]:
        message_payloads = data["resolved"]["messages"]
        for msg_id, msg_payload in message_payloads.items():
            if not (message := state._get_message(int(msg_id))):
                message = Message(channel=interaction.channel, data=msg_payload, state=state)  # type: ignore  # interaction.channel can be VoiceChannel somehow

            ret.append(message)

    return ret


def get_roles_from_interaction(state: ConnectionState, interaction: Interaction) -> List[Role]:
    """Tries to get a list of resolved :class:`Role` objects from the interaction .data

    Parameters
    ----------
    state: :class:`ConnectionState`
        State object to construct roles with.
    interaction: :class:`Interaction`
        Interaction object to attempt to get resolved roles from.

    Returns
    -------
    List[:class:`Role`]
        A list of resolved roles.
    """
    data = interaction.data
    ret = []

    if data is None:
        raise ValueError("Discord did not provide us with interaction data")

    data = cast(ApplicationCommandInteractionData, data)

    if "resolved" in data and "roles" in data["resolved"]:
        role_payloads = data["resolved"]["roles"]
        for role_id, role_payload in role_payloads.items():
            # if True:  # Use this for testing payload -> Role
            if interaction.guild is None:
                raise TypeError("Interaction.guild is None when resolving a Role")

            if not (role := interaction.guild.get_role(int(role_id))):
                role = Role(guild=interaction.guild, state=state, data=role_payload)

            ret.append(role)

    return ret


def unpack_annotated(given_annotation: Any, resolve_list: Optional[list[type]] = None) -> Any:
    """Takes an annotation. If the origin is Annotated, it will attempt to resolve it using the given list of accepted
    types, going from the last type and working up to the first. If no matches to the given list is found, the last
    type specified in the Annotated typehint will be returned.

    If the origin is not Annotated, the typehint will be returned as-is.

    Parameters
    ----------
    given_annotation
        Annotation to attempt to resolve.
    resolve_list
        List of types the annotation can resolve to.

    Returns
    -------
    :class:`type`
        Resolved annotation.
    """
    if resolve_list is None:
        resolve_list = []

    # origin = typing.get_origin(given_annotation)  # TODO: Once Python 3.10 is standard, use this.
    origin = typing_extensions.get_origin(given_annotation)
    if origin is Annotated:
        located_annotation = MISSING
        # arg_list = typing.get_args(given_annotation)  # TODO: Once Python 3.10 is standard, use this
        arg_list = typing_extensions.get_args(given_annotation)
        for arg in reversed(arg_list[1:]):
            if arg in resolve_list or isinstance(arg, type) and issubclass(arg, OptionConverter):
                located_annotation = arg
                break

        if located_annotation is MISSING:
            located_annotation = arg_list[-1]

        return located_annotation
    else:
        return given_annotation


def unpack_annotation(
    given_annotation: Any, annotated_list: Optional[List[type]] = None
) -> Tuple[List[type], list]:
    """Unpacks the given parameter annotation into its components.

    Parameters
    ----------
    given_annotation: Any
        Given annotation to unpack. Should be from ``parameter.annotation``
    annotated_list: List[:class:`type`]
        List that the ``Annotated`` annotation should attempt to resolve to, from the 2nd arg to the right.

    Returns
    -------
    Tuple[List[:class:`type`], :class:`list`]
        A list of unpacked type annotations,
        and a list of unpacked literal arguments.

    """
    if annotated_list is None:
        annotated_list = []

    type_ret = []
    literal_ret = []
    # origin = typing.get_origin(given_annotation)  # TODO: Once Python 3.10 is standard, use this.
    origin = typing_extensions.get_origin(given_annotation)
    if origin is None:
        # It doesn't have a fancy origin, just a normal type/object.
        if isinstance(given_annotation, type):
            type_ret.append(given_annotation)
        else:
            # If it's not a type and the origin is None, it's probably a literal.
            literal_ret.append(given_annotation)

    elif origin is Annotated:
        located_annotation = unpack_annotated(given_annotation, annotated_list)

        unpacked_type, unpacked_literal = unpack_annotation(located_annotation, annotated_list)
        type_ret.extend(unpacked_type)
        literal_ret.extend(unpacked_literal)
    elif origin in (Union, UnionType, Optional, Literal):
        # Note for someone refactoring this: UnionType (at this time) will be None on Python sub-3.10
        # This doesn't matter for now since None is explicitly checked first, but may trip you up when modifying this.
        # for anno in typing.get_args(given_annotation):  # TODO: Once Python 3.10 is standard, use this.
        for anno in typing_extensions.get_args(given_annotation):
            unpacked_type, unpacked_literal = unpack_annotation(anno, annotated_list)
            type_ret.extend(unpacked_type)
            literal_ret.extend(unpacked_literal)

    else:
        raise ValueError(f"Given Annotation {given_annotation} has an unhandled origin: {origin}")

    return type_ret, literal_ret


class RangeMeta(type):
    @overload
    def __getitem__(
        cls,
        value: Union[
            int,
            Tuple[int, int],
            Tuple[int, EllipsisType],
            Tuple[EllipsisType, int],
        ],
    ) -> Type[int]:
        ...

    @overload
    def __getitem__(
        cls,
        value: Union[
            float,
            Tuple[float, float],
            Tuple[float, EllipsisType],
            Tuple[EllipsisType, float],
        ],
    ) -> Type[float]:
        ...

    def __getitem__(
        cls,
        value: Union[
            int,
            float,
            Tuple[int, int],
            Tuple[float, float],
            Tuple[Union[int, float], EllipsisType],
            Tuple[EllipsisType, Union[int, float]],
        ],
    ) -> Type[Union[int, float]]:
        class Inner(Range, OptionConverter):
            def __init__(self) -> None:
                super().__init__(option_type=type(self.min or self.max))

            async def convert(self, interaction: Interaction, value: Any) -> Any:
                return value

            def modify(self, option: SlashCommandOption) -> None:
                if self.min and option.min_value is None:
                    option.min_value = self.min
                if self.max and option.max_value is None:
                    option.max_value = self.max

        if isinstance(value, tuple):
            if len(value) != 2:
                raise ValueError("Range can only take 1-2 arguments")

            min_value = value[0]
            max_value = value[1]
        else:
            min_value = None
            max_value = value

        if min_value is None or isinstance(min_value, EllipsisType):
            Inner.min = None
        elif isinstance(min_value, (int, float)):
            Inner.min = min_value
        else:
            raise TypeError("Range min must be int or float.")

        if isinstance(max_value, EllipsisType):
            Inner.max = None
        elif isinstance(max_value, (int, float)):
            Inner.max = max_value
        else:
            raise TypeError("Range max must be int or float.")

        if Inner.min is None and Inner.max is None:
            raise TypeError("At least one of min or max must be set.")

        return Inner


class Range(metaclass=RangeMeta):
    """An annotation helper for defining slash command ``min_value`` and ``max_value`` parameters.

    .. versionadded:: 2.2

    .. container:: operations

        .. describe:: Range[x, y]

            Creates a range from ``x`` to ``y``.

        .. describe:: Range[x] | Range[..., x]

            Create a range up to ``x``.

        .. describe:: Range[x, ...]

            Create a range from ``x``.
    """

    min: ClassVar[Optional[Union[int, float]]]
    max: ClassVar[Optional[Union[int, float]]]


class StringMeta(type):
    def __getitem__(
        cls,
        value: Union[
            int,
            Tuple[int, int],
            Tuple[int, EllipsisType],
            Tuple[EllipsisType, int],
        ],
    ) -> Type[str]:
        class Inner(String, OptionConverter):
            def __init__(self) -> None:
                super().__init__(option_type=str)

            async def convert(self, interaction: Interaction, value: Any) -> Any:
                return value

            def modify(self, option: SlashCommandOption) -> None:
                if self.min and option.min_length is None:
                    option.min_length = self.min
                if self.max and option.max_length is None:
                    option.max_length = self.max

        if isinstance(value, tuple):
            if len(value) != 2:
                raise ValueError("String can only take 1-2 arguments")

            min_value = value[0]
            max_value = value[1]
        else:
            min_value = None
            max_value = value

        if min_value is None or isinstance(min_value, EllipsisType):
            Inner.min = None
        elif isinstance(min_value, int):
            Inner.min = min_value
        else:
            raise TypeError("String min must be int.")

        if isinstance(max_value, EllipsisType):
            Inner.max = None
        elif isinstance(max_value, int):
            Inner.max = max_value
        else:
            raise TypeError("String max must be int.")

        if Inner.min is None and Inner.max is None:
            raise TypeError("At least one of min or max must be set.")

        return Inner


class String(metaclass=StringMeta):
    """An annotation helper for defining slash command ``min_length`` and ``max_length`` parameters.

    .. versionadded:: 2.2

    .. container:: operations

        .. describe:: String[x, y]

            Creates a range of string length from ``x`` to ``y``.

        .. describe:: String[x] | String[..., x]

            Create a range of string length up to ``x``.

        .. describe:: String[x, ...]

            Create a range of string length from ``x``.
    """

    min: ClassVar[Optional[int]]
    max: ClassVar[Optional[int]]<|MERGE_RESOLUTION|>--- conflicted
+++ resolved
@@ -1756,11 +1756,7 @@
 
     def __init__(self, callback: Optional[Callable], parent_cog: Optional[ClientCog]) -> None:
         CallbackMixin.__init__(self, callback=callback, parent_cog=parent_cog)
-<<<<<<< HEAD
-        self.options = {}
-=======
         self.options: Dict[str, SlashCommandOption] = {}
->>>>>>> fbeeb882
         self._parsed_docstring: Optional[Dict[str, Any]] = None
         self._children: Dict[str, SlashApplicationSubcommand] = {}
 
