"""
The MIT License (MIT)

Copyright (c) 2015-present Rapptz

Permission is hereby granted, free of charge, to any person obtaining a
copy of this software and associated documentation files (the "Software"),
to deal in the Software without restriction, including without limitation
the rights to use, copy, modify, merge, publish, distribute, sublicense,
and/or sell copies of the Software, and to permit persons to whom the
Software is furnished to do so, subject to the following conditions:

The above copyright notice and this permission notice shall be included in
all copies or substantial portions of the Software.

THE SOFTWARE IS PROVIDED "AS IS", WITHOUT WARRANTY OF ANY KIND, EXPRESS
OR IMPLIED, INCLUDING BUT NOT LIMITED TO THE WARRANTIES OF MERCHANTABILITY,
FITNESS FOR A PARTICULAR PURPOSE AND NONINFRINGEMENT. IN NO EVENT SHALL THE
AUTHORS OR COPYRIGHT HOLDERS BE LIABLE FOR ANY CLAIM, DAMAGES OR OTHER
LIABILITY, WHETHER IN AN ACTION OF CONTRACT, TORT OR OTHERWISE, ARISING
FROM, OUT OF OR IN CONNECTION WITH THE SOFTWARE OR THE USE OR OTHER
DEALINGS IN THE SOFTWARE.
"""

from __future__ import annotations

import inspect
import re
<<<<<<< HEAD
from typing import (TYPE_CHECKING, Any, Dict, Generic, Iterable, List, Literal,
                    Optional, Protocol, Tuple, Type, TypeVar, Union,
                    runtime_checkable)

import nextcord

from .errors import (ArgumentParsingError, BadArgument, BadBoolArgument,
                     BadColorArgument, BadColourArgument, BadFlagArgument,
                     BadInviteArgument, BadLiteralArgument, BadUnionArgument,
                     BotMissingAnyRole, BotMissingPermissions, BotMissingRole,
                     ChannelNotFound, ChannelNotReadable, CheckAnyFailure,
                     CheckFailure, CommandError, CommandInvokeError,
                     CommandNotFound, CommandOnCooldown,
                     CommandRegistrationError, ConversionError,
                     DisabledCommand, EmojiNotFound, ExpectedClosingQuoteError,
                     ExtensionAlreadyLoaded, ExtensionError, ExtensionFailed,
                     ExtensionNotFound, ExtensionNotLoaded, FlagError,
                     GuildNotFound, GuildStickerNotFound,
                     InvalidEndOfQuotedStringError, InvalidSetupArguments,
                     MaxConcurrencyReached, MemberNotFound, MessageNotFound,
                     MissingAnyRole, MissingFlagArgument, MissingPermissions,
                     MissingRequiredArgument, MissingRequiredFlag, MissingRole,
                     NoEntryPointError, NoPrivateMessage, NotOwner,
                     NSFWChannelRequired, ObjectNotFound,
                     PartialEmojiConversionFailure, PrivateMessageOnly,
                     RoleNotFound, ScheduledEventNotFound, ThreadNotFound,
                     TooManyArguments, TooManyFlags, UnexpectedQuoteError,
                     UserInputError, UserNotFound)

if TYPE_CHECKING:
=======
from typing import (
    TYPE_CHECKING,
    Any,
    Dict,
    Generic,
    Iterable,
    List,
    Literal,
    Optional,
    Protocol,
    Tuple,
    Type,
    TypeVar,
    Union,
    runtime_checkable,
)

import nextcord

from .errors import *

if TYPE_CHECKING:
    from typing import Callable

    from nextcord.member import Member
>>>>>>> 6d50931a
    from nextcord.message import PartialMessageableChannel
    from nextcord.user import User

    from .context import Context

    from .context import Context


__all__ = (
    "Converter",
    "ObjectConverter",
    "MemberConverter",
    "UserConverter",
    "MessageConverter",
    "PartialMessageConverter",
    "TextChannelConverter",
    "InviteConverter",
    "GuildConverter",
    "RoleConverter",
    "GameConverter",
    "ColourConverter",
    "ColorConverter",
    "VoiceChannelConverter",
    "StageChannelConverter",
    "EmojiConverter",
    "PartialEmojiConverter",
    "CategoryChannelConverter",
    "IDConverter",
    "ThreadConverter",
    "GuildChannelConverter",
    "GuildStickerConverter",
    "ScheduledEventConverter",
    "clean_content",
    "Greedy",
    "run_converters",
)


def _get_from_guilds(bot, getter, argument):
    result = None
    for guild in bot.guilds:
        result = getattr(guild, getter)(argument)
        if result:
            return result
    return result


_utils_get = nextcord.utils.get
T = TypeVar("T")
T_co = TypeVar("T_co", covariant=True)
CT = TypeVar("CT", bound=nextcord.abc.GuildChannel)
TT = TypeVar("TT", bound=nextcord.Thread)


@runtime_checkable
class Converter(Protocol[T_co]):
    """The base class of custom converters that require the :class:`.Context`
    to be passed to be useful.

    This allows you to implement converters that function similar to the
    special cased ``discord`` classes.

    Classes that derive from this should override the :meth:`~.Converter.convert`
    method to do its conversion logic. This method must be a :ref:`coroutine <coroutine>`.
    """

    async def convert(self, ctx: Context, argument: str) -> T_co:
        """|coro|

        The method to override to do conversion logic.

        If an error is found while converting, it is recommended to
        raise a :exc:`.CommandError` derived exception as it will
        properly propagate to the error handlers.

        Parameters
        -----------
        ctx: :class:`.Context`
            The invocation context that the argument is being used in.
        argument: :class:`str`
            The argument that is being converted.

        Raises
        -------
        :exc:`.CommandError`
            A generic exception occurred when converting the argument.
        :exc:`.BadArgument`
            The converter failed to convert the argument.
        """
        raise NotImplementedError("Derived classes need to implement this.")


_ID_REGEX = re.compile(r"([0-9]{15,20})$")


class IDConverter(Converter[T_co]):
    @staticmethod
    def _get_id_match(argument):
        return _ID_REGEX.match(argument)


class ObjectConverter(IDConverter[nextcord.Object]):
    """Converts to a :class:`~nextcord.Object`.

    The argument must follow the valid ID or mention formats (e.g. `<@80088516616269824>`).

    .. versionadded:: 2.0

    The lookup strategy is as follows (in order):

    1. Lookup by ID.
    2. Lookup by member, role, or channel mention.
    """

    async def convert(self, ctx: Context, argument: str) -> nextcord.Object:
        match = self._get_id_match(argument) or re.match(
            r"<(?:@(?:!|&)?|#)([0-9]{15,20})>$", argument
        )

        if match is None:
            raise ObjectNotFound(argument)

        result = int(match.group(1))

        return nextcord.Object(id=result)


class MemberConverter(IDConverter[nextcord.Member]):
    """Converts to a :class:`~nextcord.Member`.

    All lookups are via the local guild. If in a DM context, then the lookup
    is done by the global cache.

    The lookup strategy is as follows (in order):

    1. Lookup by ID.
    2. Lookup by mention.
    3. Lookup by name#discrim
    4. Lookup by name
    5. Lookup by nickname

    .. versionchanged:: 1.5
         Raise :exc:`.MemberNotFound` instead of generic :exc:`.BadArgument`

    .. versionchanged:: 1.5.1
        This converter now lazily fetches members from the gateway and HTTP APIs,
        optionally caching the result if :attr:`.MemberCacheFlags.joined` is enabled.
    """

    async def query_member_named(self, guild, argument: str):
        cache = guild._state.member_cache_flags.joined
        if len(argument) > 5 and argument[-5] == "#":
            username, _, discriminator = argument.rpartition("#")
            members = await guild.query_members(username, limit=100, cache=cache)
            return nextcord.utils.get(members, name=username, discriminator=discriminator)
        else:
            members = await guild.query_members(argument, limit=100, cache=cache)
            finder: Callable[[Member], bool] = lambda m: m.name == argument or m.nick == argument
            return nextcord.utils.find(finder, members)

    async def query_member_by_id(self, bot, guild, user_id):
        ws = bot._get_websocket(shard_id=guild.shard_id)
        cache = guild._state.member_cache_flags.joined
        if ws.is_ratelimited():
            # If we're being rate limited on the WS, then fall back to using the HTTP API
            # So we don't have to wait ~60 seconds for the query to finish
            try:
                member = await guild.fetch_member(user_id)
            except nextcord.HTTPException:
                return None

            if cache:
                guild._add_member(member)
            return member

        # If we're not being rate limited then we can use the websocket to actually query
        members = await guild.query_members(limit=1, user_ids=[user_id], cache=cache)
        if not members:
            return None
        return members[0]

    async def convert(self, ctx: Context, argument: str) -> nextcord.Member:
        bot = ctx.bot
        match = self._get_id_match(argument) or re.match(r"<@!?([0-9]{15,20})>$", argument)
        guild = ctx.guild
        result = None
        user_id = None
        if match is None:
            # not a mention...
            if guild:
                result = guild.get_member_named(argument)
            else:
                result = _get_from_guilds(bot, "get_member_named", argument)
        else:
            user_id = int(match.group(1))
            if guild:
                result = guild.get_member(user_id) or _utils_get(ctx.message.mentions, id=user_id)
            else:
                result = _get_from_guilds(bot, "get_member", user_id)

        if result is None:
            if guild is None:
                raise MemberNotFound(argument)

            if user_id is not None:
                result = await self.query_member_by_id(bot, guild, user_id)
            else:
                result = await self.query_member_named(guild, argument)

            if not result:
                raise MemberNotFound(argument)

        return result


class UserConverter(IDConverter[nextcord.User]):
    """Converts to a :class:`~nextcord.User`.

    All lookups are via the global user cache.

    The lookup strategy is as follows (in order):

    1. Lookup by ID.
    2. Lookup by mention.
    3. Lookup by name#discrim
    4. Lookup by name

    .. versionchanged:: 1.5
         Raise :exc:`.UserNotFound` instead of generic :exc:`.BadArgument`

    .. versionchanged:: 1.6
        This converter now lazily fetches users from the HTTP APIs if an ID is passed
        and it's not available in cache.
    """

    async def convert(self, ctx: Context, argument: str) -> nextcord.User:
        match = self._get_id_match(argument) or re.match(r"<@!?([0-9]{15,20})>$", argument)
        result = None
        state = ctx._state

        if match is not None:
            user_id = int(match.group(1))
            result = ctx.bot.get_user(user_id) or _utils_get(ctx.message.mentions, id=user_id)
            if result is None:
                try:
                    result = await ctx.bot.fetch_user(user_id)
                except nextcord.HTTPException:
                    raise UserNotFound(argument) from None

            return result

        arg = argument

        # Remove the '@' character if this is the first character from the argument
        if arg[0] == "@":
            # Remove first character
            arg = arg[1:]

        # check for discriminator if it exists,
        if len(arg) > 5 and arg[-5] == "#":
            discrim = arg[-4:]
            name = arg[:-5]
            predicate: Callable[[User], bool] = (
                lambda u: u.name == name and u.discriminator == discrim
            )
            result = nextcord.utils.find(predicate, state._users.values())
            if result is not None:
                return result

        predicate = lambda u: u.name == arg
        result = nextcord.utils.find(predicate, state._users.values())

        if result is None:
            raise UserNotFound(argument)

        return result


class PartialMessageConverter(Converter[nextcord.PartialMessage]):
    """Converts to a :class:`nextcord.PartialMessage`.

    .. versionadded:: 1.7

    The creation strategy is as follows (in order):

    1. By "{channel ID}-{message ID}" (retrieved by shift-clicking on "Copy ID")
    2. By message ID (The message is assumed to be in the context channel.)
    3. By message URL
    """

    @staticmethod
    def _get_id_matches(ctx, argument):
        id_regex = re.compile(r"(?:(?P<channel_id>[0-9]{15,20})-)?(?P<message_id>[0-9]{15,20})$")
        link_regex = re.compile(
            r"https?://(?:(ptb|canary|www)\.)?discord(?:app)?\.com/channels/"
            r"(?P<guild_id>[0-9]{15,20}|@me)"
            r"/(?P<channel_id>[0-9]{15,20})/(?P<message_id>[0-9]{15,20})/?$"
        )
        match = id_regex.match(argument) or link_regex.match(argument)
        if not match:
            raise MessageNotFound(argument)
        data = match.groupdict()
        channel_id = nextcord.utils._get_as_snowflake(data, "channel_id")
        message_id = int(data["message_id"])
        guild_id = data.get("guild_id")
        if guild_id is None:
            guild_id = ctx.guild and ctx.guild.id
        elif guild_id == "@me":
            guild_id = None
        else:
            guild_id = int(guild_id)
        if channel_id is None:
            channel_id = ctx.channel.id
        return guild_id, message_id, channel_id

    @staticmethod
    def _resolve_channel(ctx, guild_id, channel_id) -> Optional[PartialMessageableChannel]:
        if guild_id is not None:
            guild = ctx.bot.get_guild(guild_id)
            if guild is not None and channel_id is not None:
                return guild._resolve_channel(channel_id)
            else:
                return None
        else:
            return ctx.bot.get_channel(channel_id) if channel_id else ctx.channel

    async def convert(self, ctx: Context, argument: str) -> nextcord.PartialMessage:
        guild_id, message_id, channel_id = self._get_id_matches(ctx, argument)
        channel = self._resolve_channel(ctx, guild_id, channel_id)
        if not channel:
            raise ChannelNotFound(str(channel_id))
        return nextcord.PartialMessage(channel=channel, id=message_id)


class MessageConverter(IDConverter[nextcord.Message]):
    """Converts to a :class:`nextcord.Message`.

    .. versionadded:: 1.1

    The lookup strategy is as follows (in order):

    1. Lookup by "{channel ID}-{message ID}" (retrieved by shift-clicking on "Copy ID")
    2. Lookup by message ID (the message **must** be in the context channel)
    3. Lookup by message URL

    .. versionchanged:: 1.5
         Raise :exc:`.ChannelNotFound`, :exc:`.MessageNotFound` or :exc:`.ChannelNotReadable` instead of generic :exc:`.BadArgument`
    """

    async def convert(self, ctx: Context, argument: str) -> nextcord.Message:
        guild_id, message_id, channel_id = PartialMessageConverter._get_id_matches(ctx, argument)
        message = ctx.bot._connection._get_message(message_id)
        if message:
            return message
        channel = PartialMessageConverter._resolve_channel(ctx, guild_id, channel_id)
        if not channel:
            raise ChannelNotFound(str(channel_id))
        try:
            return await channel.fetch_message(message_id)
        except nextcord.NotFound:
            raise MessageNotFound(argument)
        except nextcord.Forbidden:
            raise ChannelNotReadable(channel)  # type: ignore weird type conflict


class GuildChannelConverter(IDConverter[nextcord.abc.GuildChannel]):
    """Converts to a :class:`~nextcord.abc.GuildChannel`.

    All lookups are via the local guild. If in a DM context, then the lookup
    is done by the global cache.

    The lookup strategy is as follows (in order):

    1. Lookup by ID.
    2. Lookup by mention.
    3. Lookup by name.

    .. versionadded:: 2.0
    """

    async def convert(self, ctx: Context, argument: str) -> nextcord.abc.GuildChannel:
        return self._resolve_channel(ctx, argument, "channels", nextcord.abc.GuildChannel)

    @staticmethod
    def _resolve_channel(ctx: Context, argument: str, attribute: str, type: Type[CT]) -> CT:
        bot = ctx.bot

        match = IDConverter._get_id_match(argument) or re.match(r"<#([0-9]{15,20})>$", argument)
        result = None
        guild = ctx.guild

        if match is None:
            # not a mention
            if guild:
                iterable: Iterable[CT] = getattr(guild, attribute)
                result: Optional[CT] = nextcord.utils.get(iterable, name=argument)
            else:

                def check(c):
                    return isinstance(c, type) and c.name == argument

                result = nextcord.utils.find(check, bot.get_all_channels())
        else:
            channel_id = int(match.group(1))
            if guild:
                result = guild.get_channel(channel_id)  # type: ignore
            else:
                result = _get_from_guilds(bot, "get_channel", channel_id)

        if not isinstance(result, type):
            raise ChannelNotFound(argument)

        return result

    @staticmethod
    def _resolve_thread(ctx: Context, argument: str, attribute: str, type: Type[TT]) -> TT:
        match = IDConverter._get_id_match(argument) or re.match(r"<#([0-9]{15,20})>$", argument)
        result = None
        guild = ctx.guild

        if match is None:
            # not a mention
            if guild:
                iterable: Iterable[TT] = getattr(guild, attribute)
                result: Optional[TT] = nextcord.utils.get(iterable, name=argument)
        else:
            thread_id = int(match.group(1))
            if guild:
                result = guild.get_thread(thread_id)  # type: ignore handled below

        if not result or not isinstance(result, type):
            raise ThreadNotFound(argument)

        return result


class TextChannelConverter(IDConverter[nextcord.TextChannel]):
    """Converts to a :class:`~nextcord.TextChannel`.

    All lookups are via the local guild. If in a DM context, then the lookup
    is done by the global cache.

    The lookup strategy is as follows (in order):

    1. Lookup by ID.
    2. Lookup by mention.
    3. Lookup by name

    .. versionchanged:: 1.5
         Raise :exc:`.ChannelNotFound` instead of generic :exc:`.BadArgument`
    """

    async def convert(self, ctx: Context, argument: str) -> nextcord.TextChannel:
        return GuildChannelConverter._resolve_channel(
            ctx, argument, "text_channels", nextcord.TextChannel
        )


class VoiceChannelConverter(IDConverter[nextcord.VoiceChannel]):
    """Converts to a :class:`~nextcord.VoiceChannel`.

    All lookups are via the local guild. If in a DM context, then the lookup
    is done by the global cache.

    The lookup strategy is as follows (in order):

    1. Lookup by ID.
    2. Lookup by mention.
    3. Lookup by name

    .. versionchanged:: 1.5
         Raise :exc:`.ChannelNotFound` instead of generic :exc:`.BadArgument`
    """

    async def convert(self, ctx: Context, argument: str) -> nextcord.VoiceChannel:
        return GuildChannelConverter._resolve_channel(
            ctx, argument, "voice_channels", nextcord.VoiceChannel
        )


class StageChannelConverter(IDConverter[nextcord.StageChannel]):
    """Converts to a :class:`~nextcord.StageChannel`.

    .. versionadded:: 1.7

    All lookups are via the local guild. If in a DM context, then the lookup
    is done by the global cache.

    The lookup strategy is as follows (in order):

    1. Lookup by ID.
    2. Lookup by mention.
    3. Lookup by name
    """

    async def convert(self, ctx: Context, argument: str) -> nextcord.StageChannel:
        return GuildChannelConverter._resolve_channel(
            ctx, argument, "stage_channels", nextcord.StageChannel
        )


class CategoryChannelConverter(IDConverter[nextcord.CategoryChannel]):
    """Converts to a :class:`~nextcord.CategoryChannel`.

    All lookups are via the local guild. If in a DM context, then the lookup
    is done by the global cache.

    The lookup strategy is as follows (in order):

    1. Lookup by ID.
    2. Lookup by mention.
    3. Lookup by name

    .. versionchanged:: 1.5
         Raise :exc:`.ChannelNotFound` instead of generic :exc:`.BadArgument`
    """

    async def convert(self, ctx: Context, argument: str) -> nextcord.CategoryChannel:
        return GuildChannelConverter._resolve_channel(
            ctx, argument, "categories", nextcord.CategoryChannel
        )


class ThreadConverter(IDConverter[nextcord.Thread]):
    """Coverts to a :class:`~nextcord.Thread`.

    All lookups are via the local guild.

    The lookup strategy is as follows (in order):

    1. Lookup by ID.
    2. Lookup by mention.
    3. Lookup by name.

    .. versionadded: 2.0
    """

    async def convert(self, ctx: Context, argument: str) -> nextcord.Thread:
        return GuildChannelConverter._resolve_thread(ctx, argument, "threads", nextcord.Thread)


class ColourConverter(Converter[nextcord.Colour]):
    """Converts to a :class:`~nextcord.Colour`.

    .. versionchanged:: 1.5
        Add an alias named ColorConverter

    The following formats are accepted:

    - ``0x<hex>``
    - ``#<hex>``
    - ``0x#<hex>``
    - ``rgb(<number>, <number>, <number>)``
    - Any of the ``classmethod`` in :class:`~nextcord.Colour`

        - The ``_`` in the name can be optionally replaced with spaces.

    Like CSS, ``<number>`` can be either 0-255 or 0-100% and ``<hex>`` can be
    either a 6 digit hex number or a 3 digit hex shortcut (e.g. #fff).

    .. versionchanged:: 1.5
         Raise :exc:`.BadColourArgument` instead of generic :exc:`.BadArgument`

    .. versionchanged:: 1.7
        Added support for ``rgb`` function and 3-digit hex shortcuts
    """

    RGB_REGEX = re.compile(
        r"rgb\s*\((?P<r>[0-9]{1,3}%?)\s*,\s*(?P<g>[0-9]{1,3}%?)\s*,\s*(?P<b>[0-9]{1,3}%?)\s*\)"
    )

    def parse_hex_number(self, argument):
        arg = "".join(i * 2 for i in argument) if len(argument) == 3 else argument
        try:
            value = int(arg, base=16)
            if not (0 <= value <= 0xFFFFFF):
                raise BadColourArgument(argument)
        except ValueError:
            raise BadColourArgument(argument)
        else:
            return nextcord.Color(value=value)

    def parse_rgb_number(self, argument, number):
        if number[-1] == "%":
            value = int(number[:-1])
            if not (0 <= value <= 100):
                raise BadColourArgument(argument)
            return round(255 * (value / 100))

        value = int(number)
        if not (0 <= value <= 255):
            raise BadColourArgument(argument)
        return value

    def parse_rgb(self, argument, *, regex=RGB_REGEX):
        match = regex.match(argument)
        if match is None:
            raise BadColourArgument(argument)

        red = self.parse_rgb_number(argument, match.group("r"))
        green = self.parse_rgb_number(argument, match.group("g"))
        blue = self.parse_rgb_number(argument, match.group("b"))
        return nextcord.Color.from_rgb(red, green, blue)

    async def convert(self, ctx: Context, argument: str) -> nextcord.Colour:
        if argument[0] == "#":
            return self.parse_hex_number(argument[1:])

        if argument[0:2] == "0x":
            rest = argument[2:]
            # Legacy backwards compatible syntax
            if rest.startswith("#"):
                return self.parse_hex_number(rest[1:])
            return self.parse_hex_number(rest)

        arg = argument.lower()
        if arg[0:3] == "rgb":
            return self.parse_rgb(arg)

        arg = arg.replace(" ", "_")
        method = getattr(nextcord.Colour, arg, None)
        if arg.startswith("from_") or method is None or not inspect.ismethod(method):
            raise BadColourArgument(arg)
        return method()


ColorConverter = ColourConverter


class RoleConverter(IDConverter[nextcord.Role]):
    """Converts to a :class:`~nextcord.Role`.

    All lookups are via the local guild. If in a DM context, the converter raises
    :exc:`.NoPrivateMessage` exception.

    The lookup strategy is as follows (in order):

    1. Lookup by ID.
    2. Lookup by mention.
    3. Lookup by name

    .. versionchanged:: 1.5
         Raise :exc:`.RoleNotFound` instead of generic :exc:`.BadArgument`
    """

    async def convert(self, ctx: Context, argument: str) -> nextcord.Role:
        guild = ctx.guild
        if not guild:
            raise NoPrivateMessage()

        match = self._get_id_match(argument) or re.match(r"<@&([0-9]{15,20})>$", argument)
        if match:
            result = guild.get_role(int(match.group(1)))
        else:
            result = nextcord.utils.get(guild._roles.values(), name=argument)

        if result is None:
            raise RoleNotFound(argument)
        return result


class GameConverter(Converter[nextcord.Game]):
    """Converts to :class:`~nextcord.Game`."""

    async def convert(self, ctx: Context, argument: str) -> nextcord.Game:
        return nextcord.Game(name=argument)


class InviteConverter(Converter[nextcord.Invite]):
    """Converts to a :class:`~nextcord.Invite`.

    This is done via an HTTP request using :meth:`.Bot.fetch_invite`.

    .. versionchanged:: 1.5
         Raise :exc:`.BadInviteArgument` instead of generic :exc:`.BadArgument`
    """

    async def convert(self, ctx: Context, argument: str) -> nextcord.Invite:
        try:
            invite = await ctx.bot.fetch_invite(argument)
            return invite
        except Exception as exc:
            raise BadInviteArgument(argument) from exc


class GuildConverter(IDConverter[nextcord.Guild]):
    """Converts to a :class:`~nextcord.Guild`.

    The lookup strategy is as follows (in order):

    1. Lookup by ID.
    2. Lookup by name. (There is no disambiguation for Guilds with multiple matching names).

    .. versionadded:: 1.7
    """

    async def convert(self, ctx: Context, argument: str) -> nextcord.Guild:
        match = self._get_id_match(argument)
        result = None

        if match is not None:
            guild_id = int(match.group(1))
            result = ctx.bot.get_guild(guild_id)

        if result is None:
            result = nextcord.utils.get(ctx.bot.guilds, name=argument)

            if result is None:
                raise GuildNotFound(argument)
        return result


class EmojiConverter(IDConverter[nextcord.Emoji]):
    """Converts to a :class:`~nextcord.Emoji`.

    All lookups are done for the local guild first, if available. If that lookup
    fails, then it checks the client's global cache.

    The lookup strategy is as follows (in order):

    1. Lookup by ID.
    2. Lookup by extracting ID from the emoji.
    3. Lookup by name

    .. versionchanged:: 1.5
         Raise :exc:`.EmojiNotFound` instead of generic :exc:`.BadArgument`
    """

    async def convert(self, ctx: Context, argument: str) -> nextcord.Emoji:
        match = self._get_id_match(argument) or re.match(
            r"<a?:[a-zA-Z0-9\_]{1,32}:([0-9]{15,20})>$", argument
        )
        result = None
        bot = ctx.bot
        guild = ctx.guild

        if match is None:
            # Try to get the emoji by name. Try local guild first.
            if guild:
                result = nextcord.utils.get(guild.emojis, name=argument)

            if result is None:
                result = nextcord.utils.get(bot.emojis, name=argument)
        else:
            emoji_id = int(match.group(1))

            # Try to look up emoji by id.
            result = bot.get_emoji(emoji_id)

        if result is None:
            raise EmojiNotFound(argument)

        return result


class PartialEmojiConverter(Converter[nextcord.PartialEmoji]):
    """Converts to a :class:`~nextcord.PartialEmoji`.

    This is done by extracting the animated flag, name and ID from the emoji.

    .. versionchanged:: 1.5
         Raise :exc:`.PartialEmojiConversionFailure` instead of generic :exc:`.BadArgument`
    """

    async def convert(self, ctx: Context, argument: str) -> nextcord.PartialEmoji:
        match = re.match(r"<(a?):([a-zA-Z0-9\_]{1,32}):([0-9]{15,20})>$", argument)

        if match:
            emoji_animated = bool(match.group(1))
            emoji_name = match.group(2)
            emoji_id = int(match.group(3))

            return nextcord.PartialEmoji.with_state(
                ctx.bot._connection, animated=emoji_animated, name=emoji_name, id=emoji_id
            )

        raise PartialEmojiConversionFailure(argument)


class GuildStickerConverter(IDConverter[nextcord.GuildSticker]):
    """Converts to a :class:`~nextcord.GuildSticker`.

    All lookups are done for the local guild first, if available. If that lookup
    fails, then it checks the client's global cache.

    The lookup strategy is as follows (in order):

    1. Lookup by ID.
    3. Lookup by name

    .. versionadded:: 2.0
    """

    async def convert(self, ctx: Context, argument: str) -> nextcord.GuildSticker:
        match = self._get_id_match(argument)
        result = None
        bot = ctx.bot
        guild = ctx.guild

        if match is None:
            # Try to get the sticker by name. Try local guild first.
            if guild:
                result = nextcord.utils.get(guild.stickers, name=argument)

            if result is None:
                result = nextcord.utils.get(bot.stickers, name=argument)
        else:
            sticker_id = int(match.group(1))

            # Try to look up sticker by id.
            result = bot.get_sticker(sticker_id)

        if result is None:
            raise GuildStickerNotFound(argument)

        return result


_EVENT_INVITE_RE = re.compile(
    r"(?:https?\:\/\/)?discord(?:\.gg|(?:app)?\.com\/invite)\/(.+)" "?event=(\d+)"
)

_EVENT_API_RE = re.compile(
    r"(?:https?\:\/\/)?(?:(ptb|canary|www)\.)?discord" r"(?:(?:app)?\.com\/events)\/(\d+)\/(\d+)"
)


class ScheduledEventConverter(IDConverter[nextcord.ScheduledEvent]):
    """Converts to a :class:`~nextcord.ScheduledEvent`.

    All lookups are done for the local guild first, if available. If that lookup
    fails, then it checks the client's global cache.

    The lookup strategy is as follows (in order):

    1. Lookup by ID.
    3. Lookup by name
    3. Lookup by url (invite?event=id and /guildid/eventid)

    .. versionadded:: 2.0
    """

    async def convert(self, ctx: Context, argument: str) -> nextcord.ScheduledEvent:
        match = self._get_id_match(argument)
        result = None
        bot = ctx.bot
        guild = ctx.guild

        if match is None:
            # Try to get the scheduled event by name. Try local guild first.
            if guild:
                result = nextcord.utils.get(guild.scheduled_events, name=argument)

            if result is None:
                result = nextcord.utils.get(bot.scheduled_events, name=argument)
        else:
            scheduled_event_id = int(match.group(1))

            # Try to look up scheduled event by id.
            result = bot.get_scheduled_event(scheduled_event_id)

        if result is None:
            match = _EVENT_INVITE_RE.match(argument)

            if match is not None:
                event_id = int(match.group(2))
                result = bot.get_scheduled_event(event_id)
            else:
                match = _EVENT_API_RE.match(argument)

                if not match:
                    raise ScheduledEventNotFound(argument)

                guild_id = int(match.group(2))
                guild = bot.get_guild(guild_id)
                if guild is not None:
                    result = guild.get_scheduled_event(int(match.group(3)))
                else:
                    raise ScheduledEventNotFound(argument)

                if result is None:
                    raise ScheduledEventNotFound(argument)

        return result


class clean_content(Converter[str]):
    """Converts the argument to mention scrubbed version of
    said content.

    This behaves similarly to :attr:`~nextcord.Message.clean_content`.

    Attributes
    ------------
    fix_channel_mentions: :class:`bool`
        Whether to clean channel mentions.
    use_nicknames: :class:`bool`
        Whether to use nicknames when transforming mentions.
    escape_markdown: :class:`bool`
        Whether to also escape special markdown characters.
    remove_markdown: :class:`bool`
        Whether to also remove special markdown characters. This option is not supported with ``escape_markdown``

        .. versionadded:: 1.7
    """

    def __init__(
        self,
        *,
        fix_channel_mentions: bool = False,
        use_nicknames: bool = True,
        escape_markdown: bool = False,
        remove_markdown: bool = False,
    ) -> None:
        self.fix_channel_mentions = fix_channel_mentions
        self.use_nicknames = use_nicknames
        self.escape_markdown = escape_markdown
        self.remove_markdown = remove_markdown

    async def convert(self, ctx: Context, argument: str) -> str:
        msg = ctx.message

        if ctx.guild:

            def resolve_member(id: int) -> str:
                m = _utils_get(msg.mentions, id=id) or ctx.guild.get_member(id)  # type: ignore
                # [in a guild if we are here]
                return (
                    f"@{m.display_name if self.use_nicknames else m.name}" if m else "@deleted-user"
                )

            def resolve_role(id: int) -> str:
                r = _utils_get(msg.role_mentions, id=id) or ctx.guild.get_role(id)  # type: ignore
                return f"@{r.name}" if r else "@deleted-role"

        else:

            def resolve_member(id: int) -> str:
                m = _utils_get(msg.mentions, id=id) or ctx.bot.get_user(id)
                return f"@{m.name}" if m else "@deleted-user"

            def resolve_role(id: int) -> str:
                return "@deleted-role"

        if self.fix_channel_mentions and ctx.guild:

            def resolve_channel(id: int) -> str:
                c = ctx.guild.get_channel(id)  # type: ignore
                return f"#{c.name}" if c else "#deleted-channel"

        else:

            def resolve_channel(id: int) -> str:
                return f"<#{id}>"

        transforms = {
            "@": resolve_member,
            "@!": resolve_member,
            "#": resolve_channel,
            "@&": resolve_role,
        }

        def repl(match: re.Match) -> str:
            type = match[1]
            id = int(match[2])
            transformed = transforms[type](id)
            return transformed

        result = re.sub(r"<(@[!&]?|#)([0-9]{15,20})>", repl, argument)
        if self.escape_markdown:
            result = nextcord.utils.escape_markdown(result)
        elif self.remove_markdown:
            result = nextcord.utils.remove_markdown(result)

        # Completely ensure no mentions escape:
        return nextcord.utils.escape_mentions(result)


class Greedy(List[T]):
    r"""A special converter that greedily consumes arguments until it can't.
    As a consequence of this behaviour, most input errors are silently discarded,
    since it is used as an indicator of when to stop parsing.

    When a parser error is met the greedy converter stops converting, undoes the
    internal string parsing routine, and continues parsing regularly.

    For example, in the following code:

    .. code-block:: python3

        @commands.command()
        async def test(ctx, numbers: Greedy[int], reason: str):
            await ctx.send("numbers: {}, reason: {}".format(numbers, reason))

    An invocation of ``[p]test 1 2 3 4 5 6 hello`` would pass ``numbers`` with
    ``[1, 2, 3, 4, 5, 6]`` and ``reason`` with ``hello``\.

    For more information, check :ref:`ext_commands_special_converters`.
    """

    __slots__ = ("converter",)

    def __init__(self, *, converter: T):
        self.converter = converter

    def __repr__(self):
        converter = getattr(self.converter, "__name__", repr(self.converter))
        return f"Greedy[{converter}]"

    def __class_getitem__(cls, params: Union[Tuple[T], T]) -> Greedy[T]:
        if not isinstance(params, tuple):
            params = (params,)
        if len(params) != 1:
            raise TypeError("Greedy[...] only takes a single argument")
        converter = params[0]

        origin = getattr(converter, "__origin__", None)
        args = getattr(converter, "__args__", ())

        if not (callable(converter) or isinstance(converter, Converter) or origin is not None):
            raise TypeError("Greedy[...] expects a type or a Converter instance.")

        if converter in (str, type(None)) or origin is Greedy:
            raise TypeError(f"Greedy[{converter.__class__.__name__}] is invalid.")

        if origin is Union and type(None) in args:
            raise TypeError(f"Greedy[{converter!r}] is invalid.")

        return cls(converter=converter)


def _convert_to_bool(argument: str) -> bool:
    lowered = argument.lower()
    if lowered in ("yes", "y", "true", "t", "1", "enable", "on"):
        return True
    elif lowered in ("no", "n", "false", "f", "0", "disable", "off"):
        return False
    else:
        raise BadBoolArgument(lowered)


def get_converter(param: inspect.Parameter) -> Any:
    converter = param.annotation
    if converter is param.empty:
        if param.default is not param.empty:
            converter = str if param.default is None else type(param.default)
        else:
            converter = str
    return converter


_GenericAlias = type(List[T])


def is_generic_type(tp: Any, *, _GenericAlias: Type = _GenericAlias) -> bool:
    return isinstance(tp, type) and issubclass(tp, Generic) or isinstance(tp, _GenericAlias)


CONVERTER_MAPPING: Dict[Type[Any], Any] = {
    nextcord.Object: ObjectConverter,
    nextcord.Member: MemberConverter,
    nextcord.User: UserConverter,
    nextcord.Message: MessageConverter,
    nextcord.PartialMessage: PartialMessageConverter,
    nextcord.TextChannel: TextChannelConverter,
    nextcord.Invite: InviteConverter,
    nextcord.Guild: GuildConverter,
    nextcord.Role: RoleConverter,
    nextcord.Game: GameConverter,
    nextcord.Colour: ColourConverter,
    nextcord.VoiceChannel: VoiceChannelConverter,
    nextcord.StageChannel: StageChannelConverter,
    nextcord.Emoji: EmojiConverter,
    nextcord.PartialEmoji: PartialEmojiConverter,
    nextcord.CategoryChannel: CategoryChannelConverter,
    nextcord.Thread: ThreadConverter,
    nextcord.abc.GuildChannel: GuildChannelConverter,
    nextcord.GuildSticker: GuildStickerConverter,
    nextcord.ScheduledEvent: ScheduledEventConverter,
}


async def _actual_conversion(ctx: Context, converter, argument: str, param: inspect.Parameter):
    if converter is bool:
        return _convert_to_bool(argument)

    try:
        module = converter.__module__
    except AttributeError:
        pass
    else:
        if module is not None and (
            module.startswith("nextcord.") and not module.endswith("converter")
        ):
            converter = CONVERTER_MAPPING.get(converter, converter)

    try:
        if inspect.isclass(converter) and issubclass(converter, Converter):
            if inspect.ismethod(converter.convert):
                return await converter.convert(ctx, argument)
            else:
                return await converter().convert(ctx, argument)  # type: ignore
        elif isinstance(converter, Converter):
            return await converter.convert(ctx, argument)  # type: ignore
    except CommandError:
        raise
    except Exception as exc:
        raise ConversionError(converter, exc) from exc

    try:
        return converter(argument)
    except CommandError:
        raise
    except Exception as exc:
        try:
            name = converter.__name__
        except AttributeError:
            name = converter.__class__.__name__

        raise BadArgument(f'Converting to "{name}" failed for parameter "{param.name}".') from exc


async def run_converters(ctx: Context, converter, argument: str, param: inspect.Parameter):
    """|coro|

    Runs converters for a given converter, argument, and parameter.

    This function does the same work that the library does under the hood.

    .. versionadded:: 2.0

    Parameters
    ------------
    ctx: :class:`Context`
        The invocation context to run the converters under.
    converter: Any
        The converter to run, this corresponds to the annotation in the function.
    argument: :class:`str`
        The argument to convert to.
    param: :class:`inspect.Parameter`
        The parameter being converted. This is mainly for error reporting.

    Raises
    -------
    CommandError
        The converter failed to convert.

    Returns
    --------
    Any
        The resulting conversion.
    """
    origin = getattr(converter, "__origin__", None)

    if origin is Union:
        errors = []
        _NoneType = type(None)
        union_args = converter.__args__
        for conv in union_args:
            # if we got to this part in the code, then the previous conversions have failed
            # so we should just undo the view, return the default, and allow parsing to continue
            # with the other parameters
            if conv is _NoneType and param.kind != param.VAR_POSITIONAL:
                ctx.view.undo()
                return None if param.default is param.empty else param.default

            try:
                value = await run_converters(ctx, conv, argument, param)
            except CommandError as exc:
                errors.append(exc)
            else:
                return value

        # if we're here, then we failed all the converters
        raise BadUnionArgument(param, union_args, errors)

    if origin is Literal:
        errors = []
        conversions = {}
        literal_args = converter.__args__
        for literal in literal_args:
            literal_type = type(literal)
            try:
                value = conversions[literal_type]
            except KeyError:
                try:
                    value = await _actual_conversion(ctx, literal_type, argument, param)
                except CommandError as exc:
                    errors.append(exc)
                    conversions[literal_type] = object()
                    continue
                else:
                    conversions[literal_type] = value

            if value == literal:
                return value

        # if we're here, then we failed to match all the literals
        raise BadLiteralArgument(param, literal_args, errors)

    # This must be the last if-clause in the chain of origin checking
    # Nearly every type is a generic type within the typing library
    # So care must be taken to make sure a more specialised origin handle
    # isn't overwritten by the widest if clause
    if origin is not None and is_generic_type(converter):
        converter = origin

    return await _actual_conversion(ctx, converter, argument, param)<|MERGE_RESOLUTION|>--- conflicted
+++ resolved
@@ -26,7 +26,6 @@
 
 import inspect
 import re
-<<<<<<< HEAD
 from typing import (TYPE_CHECKING, Any, Dict, Generic, Iterable, List, Literal,
                     Optional, Protocol, Tuple, Type, TypeVar, Union,
                     runtime_checkable)
@@ -57,33 +56,6 @@
                      UserInputError, UserNotFound)
 
 if TYPE_CHECKING:
-=======
-from typing import (
-    TYPE_CHECKING,
-    Any,
-    Dict,
-    Generic,
-    Iterable,
-    List,
-    Literal,
-    Optional,
-    Protocol,
-    Tuple,
-    Type,
-    TypeVar,
-    Union,
-    runtime_checkable,
-)
-
-import nextcord
-
-from .errors import *
-
-if TYPE_CHECKING:
-    from typing import Callable
-
-    from nextcord.member import Member
->>>>>>> 6d50931a
     from nextcord.message import PartialMessageableChannel
     from nextcord.user import User
 
