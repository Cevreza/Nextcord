--- conflicted
+++ resolved
@@ -63,18 +63,7 @@
     This class inherits from :class:`nextcord.CogMeta`.
 
     Attributes
-<<<<<<< HEAD
-    -----------
-=======
     ----------
-    name: :class:`str`
-        The cog name. By default, it is the name of the class with no modification.
-    description: :class:`str`
-        The cog description. By default, it is the cleaned docstring of the class.
-
-        .. versionadded:: 1.6
-
->>>>>>> 12dc9120
     command_attrs: :class:`dict`
         A list of attributes to apply to every command inside this cog. The dictionary
         is passed into the :class:`Command` options at ``__init__``.
@@ -225,63 +214,6 @@
                 if isinstance(command, GroupMixin):
                     yield from command.walk_commands()
 
-<<<<<<< HEAD
-=======
-    def get_listeners(self) -> List[Tuple[str, Callable[..., Any]]]:
-        """Returns a :class:`list` of (name, function) listener pairs that are defined in this cog.
-
-        Returns
-        -------
-        List[Tuple[:class:`str`, :ref:`coroutine <coroutine>`]]
-            The listeners defined in this cog.
-        """
-        return [(name, getattr(self, method_name)) for name, method_name in self.__cog_listeners__]
-
-    @classmethod
-    def listener(cls, name: str = MISSING) -> Callable[[FuncT], FuncT]:
-        """A decorator that marks a function as a listener.
-
-        This is the cog equivalent of :meth:`.Bot.listen`.
-
-        Parameters
-        ----------
-        name: :class:`str`
-            The name of the event being listened to. If not provided, it
-            defaults to the function's name.
-
-        Raises
-        ------
-        TypeError
-            The function is not a coroutine function or a string was not passed as
-            the name.
-        """
-
-        if name is not MISSING and not isinstance(name, str):
-            raise TypeError(
-                f"Cog.listener expected str but received {name.__class__.__name__!r} instead."
-            )
-
-        def decorator(func: FuncT) -> FuncT:
-            actual = func
-            if isinstance(actual, staticmethod):
-                actual = actual.__func__
-            if not asyncio.iscoroutinefunction(actual):
-                raise TypeError("Listener function must be a coroutine function.")
-            actual.__cog_listener__ = True
-            to_assign = name or actual.__name__
-            try:
-                actual.__cog_listener_names__.append(to_assign)
-            except AttributeError:
-                actual.__cog_listener_names__ = [to_assign]
-            # we have to return `func` instead of `actual` because
-            # we need the type to be `staticmethod` for the metaclass
-            # to pick it up but the metaclass unfurls the function and
-            # thus the assignments need to be on the actual function
-            return func
-
-        return decorator
-
->>>>>>> 12dc9120
     def has_error_handler(self) -> bool:
         """:class:`bool`: Checks whether the cog has an error handler.
 
