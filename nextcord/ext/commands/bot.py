--- conflicted
+++ resolved
@@ -557,17 +557,10 @@
         cog = cog._inject(self)
         self.__cogs[cog_name] = cog
         # TODO: This blind call to nextcord.Client is dumb.
-<<<<<<< HEAD
         super().add_cog(cog)
         # Info: To add the ability to use BaseApplicationCommands in Cogs, the Client has to be aware of cogs. For
         # minimal editing, BotBase must call Client's add_cog function. While it all works out in the end because Bot
         # and AutoShardedBot both end up subclassing Client, this is BotBase and BotBase does not subclass Client, hence
-=======
-        super().add_cog(cog)  # type: ignore
-        # Info: To add the ability to use ApplicationCommands in Cogs, the Client has to be aware of cogs. For minimal
-        # editing, BotBase must call Client's add_cog function. While it all works out in the end because Bot and
-        # AutoShardedBot both end up subclassing Client, this is BotBase and BotBase does not subclass Client, hence
->>>>>>> 6d50931a
         # this being a "blind call" to nextcord.Client
         # Whatever warning that your IDE is giving about the above line of code is correct. When Bot + BotBase
         # inevitably get reworked, make me happy and fix this.
