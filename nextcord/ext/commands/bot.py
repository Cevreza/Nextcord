--- conflicted
+++ resolved
@@ -36,18 +36,7 @@
 import traceback
 import types
 import warnings
-<<<<<<< HEAD
 from pathlib import Path
-from typing import (
-    TYPE_CHECKING,
-    Any,
-    Callable,
-    Dict,
-    Iterator,
-    List,
-    Mapping,
-    Optional,
-=======
 from typing import (
     TYPE_CHECKING,
     Any,
@@ -55,11 +44,11 @@
     Callable,
     Dict,
     Iterable,
+    Iterator,
     List,
     Mapping,
     Optional,
     Sequence,
->>>>>>> 67749540
     Type,
     TypeVar,
     Union,
