--- conflicted
+++ resolved
@@ -715,16 +715,11 @@
         *,
         name: str,
         message: Optional[Snowflake] = None,
-<<<<<<< HEAD
         auto_archive_duration: MissingOr[ThreadArchiveDuration] = MISSING,
-        type: Optional[ChannelType] = None,
-=======
-        auto_archive_duration: ThreadArchiveDuration = MISSING,
         type: Optional[
             Literal[ChannelType.news_thread, ChannelType.public_thread, ChannelType.private_thread]
         ] = None,
         invitable: bool = True,
->>>>>>> 4383194b
         reason: Optional[str] = None,
     ) -> Thread:
         """|coro|
