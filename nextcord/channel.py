"""
The MIT License (MIT)

Copyright (c) 2015-present Rapptz

Permission is hereby granted, free of charge, to any person obtaining a
copy of this software and associated documentation files (the "Software"),
to deal in the Software without restriction, including without limitation
the rights to use, copy, modify, merge, publish, distribute, sublicense,
and/or sell copies of the Software, and to permit persons to whom the
Software is furnished to do so, subject to the following conditions:

The above copyright notice and this permission notice shall be included in
all copies or substantial portions of the Software.

THE SOFTWARE IS PROVIDED "AS IS", WITHOUT WARRANTY OF ANY KIND, EXPRESS
OR IMPLIED, INCLUDING BUT NOT LIMITED TO THE WARRANTIES OF MERCHANTABILITY,
FITNESS FOR A PARTICULAR PURPOSE AND NONINFRINGEMENT. IN NO EVENT SHALL THE
AUTHORS OR COPYRIGHT HOLDERS BE LIABLE FOR ANY CLAIM, DAMAGES OR OTHER
LIABILITY, WHETHER IN AN ACTION OF CONTRACT, TORT OR OTHERWISE, ARISING
FROM, OUT OF OR IN CONNECTION WITH THE SOFTWARE OR THE USE OR OTHER
DEALINGS IN THE SOFTWARE.
"""

from __future__ import annotations

import asyncio
import datetime
import time
from typing import (
    TYPE_CHECKING,
    Any,
    Callable,
    Dict,
    Iterable,
    List,
    Mapping,
    Optional,
    Tuple,
    Type,
    TypeVar,
    Union,
    overload,
)

from . import abc, utils
from .asset import Asset
from .enums import ChannelType, StagePrivacyLevel, VideoQualityMode, VoiceRegion, try_enum
from .errors import ClientException, InvalidArgument
from .iterators import ArchivedThreadIterator
from .mixins import Hashable
from .object import Object
from .permissions import PermissionOverwrite, Permissions
from .stage_instance import StageInstance
from .threads import Thread
from .utils import MISSING

__all__ = (
    "TextChannel",
    "VoiceChannel",
    "StageChannel",
    "DMChannel",
    "CategoryChannel",
    "GroupChannel",
    "PartialMessageable",
)

if TYPE_CHECKING:
    from .abc import Snowflake, SnowflakeTime
<<<<<<< HEAD
    from .message import Message, PartialMessage, Attachment
    from .file import File
    from .webhook import Webhook
=======
    from .guild import Guild, GuildChannel as GuildChannelType
    from .member import Member, VoiceState
    from .message import Message, PartialMessage
    from .role import Role
>>>>>>> 6d50931a
    from .state import ConnectionState
    from .types.channel import (
        CategoryChannel as CategoryChannelPayload,
        DMChannel as DMChannelPayload,
        GroupDMChannel as GroupChannelPayload,
        StageChannel as StageChannelPayload,
        TextChannel as TextChannelPayload,
        VoiceChannel as VoiceChannelPayload,
    )
    from .types.snowflake import SnowflakeList
    from .types.threads import ThreadArchiveDuration
    from .user import BaseUser, ClientUser, User
    from .webhook import Webhook


async def _single_delete_strategy(messages: Iterable[Message]):
    for m in messages:
        await m.delete()


class TextChannel(abc.Messageable, abc.GuildChannel, Hashable):
    """Represents a Discord guild text channel.

    .. container:: operations

        .. describe:: x == y

            Checks if two channels are equal.

        .. describe:: x != y

            Checks if two channels are not equal.

        .. describe:: hash(x)

            Returns the channel's hash.

        .. describe:: str(x)

            Returns the channel's name.

    Attributes
    -----------
    name: :class:`str`
        The channel name.
    guild: :class:`Guild`
        The guild the channel belongs to.
    id: :class:`int`
        The channel ID.
    category_id: Optional[:class:`int`]
        The category channel ID this channel belongs to, if applicable.
    topic: Optional[:class:`str`]
        The channel's topic. ``None`` if it doesn't exist.
    position: :class:`int`
        The position in the channel list. This is a number that starts at 0. e.g. the
        top channel is position 0.
    last_message_id: Optional[:class:`int`]
        The last message ID of the message sent to this channel. It may
        *not* point to an existing or valid message.
    slowmode_delay: :class:`int`
        The number of seconds a member must wait between sending messages
        in this channel. A value of `0` denotes that it is disabled.
        Bots and users with :attr:`~Permissions.manage_channels` or
        :attr:`~Permissions.manage_messages` bypass slowmode.
    nsfw: :class:`bool`
        If the channel is marked as "not safe for work".

        .. note::

            To check if the channel or the guild of that channel are marked as NSFW, consider :meth:`is_nsfw` instead.
    default_auto_archive_duration: :class:`int`
        The default auto archive duration in minutes for threads created in this channel.

        .. versionadded:: 2.0
    """

    __slots__ = (
        "name",
        "id",
        "guild",
        "topic",
        "_state",
        "nsfw",
        "category_id",
        "position",
        "slowmode_delay",
        "_overwrites",
        "_type",
        "last_message_id",
        "default_auto_archive_duration",
    )

    def __init__(self, *, state: ConnectionState, guild: Guild, data: TextChannelPayload):
        self._state: ConnectionState = state
        self.id: int = int(data["id"])
        self._type: int = data["type"]
        self._update(guild, data)

    def __repr__(self) -> str:
        attrs = [
            ("id", self.id),
            ("name", self.name),
            ("position", self.position),
            ("nsfw", self.nsfw),
            ("news", self.is_news()),
            ("category_id", self.category_id),
        ]
        joined = " ".join("%s=%r" % t for t in attrs)
        return f"<{self.__class__.__name__} {joined}>"

    def _update(self, guild: Guild, data: TextChannelPayload) -> None:
        self.guild: Guild = guild
        self.name: str = data["name"]
        self.category_id: Optional[int] = utils._get_as_snowflake(data, "parent_id")
        self.topic: Optional[str] = data.get("topic")
        self.position: int = data["position"]
        self.nsfw: bool = data.get("nsfw", False)
        # Does this need coercion into `int`? No idea yet.
        self.slowmode_delay: int = data.get("rate_limit_per_user", 0)
        self.default_auto_archive_duration: ThreadArchiveDuration = data.get(
            "default_auto_archive_duration", 1440
        )
        self._type: int = data.get("type", self._type)
        self.last_message_id: Optional[int] = utils._get_as_snowflake(data, "last_message_id")
        self._fill_overwrites(data)

    async def _get_channel(self):
        return self

    @property
    def type(self) -> ChannelType:
        """:class:`ChannelType`: The channel's Discord type."""
        return try_enum(ChannelType, self._type)

    @property
    def _sorting_bucket(self) -> int:
        return ChannelType.text.value

    @utils.copy_doc(abc.GuildChannel.permissions_for)
    def permissions_for(self, obj: Union[Member, Role], /) -> Permissions:
        base = super().permissions_for(obj)

        # text channels do not have voice related permissions
        denied = Permissions.voice()
        base.value &= ~denied.value
        return base

    @property
    def members(self) -> List[Member]:
        """List[:class:`Member`]: Returns all members that can see this channel."""
        return [m for m in self.guild.members if self.permissions_for(m).read_messages]

    @property
    def threads(self) -> List[Thread]:
        """List[:class:`Thread`]: Returns all the threads that you can see.

        .. versionadded:: 2.0
        """
        return [thread for thread in self.guild._threads.values() if thread.parent_id == self.id]

    def is_nsfw(self) -> bool:
        """:class:`bool`: Checks if the channel is NSFW."""
        return self.nsfw

    def is_news(self) -> bool:
        """:class:`bool`: Checks if the channel is a news channel."""
        return self._type == ChannelType.news.value

    @property
    def last_message(self) -> Optional[Message]:
        """Fetches the last message from this channel in cache.

        The message might not be valid or point to an existing message.

        .. admonition:: Reliable Fetching
            :class: helpful

            For a slightly more reliable method of fetching the
            last message, consider using either :meth:`history`
            or :meth:`fetch_message` with the :attr:`last_message_id`
            attribute.

        Returns
        ---------
        Optional[:class:`Message`]
            The last message in this channel or ``None`` if not found.
        """
        return self._state._get_message(self.last_message_id) if self.last_message_id else None

    @overload
    async def edit(
        self,
        *,
        reason: Optional[str] = ...,
        name: str = ...,
        topic: str = ...,
        position: int = ...,
        nsfw: bool = ...,
        sync_permissions: bool = ...,
        category: Optional[CategoryChannel] = ...,
        slowmode_delay: int = ...,
        default_auto_archive_duration: ThreadArchiveDuration = ...,
        type: ChannelType = ...,
        overwrites: Mapping[Union[Role, Member, Snowflake], PermissionOverwrite] = ...,
    ) -> Optional[TextChannel]:
        ...

    @overload
    async def edit(self) -> Optional[TextChannel]:
        ...

    async def edit(self, *, reason=None, **options):
        """|coro|

        Edits the channel.

        You must have the :attr:`~Permissions.manage_channels` permission to
        use this.

        .. versionchanged:: 1.3
            The ``overwrites`` keyword-only parameter was added.

        .. versionchanged:: 1.4
            The ``type`` keyword-only parameter was added.

        .. versionchanged:: 2.0
            Edits are no longer in-place, the newly edited channel is returned instead.

        Parameters
        ----------
        name: :class:`str`
            The new channel name.
        topic: :class:`str`
            The new channel's topic.
        position: :class:`int`
            The new channel's position.
        nsfw: :class:`bool`
            To mark the channel as NSFW or not.
        sync_permissions: :class:`bool`
            Whether to sync permissions with the channel's new or pre-existing
            category. Defaults to ``False``.
        category: Optional[:class:`CategoryChannel`]
            The new category for this channel. Can be ``None`` to remove the
            category.
        slowmode_delay: :class:`int`
            Specifies the slowmode rate limit for user in this channel, in seconds.
            A value of `0` disables slowmode. The maximum value possible is `21600`.
        type: :class:`ChannelType`
            Change the type of this text channel. Currently, only conversion between
            :attr:`ChannelType.text` and :attr:`ChannelType.news` is supported. This
            is only available to guilds that contain ``NEWS`` in :attr:`Guild.features`.
        reason: Optional[:class:`str`]
            The reason for editing this channel. Shows up on the audit log.
        overwrites: :class:`Mapping`
            A :class:`Mapping` of target (either a role or a member) to
            :class:`PermissionOverwrite` to apply to the channel.
        default_auto_archive_duration: :class:`int`
            The new default auto archive duration in minutes for threads created in this channel.
            Must be one of ``60``, ``1440``, ``4320``, or ``10080``.

        Raises
        ------
        InvalidArgument
            If position is less than 0 or greater than the number of channels, or if
            the permission overwrite information is not in proper form.
        Forbidden
            You do not have permissions to edit the channel.
        HTTPException
            Editing the channel failed.

        Returns
        --------
        Optional[:class:`.TextChannel`]
            The newly edited text channel. If the edit was only positional
            then ``None`` is returned instead.
        """

        payload = await self._edit(options, reason=reason)
        if payload is not None:
            # the payload will always be the proper channel payload
            return self.__class__(state=self._state, guild=self.guild, data=payload)  # type: ignore

    @utils.copy_doc(abc.GuildChannel.clone)
    async def clone(
        self, *, name: Optional[str] = None, reason: Optional[str] = None
    ) -> TextChannel:
        return await self._clone_impl(
            {"topic": self.topic, "nsfw": self.nsfw, "rate_limit_per_user": self.slowmode_delay},
            name=name,
            reason=reason,
        )

    async def delete_messages(self, messages: Iterable[Snowflake]) -> None:
        """|coro|

        Deletes a list of messages. This is similar to :meth:`Message.delete`
        except it bulk deletes multiple messages.

        As a special case, if the number of messages is 0, then nothing
        is done. If the number of messages is 1 then single message
        delete is done. If it's more than two, then bulk delete is used.

        You cannot bulk delete more than 100 messages or messages that
        are older than 14 days old.

        You must have the :attr:`~Permissions.manage_messages` permission to
        use this.

        Parameters
        -----------
        messages: Iterable[:class:`abc.Snowflake`]
            An iterable of messages denoting which ones to bulk delete.

        Raises
        ------
        ClientException
            The number of messages to delete was more than 100.
        Forbidden
            You do not have proper permissions to delete the messages.
        NotFound
            If single delete, then the message was already deleted.
        HTTPException
            Deleting the messages failed.
        """
        if not isinstance(messages, (list, tuple)):
            messages = list(messages)

        if len(messages) == 0:
            return  # do nothing

        if len(messages) == 1:
            message_id: int = messages[0].id
            await self._state.http.delete_message(self.id, message_id)
            return

        if len(messages) > 100:
            raise ClientException("Can only bulk delete messages up to 100 messages")

        message_ids: SnowflakeList = [m.id for m in messages]
        await self._state.http.delete_messages(self.id, message_ids)

    async def purge(
        self,
        *,
        limit: Optional[int] = 100,
        check: Callable[[Message], bool] = MISSING,
        before: Optional[SnowflakeTime] = None,
        after: Optional[SnowflakeTime] = None,
        around: Optional[SnowflakeTime] = None,
        oldest_first: Optional[bool] = False,
        bulk: bool = True,
    ) -> List[Message]:
        """|coro|

        Purges a list of messages that meet the criteria given by the predicate
        ``check``. If a ``check`` is not provided then all messages are deleted
        without discrimination.

        You must have the :attr:`~Permissions.manage_messages` permission to
        delete messages even if they are your own.
        The :attr:`~Permissions.read_message_history` permission is
        also needed to retrieve message history.

        Examples
        ---------

        Deleting bot's messages ::

            def is_me(m):
                return m.author == client.user

            deleted = await channel.purge(limit=100, check=is_me)
            await channel.send(f'Deleted {len(deleted)} message(s)')

        Parameters
        -----------
        limit: Optional[:class:`int`]
            The number of messages to search through. This is not the number
            of messages that will be deleted, though it can be.
        check: Callable[[:class:`Message`], :class:`bool`]
            The function used to check if a message should be deleted.
            It must take a :class:`Message` as its sole parameter.
        before: Optional[Union[:class:`abc.Snowflake`, :class:`datetime.datetime`]]
            Same as ``before`` in :meth:`history`.
        after: Optional[Union[:class:`abc.Snowflake`, :class:`datetime.datetime`]]
            Same as ``after`` in :meth:`history`.
        around: Optional[Union[:class:`abc.Snowflake`, :class:`datetime.datetime`]]
            Same as ``around`` in :meth:`history`.
        oldest_first: Optional[:class:`bool`]
            Same as ``oldest_first`` in :meth:`history`.
        bulk: :class:`bool`
            If ``True``, use bulk delete. Setting this to ``False`` is useful for mass-deleting
            a bot's own messages without :attr:`Permissions.manage_messages`. When ``True``, will
            fall back to single delete if messages are older than two weeks.

        Raises
        -------
        Forbidden
            You do not have proper permissions to do the actions required.
        HTTPException
            Purging the messages failed.

        Returns
        --------
        List[:class:`.Message`]
            The list of messages that were deleted.
        """

        if check is MISSING:
            check = lambda m: True

        iterator = self.history(
            limit=limit, before=before, after=after, oldest_first=oldest_first, around=around
        )
        ret: List[Message] = []
        count = 0

        minimum_time = int((time.time() - 14 * 24 * 60 * 60) * 1000.0 - 1420070400000) << 22
        strategy = self.delete_messages if bulk else _single_delete_strategy

        async for message in iterator:
            if count == 100:
                to_delete = ret[-100:]
                await strategy(to_delete)
                count = 0
                await asyncio.sleep(1)

            if not check(message):
                continue

            if message.id < minimum_time:
                # older than 14 days old
                if count == 1:
                    await ret[-1].delete()
                elif count >= 2:
                    to_delete = ret[-count:]
                    await strategy(to_delete)

                count = 0
                strategy = _single_delete_strategy

            count += 1
            ret.append(message)

        # SOme messages remaining to poll
        if count >= 2:
            # more than 2 messages -> bulk delete
            to_delete = ret[-count:]
            await strategy(to_delete)
        elif count == 1:
            # delete a single message
            await ret[-1].delete()

        return ret

    async def webhooks(self) -> List[Webhook]:
        """|coro|

        Gets the list of webhooks from this channel.

        Requires :attr:`~.Permissions.manage_webhooks` permissions.

        Raises
        -------
        Forbidden
            You don't have permissions to get the webhooks.

        Returns
        --------
        List[:class:`Webhook`]
            The webhooks for this channel.
        """

        from .webhook import Webhook

        data = await self._state.http.channel_webhooks(self.id)
        return [Webhook.from_state(d, state=self._state) for d in data]

    async def create_webhook(
<<<<<<< HEAD
            self,
            *,
            name: str,
            avatar: Optional[Union[bytes, Asset, Attachment, File]] = None,
            reason: Optional[str] = None
=======
        self, *, name: str, avatar: Optional[bytes] = None, reason: Optional[str] = None
>>>>>>> 6d50931a
    ) -> Webhook:
        """|coro|

        Creates a webhook for this channel.

        Requires :attr:`~.Permissions.manage_webhooks` permissions.

        .. versionchanged:: 1.1
            Added the ``reason`` keyword-only parameter.

        Parameters
        -------------
        name: :class:`str`
            The webhook's name.
        avatar: Optional[Union[:class:`bytes`, :class:`Asset`, :class:`Attachment`, :class:`File`]]
            A :term:`py:bytes-like object` representing the webhook's default avatar.
            This operates similarly to :meth:`~ClientUser.edit`.
        reason: Optional[:class:`str`]
            The reason for creating this webhook. Shows up in the audit logs.

        Raises
        -------
        HTTPException
            Creating the webhook failed.
        Forbidden
            You do not have permissions to create a webhook.

        Returns
        --------
        :class:`Webhook`
            The created webhook.
        """

        from .webhook import Webhook

        avatar_base64 = await utils._obj_to_base64_data(avatar)

<<<<<<< HEAD
        data = await self._state.http.create_webhook(self.id, name=str(name), avatar=avatar_base64, reason=reason)
=======
        data = await self._state.http.create_webhook(
            self.id, name=str(name), avatar=avatar, reason=reason
        )
>>>>>>> 6d50931a
        return Webhook.from_state(data, state=self._state)

    async def follow(self, *, destination: TextChannel, reason: Optional[str] = None) -> Webhook:
        """
        Follows a channel using a webhook.

        Only news channels can be followed.

        .. note::

            The webhook returned will not provide a token to do webhook
            actions, as Discord does not provide it.

        .. versionadded:: 1.3

        Parameters
        -----------
        destination: :class:`TextChannel`
            The channel you would like to follow from.
        reason: Optional[:class:`str`]
            The reason for following the channel. Shows up on the destination guild's audit log.

            .. versionadded:: 1.4

        Raises
        -------
        HTTPException
            Following the channel failed.
        Forbidden
            You do not have the permissions to create a webhook.

        Returns
        --------
        :class:`Webhook`
            The created webhook.
        """

        if not self.is_news():
            raise ClientException("The channel must be a news channel.")

        if not isinstance(destination, TextChannel):
            raise InvalidArgument(f"Expected TextChannel received {destination.__class__.__name__}")

        from .webhook import Webhook

        data = await self._state.http.follow_webhook(
            self.id, webhook_channel_id=destination.id, reason=reason
        )
        return Webhook._as_follower(data, channel=destination, user=self._state.user)

    def get_partial_message(self, message_id: int, /) -> PartialMessage:
        """Creates a :class:`PartialMessage` from the message ID.

        This is useful if you want to work with a message and only have its ID without
        doing an unnecessary API call.

        .. versionadded:: 1.6

        Parameters
        ------------
        message_id: :class:`int`
            The message ID to create a partial message for.

        Returns
        ---------
        :class:`PartialMessage`
            The partial message.
        """

        from .message import PartialMessage

        return PartialMessage(channel=self, id=message_id)

    def get_thread(self, thread_id: int, /) -> Optional[Thread]:
        """Returns a thread with the given ID.

        .. versionadded:: 2.0

        Parameters
        -----------
        thread_id: :class:`int`
            The ID to search for.

        Returns
        --------
        Optional[:class:`Thread`]
            The returned thread or ``None`` if not found.
        """
        return self.guild.get_thread(thread_id)

    async def create_thread(
        self,
        *,
        name: str,
        message: Optional[Snowflake] = None,
        auto_archive_duration: ThreadArchiveDuration = MISSING,
        type: Optional[ChannelType] = None,
        reason: Optional[str] = None,
    ) -> Thread:
        """|coro|

        Creates a thread in this text channel.

        To create a public thread, you must have :attr:`~nextcord.Permissions.create_public_threads`.
        For a private thread, :attr:`~nextcord.Permissions.create_private_threads` is needed instead.

        .. versionadded:: 2.0

        Parameters
        -----------
        name: :class:`str`
            The name of the thread.
        message: Optional[:class:`abc.Snowflake`]
            A snowflake representing the message to create the thread with.
            If ``None`` is passed then a private thread is created.
            Defaults to ``None``.
        auto_archive_duration: :class:`int`
            The duration in minutes before a thread is automatically archived for inactivity.
            If not provided, the channel's default auto archive duration is used.
        type: Optional[:class:`ChannelType`]
            The type of thread to create. If a ``message`` is passed then this parameter
            is ignored, as a thread created with a message is always a public thread.
            By default this creates a private thread if this is ``None``.
        reason: :class:`str`
            The reason for creating a new thread. Shows up on the audit log.

        Raises
        -------
        Forbidden
            You do not have permissions to create a thread.
        HTTPException
            Starting the thread failed.

        Returns
        --------
        :class:`Thread`
            The created thread
        """

        if type is None:
            type = ChannelType.private_thread

        if message is None:
            data = await self._state.http.start_thread_without_message(
                self.id,
                name=name,
                auto_archive_duration=auto_archive_duration or self.default_auto_archive_duration,
                type=type.value,
                reason=reason,
            )
        else:
            data = await self._state.http.start_thread_with_message(
                self.id,
                message.id,
                name=name,
                auto_archive_duration=auto_archive_duration or self.default_auto_archive_duration,
                reason=reason,
            )

        return Thread(guild=self.guild, state=self._state, data=data)

    def archived_threads(
        self,
        *,
        private: bool = False,
        joined: bool = False,
        limit: Optional[int] = 50,
        before: Optional[Union[Snowflake, datetime.datetime]] = None,
    ) -> ArchivedThreadIterator:
        """Returns an :class:`~nextcord.AsyncIterator` that iterates over all archived threads in the guild.

        You must have :attr:`~Permissions.read_message_history` to use this. If iterating over private threads
        then :attr:`~Permissions.manage_threads` is also required.

        .. versionadded:: 2.0

        Parameters
        -----------
        limit: Optional[:class:`bool`]
            The number of threads to retrieve.
            If ``None``, retrieves every archived thread in the channel. Note, however,
            that this would make it a slow operation.
        before: Optional[Union[:class:`abc.Snowflake`, :class:`datetime.datetime`]]
            Retrieve archived channels before the given date or ID.
        private: :class:`bool`
            Whether to retrieve private archived threads.
        joined: :class:`bool`
            Whether to retrieve private archived threads that you've joined.
            You cannot set ``joined`` to ``True`` and ``private`` to ``False``.

        Raises
        ------
        Forbidden
            You do not have permissions to get archived threads.
        HTTPException
            The request to get the archived threads failed.

        Yields
        -------
        :class:`Thread`
            The archived threads.
        """
        return ArchivedThreadIterator(
            self.id, self.guild, limit=limit, joined=joined, private=private, before=before
        )


class VocalGuildChannel(abc.Connectable, abc.GuildChannel, Hashable):
    __slots__ = (
        "name",
        "id",
        "guild",
        "bitrate",
        "user_limit",
        "_state",
        "position",
        "_overwrites",
        "category_id",
        "rtc_region",
        "video_quality_mode",
    )

    def __init__(
        self,
        *,
        state: ConnectionState,
        guild: Guild,
        data: Union[VoiceChannelPayload, StageChannelPayload],
    ):
        self._state: ConnectionState = state
        self.id: int = int(data["id"])
        self._update(guild, data)

    def _get_voice_client_key(self) -> Tuple[int, str]:
        return self.guild.id, "guild_id"

    def _get_voice_state_pair(self) -> Tuple[int, int]:
        return self.guild.id, self.id

    def _update(self, guild: Guild, data: Union[VoiceChannelPayload, StageChannelPayload]) -> None:
        self.guild = guild
        self.name: str = data["name"]
        rtc = data.get("rtc_region")
        self.rtc_region: Optional[VoiceRegion] = (
            try_enum(VoiceRegion, rtc) if rtc is not None else None
        )
        self.video_quality_mode: VideoQualityMode = try_enum(
            VideoQualityMode, data.get("video_quality_mode", 1)
        )
        self.category_id: Optional[int] = utils._get_as_snowflake(data, "parent_id")
        self.position: int = data["position"]
        self.bitrate: int = data.get("bitrate")
        self.user_limit: int = data.get("user_limit")
        self._fill_overwrites(data)

    @property
    def _sorting_bucket(self) -> int:
        return ChannelType.voice.value

    @property
    def members(self) -> List[Member]:
        """List[:class:`Member`]: Returns all members that are currently inside this voice channel."""
        ret = []
        for user_id, state in self.guild._voice_states.items():
            if state.channel and state.channel.id == self.id:
                member = self.guild.get_member(user_id)
                if member is not None:
                    ret.append(member)
        return ret

    @property
    def voice_states(self) -> Dict[int, VoiceState]:
        """Returns a mapping of member IDs who have voice states in this channel.

        .. versionadded:: 1.3

        .. note::

            This function is intentionally low level to replace :attr:`members`
            when the member cache is unavailable.

        Returns
        --------
        Mapping[:class:`int`, :class:`VoiceState`]
            The mapping of member ID to a voice state.
        """
        # fmt: off
        return {
            key: value
            for key, value in self.guild._voice_states.items()
            if value.channel and value.channel.id == self.id
        }
        # fmt: on

    @utils.copy_doc(abc.GuildChannel.permissions_for)
    def permissions_for(self, obj: Union[Member, Role], /) -> Permissions:
        base = super().permissions_for(obj)

        # voice channels cannot be edited by people who can't connect to them
        # It also implicitly denies all other voice perms
        if not base.connect:
            denied = Permissions.voice()
            denied.update(manage_channels=True, manage_roles=True)
            base.value &= ~denied.value
        return base


class VoiceChannel(VocalGuildChannel):
    """Represents a Discord guild voice channel.

    .. container:: operations

        .. describe:: x == y

            Checks if two channels are equal.

        .. describe:: x != y

            Checks if two channels are not equal.

        .. describe:: hash(x)

            Returns the channel's hash.

        .. describe:: str(x)

            Returns the channel's name.

    Attributes
    -----------
    name: :class:`str`
        The channel name.
    guild: :class:`Guild`
        The guild the channel belongs to.
    id: :class:`int`
        The channel ID.
    category_id: Optional[:class:`int`]
        The category channel ID this channel belongs to, if applicable.
    position: :class:`int`
        The position in the channel list. This is a number that starts at 0. e.g. the
        top channel is position 0.
    bitrate: :class:`int`
        The channel's preferred audio bitrate in bits per second.
    user_limit: :class:`int`
        The channel's limit for number of members that can be in a voice channel.
    rtc_region: Optional[:class:`VoiceRegion`]
        The region for the voice channel's voice communication.
        A value of ``None`` indicates automatic voice region detection.

        .. versionadded:: 1.7
    video_quality_mode: :class:`VideoQualityMode`
        The camera video quality for the voice channel's participants.

        .. versionadded:: 2.0
    """

    __slots__ = ()

    def __repr__(self) -> str:
        attrs = [
            ("id", self.id),
            ("name", self.name),
            ("rtc_region", self.rtc_region),
            ("position", self.position),
            ("bitrate", self.bitrate),
            ("video_quality_mode", self.video_quality_mode),
            ("user_limit", self.user_limit),
            ("category_id", self.category_id),
        ]
        joined = " ".join("%s=%r" % t for t in attrs)
        return f"<{self.__class__.__name__} {joined}>"

    @property
    def type(self) -> ChannelType:
        """:class:`ChannelType`: The channel's Discord type."""
        return ChannelType.voice

    @utils.copy_doc(abc.GuildChannel.clone)
    async def clone(
        self, *, name: Optional[str] = None, reason: Optional[str] = None
    ) -> VoiceChannel:
        return await self._clone_impl(
            {"bitrate": self.bitrate, "user_limit": self.user_limit}, name=name, reason=reason
        )

    @overload
    async def edit(
        self,
        *,
        name: str = ...,
        bitrate: int = ...,
        user_limit: int = ...,
        position: int = ...,
        sync_permissions: int = ...,
        category: Optional[CategoryChannel] = ...,
        overwrites: Mapping[Union[Role, Member], PermissionOverwrite] = ...,
        rtc_region: Optional[VoiceRegion] = ...,
        video_quality_mode: VideoQualityMode = ...,
        reason: Optional[str] = ...,
    ) -> Optional[VoiceChannel]:
        ...

    @overload
    async def edit(self) -> Optional[VoiceChannel]:
        ...

    async def edit(self, *, reason=None, **options):
        """|coro|

        Edits the channel.

        You must have the :attr:`~Permissions.manage_channels` permission to
        use this.

        .. versionchanged:: 1.3
            The ``overwrites`` keyword-only parameter was added.

        .. versionchanged:: 2.0
            Edits are no longer in-place, the newly edited channel is returned instead.

        Parameters
        ----------
        name: :class:`str`
            The new channel's name.
        bitrate: :class:`int`
            The new channel's bitrate.
        user_limit: :class:`int`
            The new channel's user limit.
        position: :class:`int`
            The new channel's position.
        sync_permissions: :class:`bool`
            Whether to sync permissions with the channel's new or pre-existing
            category. Defaults to ``False``.
        category: Optional[:class:`CategoryChannel`]
            The new category for this channel. Can be ``None`` to remove the
            category.
        reason: Optional[:class:`str`]
            The reason for editing this channel. Shows up on the audit log.
        overwrites: :class:`Mapping`
            A :class:`Mapping` of target (either a role or a member) to
            :class:`PermissionOverwrite` to apply to the channel.
        rtc_region: Optional[:class:`VoiceRegion`]
            The new region for the voice channel's voice communication.
            A value of ``None`` indicates automatic voice region detection.

            .. versionadded:: 1.7
        video_quality_mode: :class:`VideoQualityMode`
            The camera video quality for the voice channel's participants.

            .. versionadded:: 2.0

        Raises
        ------
        InvalidArgument
            If the permission overwrite information is not in proper form.
        Forbidden
            You do not have permissions to edit the channel.
        HTTPException
            Editing the channel failed.

        Returns
        --------
        Optional[:class:`.VoiceChannel`]
            The newly edited voice channel. If the edit was only positional
            then ``None`` is returned instead.
        """

        payload = await self._edit(options, reason=reason)
        if payload is not None:
            # the payload will always be the proper channel payload
            return self.__class__(state=self._state, guild=self.guild, data=payload)  # type: ignore


class StageChannel(VocalGuildChannel):
    """Represents a Discord guild stage channel.

    .. versionadded:: 1.7

    .. container:: operations

        .. describe:: x == y

            Checks if two channels are equal.

        .. describe:: x != y

            Checks if two channels are not equal.

        .. describe:: hash(x)

            Returns the channel's hash.

        .. describe:: str(x)

            Returns the channel's name.

    Attributes
    -----------
    name: :class:`str`
        The channel name.
    guild: :class:`Guild`
        The guild the channel belongs to.
    id: :class:`int`
        The channel ID.
    topic: Optional[:class:`str`]
        The channel's topic. ``None`` if it isn't set.
    category_id: Optional[:class:`int`]
        The category channel ID this channel belongs to, if applicable.
    position: :class:`int`
        The position in the channel list. This is a number that starts at 0. e.g. the
        top channel is position 0.
    bitrate: :class:`int`
        The channel's preferred audio bitrate in bits per second.
    user_limit: :class:`int`
        The channel's limit for number of members that can be in a stage channel.
    rtc_region: Optional[:class:`VoiceRegion`]
        The region for the stage channel's voice communication.
        A value of ``None`` indicates automatic voice region detection.
    video_quality_mode: :class:`VideoQualityMode`
        The camera video quality for the stage channel's participants.

        .. versionadded:: 2.0
    """

    __slots__ = ("topic",)

    def __repr__(self) -> str:
        attrs = [
            ("id", self.id),
            ("name", self.name),
            ("topic", self.topic),
            ("rtc_region", self.rtc_region),
            ("position", self.position),
            ("bitrate", self.bitrate),
            ("video_quality_mode", self.video_quality_mode),
            ("user_limit", self.user_limit),
            ("category_id", self.category_id),
        ]
        joined = " ".join("%s=%r" % t for t in attrs)
        return f"<{self.__class__.__name__} {joined}>"

    def _update(self, guild: Guild, data: StageChannelPayload) -> None:
        super()._update(guild, data)
        self.topic = data.get("topic")

    @property
    def requesting_to_speak(self) -> List[Member]:
        """List[:class:`Member`]: A list of members who are requesting to speak in the stage channel."""
        return [
            member
            for member in self.members
            if member.voice and member.voice.requested_to_speak_at is not None
        ]

    @property
    def speakers(self) -> List[Member]:
        """List[:class:`Member`]: A list of members who have been permitted to speak in the stage channel.

        .. versionadded:: 2.0
        """
        return [
            member
            for member in self.members
            if member.voice
            and not member.voice.suppress
            and member.voice.requested_to_speak_at is None
        ]

    @property
    def listeners(self) -> List[Member]:
        """List[:class:`Member`]: A list of members who are listening in the stage channel.

        .. versionadded:: 2.0
        """
        return [member for member in self.members if member.voice and member.voice.suppress]

    @property
    def moderators(self) -> List[Member]:
        """List[:class:`Member`]: A list of members who are moderating the stage channel.

        .. versionadded:: 2.0
        """
        required_permissions = Permissions.stage_moderator()
        return [
            member
            for member in self.members
            if self.permissions_for(member) >= required_permissions
        ]

    @property
    def type(self) -> ChannelType:
        """:class:`ChannelType`: The channel's Discord type."""
        return ChannelType.stage_voice

    @utils.copy_doc(abc.GuildChannel.clone)
    async def clone(
        self, *, name: Optional[str] = None, reason: Optional[str] = None
    ) -> StageChannel:
        return await self._clone_impl({}, name=name, reason=reason)

    @property
    def instance(self) -> Optional[StageInstance]:
        """Optional[:class:`StageInstance`]: The running stage instance of the stage channel.

        .. versionadded:: 2.0
        """
        return utils.get(self.guild.stage_instances, channel_id=self.id)

    async def create_instance(
        self,
        *,
        topic: str,
        privacy_level: StagePrivacyLevel = MISSING,
        reason: Optional[str] = None,
    ) -> StageInstance:
        """|coro|

        Create a stage instance.

        You must have the :attr:`~Permissions.manage_channels` permission to
        use this.

        .. versionadded:: 2.0

        Parameters
        -----------
        topic: :class:`str`
            The stage instance's topic.
        privacy_level: :class:`StagePrivacyLevel`
            The stage instance's privacy level. Defaults to :attr:`StagePrivacyLevel.guild_only`.
        reason: :class:`str`
            The reason the stage instance was created. Shows up on the audit log.

        Raises
        ------
        InvalidArgument
            If the ``privacy_level`` parameter is not the proper type.
        Forbidden
            You do not have permissions to create a stage instance.
        HTTPException
            Creating a stage instance failed.

        Returns
        --------
        :class:`StageInstance`
            The newly created stage instance.
        """

        payload: Dict[str, Any] = {"channel_id": self.id, "topic": topic}

        if privacy_level is not MISSING:
            if not isinstance(privacy_level, StagePrivacyLevel):
                raise InvalidArgument("privacy_level field must be of type PrivacyLevel")

            payload["privacy_level"] = privacy_level.value

        data = await self._state.http.create_stage_instance(**payload, reason=reason)
        return StageInstance(guild=self.guild, state=self._state, data=data)

    async def fetch_instance(self) -> StageInstance:
        """|coro|

        Gets the running :class:`StageInstance`.

        .. versionadded:: 2.0

        Raises
        -------
        :exc:`.NotFound`
            The stage instance or channel could not be found.
        :exc:`.HTTPException`
            Getting the stage instance failed.

        Returns
        --------
        :class:`StageInstance`
            The stage instance.
        """
        data = await self._state.http.get_stage_instance(self.id)
        return StageInstance(guild=self.guild, state=self._state, data=data)

    @overload
    async def edit(
        self,
        *,
        name: str = ...,
        topic: Optional[str] = ...,
        position: int = ...,
        sync_permissions: int = ...,
        category: Optional[CategoryChannel] = ...,
        overwrites: Mapping[Union[Role, Member], PermissionOverwrite] = ...,
        rtc_region: Optional[VoiceRegion] = ...,
        video_quality_mode: VideoQualityMode = ...,
        reason: Optional[str] = ...,
    ) -> Optional[StageChannel]:
        ...

    @overload
    async def edit(self) -> Optional[StageChannel]:
        ...

    async def edit(self, *, reason=None, **options):
        """|coro|

        Edits the channel.

        You must have the :attr:`~Permissions.manage_channels` permission to
        use this.

        .. versionchanged:: 2.0
            The ``topic`` parameter must now be set via :attr:`create_instance`.

        .. versionchanged:: 2.0
            Edits are no longer in-place, the newly edited channel is returned instead.

        Parameters
        ----------
        name: :class:`str`
            The new channel's name.
        position: :class:`int`
            The new channel's position.
        sync_permissions: :class:`bool`
            Whether to sync permissions with the channel's new or pre-existing
            category. Defaults to ``False``.
        category: Optional[:class:`CategoryChannel`]
            The new category for this channel. Can be ``None`` to remove the
            category.
        reason: Optional[:class:`str`]
            The reason for editing this channel. Shows up on the audit log.
        overwrites: :class:`Mapping`
            A :class:`Mapping` of target (either a role or a member) to
            :class:`PermissionOverwrite` to apply to the channel.
        rtc_region: Optional[:class:`VoiceRegion`]
            The new region for the stage channel's voice communication.
            A value of ``None`` indicates automatic voice region detection.
        video_quality_mode: :class:`VideoQualityMode`
            The camera video quality for the stage channel's participants.

            .. versionadded:: 2.0

        Raises
        ------
        InvalidArgument
            If the permission overwrite information is not in proper form.
        Forbidden
            You do not have permissions to edit the channel.
        HTTPException
            Editing the channel failed.

        Returns
        --------
        Optional[:class:`.StageChannel`]
            The newly edited stage channel. If the edit was only positional
            then ``None`` is returned instead.
        """

        payload = await self._edit(options, reason=reason)
        if payload is not None:
            # the payload will always be the proper channel payload
            return self.__class__(state=self._state, guild=self.guild, data=payload)  # type: ignore


class CategoryChannel(abc.GuildChannel, Hashable):
    """Represents a Discord channel category.

    These are useful to group channels to logical compartments.

    .. container:: operations

        .. describe:: x == y

            Checks if two channels are equal.

        .. describe:: x != y

            Checks if two channels are not equal.

        .. describe:: hash(x)

            Returns the category's hash.

        .. describe:: str(x)

            Returns the category's name.

    Attributes
    -----------
    name: :class:`str`
        The category name.
    guild: :class:`Guild`
        The guild the category belongs to.
    id: :class:`int`
        The category channel ID.
    position: :class:`int`
        The position in the category list. This is a number that starts at 0. e.g. the
        top category is position 0.
    nsfw: :class:`bool`
        If the channel is marked as "not safe for work".

        .. note::

            To check if the channel or the guild of that channel are marked as NSFW, consider :meth:`is_nsfw` instead.
    """

    __slots__ = ("name", "id", "guild", "nsfw", "_state", "position", "_overwrites", "category_id")

    def __init__(self, *, state: ConnectionState, guild: Guild, data: CategoryChannelPayload):
        self._state: ConnectionState = state
        self.id: int = int(data["id"])
        self._update(guild, data)

    def __repr__(self) -> str:
        return f"<CategoryChannel id={self.id} name={self.name!r} position={self.position} nsfw={self.nsfw}>"

    def _update(self, guild: Guild, data: CategoryChannelPayload) -> None:
        self.guild: Guild = guild
        self.name: str = data["name"]
        self.category_id: Optional[int] = utils._get_as_snowflake(data, "parent_id")
        self.nsfw: bool = data.get("nsfw", False)
        self.position: int = data["position"]
        self._fill_overwrites(data)

    @property
    def _sorting_bucket(self) -> int:
        return ChannelType.category.value

    @property
    def type(self) -> ChannelType:
        """:class:`ChannelType`: The channel's Discord type."""
        return ChannelType.category

    def is_nsfw(self) -> bool:
        """:class:`bool`: Checks if the category is NSFW."""
        return self.nsfw

    @utils.copy_doc(abc.GuildChannel.clone)
    async def clone(
        self, *, name: Optional[str] = None, reason: Optional[str] = None
    ) -> CategoryChannel:
        return await self._clone_impl({"nsfw": self.nsfw}, name=name, reason=reason)

    @overload
    async def edit(
        self,
        *,
        name: str = ...,
        position: int = ...,
        nsfw: bool = ...,
        overwrites: Mapping[Union[Role, Member], PermissionOverwrite] = ...,
        reason: Optional[str] = ...,
    ) -> Optional[CategoryChannel]:
        ...

    @overload
    async def edit(self) -> Optional[CategoryChannel]:
        ...

    async def edit(self, *, reason=None, **options):
        """|coro|

        Edits the channel.

        You must have the :attr:`~Permissions.manage_channels` permission to
        use this.

        .. versionchanged:: 1.3
            The ``overwrites`` keyword-only parameter was added.

        .. versionchanged:: 2.0
            Edits are no longer in-place, the newly edited channel is returned instead.

        Parameters
        ----------
        name: :class:`str`
            The new category's name.
        position: :class:`int`
            The new category's position.
        nsfw: :class:`bool`
            To mark the category as NSFW or not.
        reason: Optional[:class:`str`]
            The reason for editing this category. Shows up on the audit log.
        overwrites: :class:`Mapping`
            A :class:`Mapping` of target (either a role or a member) to
            :class:`PermissionOverwrite` to apply to the channel.

        Raises
        ------
        InvalidArgument
            If position is less than 0 or greater than the number of categories.
        Forbidden
            You do not have permissions to edit the category.
        HTTPException
            Editing the category failed.

        Returns
        --------
        Optional[:class:`.CategoryChannel`]
            The newly edited category channel. If the edit was only positional
            then ``None`` is returned instead.
        """

        payload = await self._edit(options, reason=reason)
        if payload is not None:
            # the payload will always be the proper channel payload
            return self.__class__(state=self._state, guild=self.guild, data=payload)  # type: ignore

    @utils.copy_doc(abc.GuildChannel.move)
    async def move(self, **kwargs):
        kwargs.pop("category", None)
        await super().move(**kwargs)

    @property
    def channels(self) -> List[GuildChannelType]:
        """List[:class:`abc.GuildChannel`]: Returns the channels that are under this category.

        These are sorted by the official Discord UI, which places voice channels below the text channels.
        """

        def comparator(channel):
            return (not isinstance(channel, TextChannel), channel.position)

        ret = [c for c in self.guild.channels if c.category_id == self.id]
        ret.sort(key=comparator)
        return ret

    @property
    def text_channels(self) -> List[TextChannel]:
        """List[:class:`TextChannel`]: Returns the text channels that are under this category."""
        ret = [
            c
            for c in self.guild.channels
            if c.category_id == self.id and isinstance(c, TextChannel)
        ]
        ret.sort(key=lambda c: (c.position, c.id))
        return ret

    @property
    def voice_channels(self) -> List[VoiceChannel]:
        """List[:class:`VoiceChannel`]: Returns the voice channels that are under this category."""
        ret = [
            c
            for c in self.guild.channels
            if c.category_id == self.id and isinstance(c, VoiceChannel)
        ]
        ret.sort(key=lambda c: (c.position, c.id))
        return ret

    @property
    def stage_channels(self) -> List[StageChannel]:
        """List[:class:`StageChannel`]: Returns the stage channels that are under this category.

        .. versionadded:: 1.7
        """
        ret = [
            c
            for c in self.guild.channels
            if c.category_id == self.id and isinstance(c, StageChannel)
        ]
        ret.sort(key=lambda c: (c.position, c.id))
        return ret

    async def create_text_channel(self, name: str, **options: Any) -> TextChannel:
        """|coro|

        A shortcut method to :meth:`Guild.create_text_channel` to create a :class:`TextChannel` in the category.

        Returns
        -------
        :class:`TextChannel`
            The channel that was just created.
        """
        return await self.guild.create_text_channel(name, category=self, **options)

    async def create_voice_channel(self, name: str, **options: Any) -> VoiceChannel:
        """|coro|

        A shortcut method to :meth:`Guild.create_voice_channel` to create a :class:`VoiceChannel` in the category.

        Returns
        -------
        :class:`VoiceChannel`
            The channel that was just created.
        """
        return await self.guild.create_voice_channel(name, category=self, **options)

    async def create_stage_channel(self, name: str, **options: Any) -> StageChannel:
        """|coro|

        A shortcut method to :meth:`Guild.create_stage_channel` to create a :class:`StageChannel` in the category.

        .. versionadded:: 1.7

        Returns
        -------
        :class:`StageChannel`
            The channel that was just created.
        """
        return await self.guild.create_stage_channel(name, category=self, **options)


DMC = TypeVar("DMC", bound="DMChannel")


class DMChannel(abc.Messageable, abc.PrivateChannel, Hashable):
    """Represents a Discord direct message channel.

    .. container:: operations

        .. describe:: x == y

            Checks if two channels are equal.

        .. describe:: x != y

            Checks if two channels are not equal.

        .. describe:: hash(x)

            Returns the channel's hash.

        .. describe:: str(x)

            Returns a string representation of the channel

    Attributes
    ----------
    recipient: Optional[:class:`User`]
        The user you are participating with in the direct message channel.
        If this channel is received through the gateway, the recipient information
        may not be always available.
    me: :class:`ClientUser`
        The user presenting yourself.
    id: :class:`int`
        The direct message channel ID.
    """

    __slots__ = ("id", "recipient", "me", "_state")

    def __init__(self, *, me: ClientUser, state: ConnectionState, data: DMChannelPayload):
        self._state: ConnectionState = state
        self.recipient: Optional[User] = state.store_user(data["recipients"][0])  # type: ignore
        self.me: ClientUser = me
        self.id: int = int(data["id"])

    async def _get_channel(self):
        return self

    def __str__(self) -> str:
        if self.recipient:
            return f"Direct Message with {self.recipient}"
        return "Direct Message with Unknown User"

    def __repr__(self) -> str:
        return f"<DMChannel id={self.id} recipient={self.recipient!r}>"

    @classmethod
    def _from_message(cls: Type[DMC], state: ConnectionState, channel_id: int) -> DMC:
        self: DMC = cls.__new__(cls)
        self._state = state
        self.id = channel_id
        self.recipient = None
        # state.user won't be None here
        self.me = state.user  # type: ignore
        return self

    @property
    def type(self) -> ChannelType:
        """:class:`ChannelType`: The channel's Discord type."""
        return ChannelType.private

    @property
    def created_at(self) -> datetime.datetime:
        """:class:`datetime.datetime`: Returns the direct message channel's creation time in UTC."""
        return utils.snowflake_time(self.id)

    def permissions_for(self, obj: Any = None, /) -> Permissions:
        """Handles permission resolution for a :class:`User`.

        This function is there for compatibility with other channel types.

        Actual direct messages do not really have the concept of permissions.

        This returns all the Text related permissions set to ``True`` except:

        - :attr:`~Permissions.send_tts_messages`: You cannot send TTS messages in a DM.
        - :attr:`~Permissions.manage_messages`: You cannot delete others messages in a DM.

        Parameters
        -----------
        obj: :class:`User`
            The user to check permissions for. This parameter is ignored
            but kept for compatibility with other ``permissions_for`` methods.

        Returns
        --------
        :class:`Permissions`
            The resolved permissions.
        """

        base = Permissions.text()
        base.read_messages = True
        base.send_tts_messages = False
        base.manage_messages = False
        return base

    def get_partial_message(self, message_id: int, /) -> PartialMessage:
        """Creates a :class:`PartialMessage` from the message ID.

        This is useful if you want to work with a message and only have its ID without
        doing an unnecessary API call.

        .. versionadded:: 1.6

        Parameters
        ------------
        message_id: :class:`int`
            The message ID to create a partial message for.

        Returns
        ---------
        :class:`PartialMessage`
            The partial message.
        """

        from .message import PartialMessage

        return PartialMessage(channel=self, id=message_id)


class GroupChannel(abc.Messageable, abc.PrivateChannel, Hashable):
    """Represents a Discord group channel.

    .. container:: operations

        .. describe:: x == y

            Checks if two channels are equal.

        .. describe:: x != y

            Checks if two channels are not equal.

        .. describe:: hash(x)

            Returns the channel's hash.

        .. describe:: str(x)

            Returns a string representation of the channel

    Attributes
    ----------
    recipients: List[:class:`User`]
        The users you are participating with in the group channel.
    me: :class:`ClientUser`
        The user presenting yourself.
    id: :class:`int`
        The group channel ID.
    owner: Optional[:class:`User`]
        The user that owns the group channel.
    owner_id: :class:`int`
        The owner ID that owns the group channel.

        .. versionadded:: 2.0
    name: Optional[:class:`str`]
        The group channel's name if provided.
    """

    __slots__ = ("id", "recipients", "owner_id", "owner", "_icon", "name", "me", "_state")

    def __init__(self, *, me: ClientUser, state: ConnectionState, data: GroupChannelPayload):
        self._state: ConnectionState = state
        self.id: int = int(data["id"])
        self.me: ClientUser = me
        self._update_group(data)

    def _update_group(self, data: GroupChannelPayload) -> None:
        self.owner_id: Optional[int] = utils._get_as_snowflake(data, "owner_id")
        self._icon: Optional[str] = data.get("icon")
        self.name: Optional[str] = data.get("name")
        self.recipients: List[User] = [
            self._state.store_user(u) for u in data.get("recipients", [])
        ]

        self.owner: Optional[BaseUser]
        if self.owner_id == self.me.id:
            self.owner = self.me
        else:
            self.owner = utils.find(lambda u: u.id == self.owner_id, self.recipients)

    async def _get_channel(self):
        return self

    def __str__(self) -> str:
        if self.name:
            return self.name

        if len(self.recipients) == 0:
            return "Unnamed"

        return ", ".join(map(lambda x: x.name, self.recipients))

    def __repr__(self) -> str:
        return f"<GroupChannel id={self.id} name={self.name!r}>"

    @property
    def type(self) -> ChannelType:
        """:class:`ChannelType`: The channel's Discord type."""
        return ChannelType.group

    @property
    def icon(self) -> Optional[Asset]:
        """Optional[:class:`Asset`]: Returns the channel's icon asset if available."""
        if self._icon is None:
            return None
        return Asset._from_icon(self._state, self.id, self._icon, path="channel")

    @property
    def created_at(self) -> datetime.datetime:
        """:class:`datetime.datetime`: Returns the channel's creation time in UTC."""
        return utils.snowflake_time(self.id)

    def permissions_for(self, obj: Snowflake, /) -> Permissions:
        """Handles permission resolution for a :class:`User`.

        This function is there for compatibility with other channel types.

        Actual direct messages do not really have the concept of permissions.

        This returns all the Text related permissions set to ``True`` except:

        - :attr:`~Permissions.send_tts_messages`: You cannot send TTS messages in a DM.
        - :attr:`~Permissions.manage_messages`: You cannot delete others messages in a DM.

        This also checks the kick_members permission if the user is the owner.

        Parameters
        -----------
        obj: :class:`~abc.Snowflake`
            The user to check permissions for.

        Returns
        --------
        :class:`Permissions`
            The resolved permissions for the user.
        """

        base = Permissions.text()
        base.read_messages = True
        base.send_tts_messages = False
        base.manage_messages = False
        base.mention_everyone = True

        if obj.id == self.owner_id:
            base.kick_members = True

        return base

    async def leave(self) -> None:
        """|coro|

        Leave the group.

        If you are the only one in the group, this deletes it as well.

        Raises
        -------
        HTTPException
            Leaving the group failed.
        """

        await self._state.http.leave_group(self.id)


class PartialMessageable(abc.Messageable, Hashable):
    """Represents a partial messageable to aid with working messageable channels when
    only a channel ID are present.

    The only way to construct this class is through :meth:`Client.get_partial_messageable`.

    Note that this class is trimmed down and has no rich attributes.

    .. versionadded:: 2.0

    .. container:: operations

        .. describe:: x == y

            Checks if two partial messageables are equal.

        .. describe:: x != y

            Checks if two partial messageables are not equal.

        .. describe:: hash(x)

            Returns the partial messageable's hash.

    Attributes
    -----------
    id: :class:`int`
        The channel ID associated with this partial messageable.
    type: Optional[:class:`ChannelType`]
        The channel type associated with this partial messageable, if given.
    """

    def __init__(self, state: ConnectionState, id: int, type: Optional[ChannelType] = None):
        self._state: ConnectionState = state
        self._channel: Object = Object(id=id)
        self.id: int = id
        self.type: Optional[ChannelType] = type

    async def _get_channel(self) -> Object:
        return self._channel

    def get_partial_message(self, message_id: int, /) -> PartialMessage:
        """Creates a :class:`PartialMessage` from the message ID.

        This is useful if you want to work with a message and only have its ID without
        doing an unnecessary API call.

        Parameters
        ------------
        message_id: :class:`int`
            The message ID to create a partial message for.

        Returns
        ---------
        :class:`PartialMessage`
            The partial message.
        """

        from .message import PartialMessage

        return PartialMessage(channel=self, id=message_id)


def _guild_channel_factory(channel_type: int):
    value = try_enum(ChannelType, channel_type)
    if value is ChannelType.text:
        return TextChannel, value
    elif value is ChannelType.voice:
        return VoiceChannel, value
    elif value is ChannelType.category:
        return CategoryChannel, value
    elif value is ChannelType.news:
        return TextChannel, value
    elif value is ChannelType.stage_voice:
        return StageChannel, value
    else:
        return None, value


def _channel_factory(channel_type: int):
    cls, value = _guild_channel_factory(channel_type)
    if value is ChannelType.private:
        return DMChannel, value
    elif value is ChannelType.group:
        return GroupChannel, value
    else:
        return cls, value


def _threaded_channel_factory(channel_type: int):
    cls, value = _channel_factory(channel_type)
    if value in (ChannelType.private_thread, ChannelType.public_thread, ChannelType.news_thread):
        return Thread, value
    return cls, value


def _threaded_guild_channel_factory(channel_type: int):
    cls, value = _guild_channel_factory(channel_type)
    if value in (ChannelType.private_thread, ChannelType.public_thread, ChannelType.news_thread):
        return Thread, value
    return cls, value<|MERGE_RESOLUTION|>--- conflicted
+++ resolved
@@ -67,16 +67,15 @@
 
 if TYPE_CHECKING:
     from .abc import Snowflake, SnowflakeTime
-<<<<<<< HEAD
     from .message import Message, PartialMessage, Attachment
     from .file import File
     from .webhook import Webhook
-=======
+    from .state import ConnectionState
+    from .user import ClientUser, User, BaseUser
     from .guild import Guild, GuildChannel as GuildChannelType
     from .member import Member, VoiceState
     from .message import Message, PartialMessage
     from .role import Role
->>>>>>> 6d50931a
     from .state import ConnectionState
     from .types.channel import (
         CategoryChannel as CategoryChannelPayload,
@@ -556,15 +555,11 @@
         return [Webhook.from_state(d, state=self._state) for d in data]
 
     async def create_webhook(
-<<<<<<< HEAD
             self,
             *,
             name: str,
             avatar: Optional[Union[bytes, Asset, Attachment, File]] = None,
             reason: Optional[str] = None
-=======
-        self, *, name: str, avatar: Optional[bytes] = None, reason: Optional[str] = None
->>>>>>> 6d50931a
     ) -> Webhook:
         """|coro|
 
@@ -602,13 +597,7 @@
 
         avatar_base64 = await utils._obj_to_base64_data(avatar)
 
-<<<<<<< HEAD
         data = await self._state.http.create_webhook(self.id, name=str(name), avatar=avatar_base64, reason=reason)
-=======
-        data = await self._state.http.create_webhook(
-            self.id, name=str(name), avatar=avatar, reason=reason
-        )
->>>>>>> 6d50931a
         return Webhook.from_state(data, state=self._state)
 
     async def follow(self, *, destination: TextChannel, reason: Optional[str] = None) -> Webhook:
