--- conflicted
+++ resolved
@@ -49,11 +49,7 @@
     integration_id: Optional[:class:`int`]
         The integration ID that manages the role.
     subscription_listing_id: Optional[:class:`int`]
-<<<<<<< HEAD
         The id of this role's subscription sku and listing
-=======
-        The ID of the subscription listing that manages the role.
->>>>>>> e4bc54fa
 
         .. versionadded:: 2.4
     """
@@ -63,13 +59,9 @@
         "integration_id",
         "subscription_listing_id",
         "_premium_subscriber",
-<<<<<<< HEAD
-        "_available_for_purchase",
-=======
         "subscription_listing_id",
         "_available_for_purchase",
         "_guild_connections",
->>>>>>> e4bc54fa
     )
 
     def __init__(self, data: RoleTagPayload) -> None:
@@ -83,15 +75,11 @@
         # So in this case, a value of None is the same as True.
         # Which means we would need a different sentinel.
         self._premium_subscriber: Optional[Any] = data.get("premium_subscriber", MISSING)
-<<<<<<< HEAD
-        self._available_for_purchase: Optional[Any] = data.get("available_for_purchase", MISSING)
-=======
         self.subscription_listing_id: Optional[int] = get_as_snowflake(
             data, "subscription_listing_id"
         )
         self._available_for_purchase: Optional[Any] = data.get("available_for_purchase", MISSING)
         self._guild_connections: Optional[Any] = data.get("guild_connections", MISSING)
->>>>>>> e4bc54fa
 
     def is_bot_managed(self) -> bool:
         """:class:`bool`: Whether the role is associated with a bot."""
