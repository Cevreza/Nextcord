# SPDX-License-Identifier: MIT

from __future__ import annotations

from typing import (
    TYPE_CHECKING,
    Any,
    Callable,
    ClassVar,
    Dict,
    Generator,
    List,
    Optional,
    Tuple,
    Type,
    TypeVar,
    Union,
)

from . import enums, utils
from .asset import Asset
from .auto_moderation import AutoModerationAction, AutoModerationTriggerMetadata
from .colour import Colour
from .invite import Invite
from .mixins import Hashable
from .object import Object
from .permissions import PermissionOverwrite, Permissions

__all__ = (
    "AuditLogDiff",
    "AuditLogChanges",
    "AuditLogEntry",
)


if TYPE_CHECKING:
    import datetime

    from . import abc
    from .auto_moderation import AutoModerationRule
    from .emoji import Emoji
    from .guild import Guild
    from .member import Member
    from .role import Role
    from .stage_instance import StageInstance
    from .sticker import GuildSticker
    from .threads import Thread
    from .types.audit_log import (
        AuditLogChange as AuditLogChangePayload,
        AuditLogEntry as AuditLogEntryPayload,
    )
    from .types.auto_moderation import (
        AutoModerationAction as AutoModerationActionPayload,
        AutoModerationTriggerMetadata as AutoModerationTriggerMetadataPayload,
    )
    from .types.channel import PermissionOverwrite as PermissionOverwritePayload
    from .types.role import Role as RolePayload
    from .types.snowflake import Snowflake
    from .user import User

    AuditTarget = Union[
        Guild,
        abc.GuildChannel,
        Member,
        User,
        Role,
        Invite,
        Emoji,
        StageInstance,
        GuildSticker,
        Thread,
        Object,
        AutoModerationRule,
        None,
    ]


def _transform_permissions(entry: AuditLogEntry, data: str) -> Permissions:
    return Permissions(int(data))


def _transform_color(entry: AuditLogEntry, data: int) -> Colour:
    return Colour(data)


def _transform_snowflake(entry: AuditLogEntry, data: Snowflake) -> int:
    return int(data)


def _transform_channel(
    entry: AuditLogEntry, data: Optional[Snowflake]
) -> Optional[Union[abc.GuildChannel, Object]]:
    if data is None:
        return None
    return entry.guild.get_channel(int(data)) or Object(id=data)


def _transform_member_id(
    entry: AuditLogEntry, data: Optional[Snowflake]
) -> Union[Member, User, None]:
    if data is None:
        return None
    return entry._get_member(int(data))


def _transform_guild_id(entry: AuditLogEntry, data: Optional[Snowflake]) -> Optional[Guild]:
    if data is None:
        return None
    return entry._state._get_guild(int(data))


def _transform_overwrites(
    entry: AuditLogEntry, data: List[PermissionOverwritePayload]
) -> List[Tuple[Object, PermissionOverwrite]]:
    overwrites = []
    for elem in data:
        allow = Permissions(int(elem["allow"]))
        deny = Permissions(int(elem["deny"]))
        ow = PermissionOverwrite.from_pair(allow, deny)

        ow_type = elem["type"]
        ow_id = int(elem["id"])
        target = None
        if str(ow_type) == "0":
            target = entry.guild.get_role(ow_id)
        elif str(ow_type) == "1":
            target = entry._get_member(ow_id)

        if target is None:
            target = Object(id=ow_id)

        overwrites.append((target, ow))

    return overwrites


def _transform_icon(entry: AuditLogEntry, data: Optional[str]) -> Optional[Asset]:
    if data is None:
        return None
    return Asset._from_guild_icon(entry._state, entry.guild.id, data)


def _transform_avatar(entry: AuditLogEntry, data: Optional[str]) -> Optional[Asset]:
    if data is None:
        return None
    return Asset._from_avatar(entry._state, entry._target_id, data)  # type: ignore


def _guild_hash_transformer(path: str) -> Callable[[AuditLogEntry, Optional[str]], Optional[Asset]]:
    def _transform(entry: AuditLogEntry, data: Optional[str]) -> Optional[Asset]:
        if data is None:
            return None
        return Asset._from_guild_image(entry._state, entry.guild.id, data, path=path)

    return _transform


T = TypeVar("T")
E = TypeVar("E", bound=enums.Enum)


def _enum_transformer(enum: Type[E]) -> Callable[[AuditLogEntry, int], E]:
    def _transform(entry: AuditLogEntry, data: int) -> E:
        return enums.try_enum(enum, data)

    return _transform


def _transform_type(entry: AuditLogEntry, data: int) -> Union[enums.ChannelType, enums.StickerType]:
    if entry.action.name.startswith("sticker_"):
        return enums.try_enum(enums.StickerType, data)
    else:
        return enums.try_enum(enums.ChannelType, data)


def _list_transformer(
    func: Callable[[AuditLogEntry, Any], T]
) -> Callable[[AuditLogEntry, Any], List[T]]:
    def _transform(entry: AuditLogEntry, data: Any) -> List[T]:
        if not data:
            return []
        return [func(entry, value) for value in data if value is not None]

    return _transform


def _transform_auto_moderation_action(
    entry: AuditLogEntry, data: Optional[AutoModerationActionPayload]
) -> Optional[AutoModerationAction]:
    if data is None:
        return None
    return AutoModerationAction.from_data(data)


def _transform_auto_moderation_trigger_metadata(
    entry: AuditLogEntry, data: Optional[AutoModerationTriggerMetadataPayload]
) -> Optional[AutoModerationTriggerMetadata]:
    if data is None:
        return None
    return AutoModerationTriggerMetadata.from_data(data)


def _transform_role(
    entry: AuditLogEntry, data: Optional[Snowflake]
) -> Optional[Union[Role, Object]]:
    if data is None:
        return None
    role = entry.guild.get_role(int(data))
    return role or Object(id=data)


class AuditLogDiff:
    def __len__(self) -> int:
        return len(self.__dict__)

    def __iter__(self) -> Generator[Tuple[str, Any], None, None]:
        yield from self.__dict__.items()

    def __repr__(self) -> str:
        values = " ".join("%s=%r" % item for item in self.__dict__.items())
        return f"<AuditLogDiff {values}>"

    if TYPE_CHECKING:

        def __getattr__(self, item: str) -> Any:
            ...

        def __setattr__(self, key: str, value: Any) -> Any:
            ...


Transformer = Callable[["AuditLogEntry", Any], Any]


class AuditLogChanges:
    # fmt: off
    TRANSFORMERS: ClassVar[Dict[str, Tuple[Optional[str], Optional[Transformer]]]] = {
        "verification_level":            (None, _enum_transformer(enums.VerificationLevel)),
        "explicit_content_filter":       (None, _enum_transformer(enums.ContentFilter)),
        "allow":                         (None, _transform_permissions),
        "deny":                          (None, _transform_permissions),
        "permissions":                   (None, _transform_permissions),
        "id":                            (None, _transform_snowflake),
        "color":                         ("colour", _transform_color),
        "owner_id":                      ("owner", _transform_member_id),
        "inviter_id":                    ("inviter", _transform_member_id),
        "channel_id":                    ("channel", _transform_channel),
        "afk_channel_id":                ("afk_channel", _transform_channel),
        "system_channel_id":             ("system_channel", _transform_channel),
        "widget_channel_id":             ("widget_channel", _transform_channel),
        "rules_channel_id":              ("rules_channel", _transform_channel),
        "public_updates_channel_id":     ("public_updates_channel", _transform_channel),
        "permission_overwrites":         ("overwrites", _transform_overwrites),
        "splash_hash":                   ("splash", _guild_hash_transformer("splashes")),
        "banner_hash":                   ("banner", _guild_hash_transformer("banners")),
        "discovery_splash_hash":         ("discovery_splash", _guild_hash_transformer("discovery-splashes")),
        "icon_hash":                     ("icon", _transform_icon),
        "avatar_hash":                   ("avatar", _transform_avatar),
        "rate_limit_per_user":           ("slowmode_delay", None),
        "guild_id":                      ("guild", _transform_guild_id),
        "tags":                          ("emoji", None),
        "default_message_notifications": ("default_notifications", _enum_transformer(enums.NotificationLevel)),
        "region":                        (None, _enum_transformer(enums.VoiceRegion)),
        "rtc_region":                    (None, _enum_transformer(enums.VoiceRegion)),
        "video_quality_mode":            (None, _enum_transformer(enums.VideoQualityMode)),
        "privacy_level":                 (None, _enum_transformer(enums.StagePrivacyLevel)),
        "format_type":                   (None, _enum_transformer(enums.StickerFormatType)),
        "entity_type":                   (None, _enum_transformer(enums.ScheduledEventEntityType)),
        "type":                          (None, _transform_type),
        "trigger_type":                  (None, _enum_transformer(enums.AutoModerationTriggerType)),
        "event_type":                    (None, _enum_transformer(enums.AutoModerationEventType)),
        "actions":                       (None, _list_transformer(_transform_auto_moderation_action)),
        "trigger_metadata":              (None, _transform_auto_moderation_trigger_metadata),
        "exempt_roles":                  (None, _list_transformer(_transform_role)),
        "exempt_channels":               (None, _list_transformer(_transform_channel)),
    }
    # fmt: on

    def __init__(self, entry: AuditLogEntry, data: List[AuditLogChangePayload]) -> None:
        self.before = AuditLogDiff()
        self.after = AuditLogDiff()

        for elem in data:
            attr = elem["key"]

            # special cases for role add/remove
            if attr == "$add":
                self._handle_role(self.before, self.after, entry, elem["new_value"])  # type: ignore
                continue
            elif attr == "$remove":
                self._handle_role(self.after, self.before, entry, elem["new_value"])  # type: ignore
                continue

            try:
                key, transformer = self.TRANSFORMERS[attr]
            except (ValueError, KeyError):
                transformer = None
            else:
                if key:
                    attr = key

            transformer: Optional[Transformer]

            try:
                before = elem["old_value"]
            except KeyError:
                before = None
            else:
                if transformer:
                    before = transformer(entry, before)

            setattr(self.before, attr, before)

            try:
                after = elem["new_value"]
            except KeyError:
                after = None
            else:
                if transformer:
                    after = transformer(entry, after)

            setattr(self.after, attr, after)

        # add an alias
        if hasattr(self.after, "colour"):
            self.after.color = self.after.colour
            self.before.color = self.before.colour
        if hasattr(self.after, "expire_behavior"):
            self.after.expire_behaviour = self.after.expire_behavior
            self.before.expire_behaviour = self.before.expire_behavior

    def __repr__(self) -> str:
        return f"<AuditLogChanges before={self.before!r} after={self.after!r}>"

    def _handle_role(
        self,
        first: AuditLogDiff,
        second: AuditLogDiff,
        entry: AuditLogEntry,
        elem: List[RolePayload],
    ) -> None:
        if not hasattr(first, "roles"):
            setattr(first, "roles", [])

        data = []
        g: Guild = entry.guild

        for e in elem:
            role_id = int(e["id"])
            role = g.get_role(role_id)

            if role is None:
                role = Object(id=role_id)
                role.name = e["name"]  # type: ignore

            data.append(role)

        setattr(second, "roles", data)


class _AuditLogProxyMemberPrune:
    delete_member_days: int
    members_removed: int


class _AuditLogProxyMemberMoveOrMessageDelete:
    channel: abc.GuildChannel
    count: int


class _AuditLogProxyMemberDisconnect:
    count: int


class _AuditLogProxyPinAction:
    channel: abc.GuildChannel
    message_id: int


class _AuditLogProxyStageInstanceAction:
    channel: abc.GuildChannel


class _AuditLogProxyAutoModerationBlockMessage:
    channel: abc.GuildChannel
    rule_name: str
    rule_trigger_type: enums.AutoModerationTriggerType


class AuditLogEntry(Hashable):
    r"""Represents an Audit Log entry.

    You retrieve these via :meth:`Guild.audit_logs`.

    .. container:: operations

        .. describe:: x == y

            Checks if two entries are equal.

        .. describe:: x != y

            Checks if two entries are not equal.

        .. describe:: hash(x)

            Returns the entry's hash.

    .. versionchanged:: 1.7
        Audit log entries are now comparable and hashable.

    Attributes
    ----------
    action: :class:`AuditLogAction`
        The action that was done.
    user: :class:`abc.User`
        The user who initiated this action. Usually a :class:`Member`\, unless gone
        then it's a :class:`User`.
    id: :class:`int`
        The entry ID.
    target: Any
        The target that got changed. The exact type of this depends on
        the action being done.
    reason: Optional[:class:`str`]
        The reason this action was done.
    extra: Any
        Extra information that this entry has that might be useful.
        For most actions, this is ``None``. However in some cases it
        contains extra information. See :class:`AuditLogAction` for
        which actions have this field filled out.
    """
    extra: Union[
        _AuditLogProxyMemberPrune,
        _AuditLogProxyMemberMoveOrMessageDelete,
        _AuditLogProxyMemberDisconnect,
        _AuditLogProxyPinAction,
        _AuditLogProxyStageInstanceAction,
        _AuditLogProxyAutoModerationBlockMessage,
        Member,
        User,
        None,
        Role,
    ]

    def __init__(
        self,
        *,
        auto_moderation_rules: Dict[int, AutoModerationRule],
        users: Dict[int, User],
        data: AuditLogEntryPayload,
        guild: Guild,
    ) -> None:
        self._state = guild._state
        self.guild = guild
        self._auto_moderation_rules = auto_moderation_rules
        self._users = users
        self._from_data(data)

    def _from_data(self, data: AuditLogEntryPayload) -> None:
        self.action = enums.try_enum(enums.AuditLogAction, data["action_type"])
        self.id = int(data["id"])

        # this key is technically not usually present
        self.reason = data.get("reason")
        self.extra = data.get("options", {})  # type: ignore
        # I gave up trying to fix this

        elems: Dict[str, Any] = {}
        channel_id = int(self.extra["channel_id"]) if self.extra.get("channel_id", None) else None

        if isinstance(self.action, enums.AuditLogAction) and self.extra:
            if self.action is enums.AuditLogAction.member_prune:
                # member prune has two keys with useful information
                self.extra = type(  # type: ignore
                    "_AuditLogProxy", (), {k: int(v) for k, v in self.extra.items()}  # type: ignore
                )()
            elif (
                self.action is enums.AuditLogAction.member_move
                or self.action is enums.AuditLogAction.message_delete
            ):
                elems = {
                    "count": int(self.extra["count"]),
                }
            elif self.action is enums.AuditLogAction.member_disconnect:
                # The member disconnect action has a dict with some information
                elems = {
                    "count": int(self.extra["count"]),
                }
            elif self.action.name.endswith("pin"):
                # the pin actions have a dict with some information
                elems = {
                    "message_id": int(self.extra["message_id"]),
                }
            elif self.action.name.startswith("overwrite_"):
                # the overwrite_ actions have a dict with some information
                instance_id = int(self.extra["id"])
                the_type = self.extra.get("type")
                if the_type == "1":
                    self.extra = self._get_member(instance_id)
                elif the_type == "0":
                    role = self.guild.get_role(instance_id)
                    if role is None:
                        role = Object(id=instance_id)
                        role.name = self.extra.get("role_name")  # type: ignore
                    self.extra = role  # type: ignore
            elif self.action.name.startswith("stage_instance"):
                channel_id = int(self.extra["channel_id"])
                elems = {"channel": self.guild.get_channel(channel_id) or Object(id=channel_id)}
            elif (
                self.action is enums.AuditLogAction.auto_moderation_block_message
                or self.action is enums.AuditLogAction.auto_moderation_flag_to_channel
                or self.action is enums.AuditLogAction.auto_moderation_user_communication_disabled
            ):
                elems = {
                    "rule_name": self.extra["auto_moderation_rule_name"],
                    "rule_trigger_type": enums.try_enum(
                        enums.AutoModerationTriggerType,
                        int(self.extra["auto_moderation_rule_trigger_type"]),
                    ),
                }

        # this just gets automatically filled in if present, this way prevents crashes if channel_id is None
        if channel_id and self.action:
<<<<<<< HEAD
            elems["channel"] = self.guild.get_channel_or_thread(channel_id) or Object(id=channel_id)
            
=======
            elems["channel"] = self.guild.get_channel(channel_id) or Object(id=channel_id)

>>>>>>> 307fe419
        if type(self.extra) is dict:
            self.extra = type("_AuditLogProxy", (), elems)()  # type: ignore

        # this key is not present when the above is present, typically.
        # It's a list of { new_value: a, old_value: b, key: c }
        # where new_value and old_value are not guaranteed to be there depending
        # on the action type, so let's just fetch it for now and only turn it
        # into meaningful data when requested
        self._changes = data.get("changes", [])

        self.user = self._get_member(utils.get_as_snowflake(data, "user_id"))  # type: ignore
        self._target_id = utils.get_as_snowflake(data, "target_id")

    def _get_member(self, user_id: int) -> Union[Member, User, None]:
        return self.guild.get_member(user_id) or self._users.get(user_id)

    def __repr__(self) -> str:
        return f"<AuditLogEntry id={self.id} action={self.action} user={self.user!r}>"

    @utils.cached_property
    def created_at(self) -> datetime.datetime:
        """:class:`datetime.datetime`: Returns the entry's creation time in UTC."""
        return utils.snowflake_time(self.id)

    @utils.cached_property
    def target(self) -> AuditTarget:
        try:
            converter = getattr(self, "_convert_target_" + str(self.action.target_type))
        except AttributeError:
            if self._target_id is None:
                return None

            return Object(id=self._target_id)
        else:
            return converter(self._target_id)

    @utils.cached_property
    def category(self) -> Optional[enums.AuditLogActionCategory]:
        """Optional[:class:`AuditLogActionCategory`]: The category of the action, if applicable."""
        return self.action.category

    @utils.cached_property
    def changes(self) -> AuditLogChanges:
        """:class:`AuditLogChanges`: The list of changes this entry has."""
        obj = AuditLogChanges(self, self._changes)
        del self._changes
        return obj

    @utils.cached_property
    def before(self) -> AuditLogDiff:
        """:class:`AuditLogDiff`: The target's prior state."""
        return self.changes.before

    @utils.cached_property
    def after(self) -> AuditLogDiff:
        """:class:`AuditLogDiff`: The target's subsequent state."""
        return self.changes.after

    def _convert_target_guild(self, target_id: int) -> Guild:
        return self.guild

    def _convert_target_channel(self, target_id: int) -> Union[abc.GuildChannel, Object]:
        return self.guild.get_channel(target_id) or Object(id=target_id)

    def _convert_target_user(self, target_id: int) -> Union[Member, User, None]:
        return self._get_member(target_id)

    def _convert_target_role(self, target_id: int) -> Union[Role, Object]:
        return self.guild.get_role(target_id) or Object(id=target_id)

    def _convert_target_invite(self, target_id: int) -> Invite:
        # invites have target_id set to null
        # so figure out which change has the full invite data
        changeset = self.before if self.action is enums.AuditLogAction.invite_delete else self.after

        fake_payload = {
            "max_age": changeset.max_age,
            "max_uses": changeset.max_uses,
            "code": changeset.code,
            "temporary": changeset.temporary,
            "uses": changeset.uses,
        }

        obj = Invite(state=self._state, data=fake_payload, guild=self.guild, channel=changeset.channel)  # type: ignore
        try:
            obj.inviter = changeset.inviter
        except AttributeError:
            pass
        return obj

    def _convert_target_emoji(self, target_id: int) -> Union[Emoji, Object]:
        return self._state.get_emoji(target_id) or Object(id=target_id)

    def _convert_target_message(self, target_id: int) -> Union[Member, User, None]:
        return self._get_member(target_id)

    def _convert_target_stage_instance(self, target_id: int) -> Union[StageInstance, Object]:
        return self.guild.get_stage_instance(target_id) or Object(id=target_id)

    def _convert_target_sticker(self, target_id: int) -> Union[GuildSticker, Object]:
        return self._state.get_sticker(target_id) or Object(id=target_id)

    def _convert_target_thread(self, target_id: int) -> Union[Thread, Object]:
        return self.guild.get_thread(target_id) or Object(id=target_id)

    def _convert_target_auto_moderation_rule(
        self, rule_id: int
    ) -> Union[AutoModerationRule, Object]:
        return self._auto_moderation_rules.get(rule_id) or Object(id=rule_id)<|MERGE_RESOLUTION|>--- conflicted
+++ resolved
@@ -521,13 +521,8 @@
 
         # this just gets automatically filled in if present, this way prevents crashes if channel_id is None
         if channel_id and self.action:
-<<<<<<< HEAD
             elems["channel"] = self.guild.get_channel_or_thread(channel_id) or Object(id=channel_id)
             
-=======
-            elems["channel"] = self.guild.get_channel(channel_id) or Object(id=channel_id)
-
->>>>>>> 307fe419
         if type(self.extra) is dict:
             self.extra = type("_AuditLogProxy", (), elems)()  # type: ignore
 
