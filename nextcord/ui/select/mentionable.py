--- conflicted
+++ resolved
@@ -8,14 +8,10 @@
 from ...components import MentionableSelectMenu
 from ...enums import ComponentType
 from ...interactions import ClientT
-<<<<<<< HEAD
+from ...member import Member
 from ...missing import MISSING, MissingOr
-=======
-from ...member import Member
 from ...role import Role
 from ...user import User
-from ...utils import MISSING
->>>>>>> 2246eddb
 from ..item import ItemCallbackType
 from ..view import View
 from .base import SelectBase, SelectValuesBase
