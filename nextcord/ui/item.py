--- conflicted
+++ resolved
@@ -33,24 +33,13 @@
     from .modal import Modal
     from .view import View
 
-<<<<<<< HEAD
 I = TypeVar("I", bound="BaseItem")
 VI = TypeVar("VI", bound="ViewItem", covariant=True)
 V = TypeVar("V", bound="View", covariant=True)
 M = TypeVar("M", bound="Modal", covariant=True)
-=======
-I = TypeVar("I", bound="Item")
-V_co = TypeVar("V_co", bound="View", covariant=True)
-ItemCallbackType = Callable[[Any, I, Interaction[ClientT]], Coroutine[Any, Any, Any]]
->>>>>>> 244aca18
 
 ViewItemCallbackType = Callable[[Any, VI, Interaction[ClientT]], Coroutine[Any, Any, Any]]
 
-<<<<<<< HEAD
-=======
-class Item(Generic[V_co]):
-    """Represents the base UI item that all UI components inherit from.
->>>>>>> 244aca18
 
 class BaseItem:
     """Represents the base UI item that all UI components inherit from."""
@@ -58,10 +47,6 @@
     __item_repr_attributes__: Tuple[str, ...] = ("row",)
 
     def __init__(self) -> None:
-<<<<<<< HEAD
-=======
-        self._view: Optional[V_co] = None
->>>>>>> 244aca18
         self._row: Optional[int] = None
         self._rendered_row: Optional[int] = None
         # This works mostly well but there is a gotcha with
@@ -154,7 +139,6 @@
         ----------
         interaction: :class:`.Interaction`
             The interaction that triggered this UI item.
-<<<<<<< HEAD
         """
         pass
 
@@ -189,7 +173,4 @@
 
 # backwards compatiable
 Item = ViewItem
-"""Alias for :class:ViewItem`"""
-=======
-        """
->>>>>>> 244aca18
+"""Alias for :class:ViewItem`"""