# SPDX-License-Identifier: MIT

from __future__ import annotations

import asyncio
import os
from typing import TYPE_CHECKING, Callable, Optional, Tuple, TypeVar, Union

from ..components import Button as ButtonComponent
from ..enums import ButtonStyle, ComponentType
from ..partial_emoji import PartialEmoji, _EmojiTag
from .item import ViewItem, ViewItemCallbackType

__all__ = (
    "Button",
    "button",
)

if TYPE_CHECKING:
    from typing_extensions import Self

    from ..emoji import Emoji
    from ..interactions import ClientT
    from ..types.components import ButtonComponent as ButtonComponentPayload
    from .view import View

V_co = TypeVar("V_co", bound="View", covariant=True)


<<<<<<< HEAD
class Button(ViewItem[V]):
=======
class Button(Item[V_co]):
>>>>>>> 244aca18
    """Represents a UI button.

    .. versionadded:: 2.0

    Parameters
    ----------
    style: :class:`nextcord.ButtonStyle`
        The style of the button.
    custom_id: Optional[:class:`str`]
        The ID of the button that gets received during an interaction.
        If this button is for a URL, it does not have a custom ID.
    url: Optional[:class:`str`]
        The URL this button sends you to.
    disabled: :class:`bool`
        Whether the button is disabled or not.
    label: Optional[:class:`str`]
        The label of the button, if any.
    emoji: Optional[Union[:class:`.PartialEmoji`, :class:`.Emoji`, :class:`str`]]
        The emoji of the button, if available.
    row: Optional[:class:`int`]
        The relative row this button belongs to. A Discord component can only have 5
        rows. By default, items are arranged automatically into those 5 rows. If you'd
        like to control the relative positioning of the row then passing an index is advised.
        For example, row=1 will show up before row=2. Defaults to ``None``, which is automatic
        ordering. The row number must be between 0 and 4 (i.e. zero indexed).
    """

    __item_repr_attributes__: Tuple[str, ...] = (
        "style",
        "url",
        "disabled",
        "label",
        "emoji",
        "row",
    )

    def __init__(
        self,
        *,
        style: ButtonStyle = ButtonStyle.secondary,
        label: Optional[str] = None,
        disabled: bool = False,
        custom_id: Optional[str] = None,
        url: Optional[str] = None,
        emoji: Optional[Union[str, Emoji, PartialEmoji]] = None,
        row: Optional[int] = None,
    ) -> None:
        super().__init__()
        if custom_id is not None and url is not None:
            raise TypeError("Cannot mix both url and custom_id with Button")

        self._provided_custom_id = custom_id is not None
        if url is None and custom_id is None:
            custom_id = os.urandom(16).hex()

        if url is not None:
            style = ButtonStyle.link

        if emoji is not None:
            if isinstance(emoji, str):
                emoji = PartialEmoji.from_str(emoji)
            elif isinstance(emoji, _EmojiTag):
                emoji = emoji._to_partial()
            else:
                raise TypeError(
                    f"Expected emoji to be str, Emoji, or PartialEmoji not {emoji.__class__}"
                )

        self._underlying = ButtonComponent._raw_construct(
            type=ComponentType.button,
            custom_id=custom_id,
            url=url,
            disabled=disabled,
            label=label,
            style=style,
            emoji=emoji,
        )
        self.row = row

    @property
    def style(self) -> ButtonStyle:
        """:class:`nextcord.ButtonStyle`: The style of the button."""
        return self._underlying.style

    @style.setter
    def style(self, value: ButtonStyle) -> None:
        self._underlying.style = value

    @property
    def custom_id(self) -> Optional[str]:
        """Optional[:class:`str`]: The ID of the button that gets received during an interaction.

        If this button is for a URL, it does not have a custom ID.
        """
        return self._underlying.custom_id

    @custom_id.setter
    def custom_id(self, value: Optional[str]) -> None:
        if value is not None and not isinstance(value, str):
            raise TypeError("custom_id must be None or str")

        self._underlying.custom_id = value

    @property
    def url(self) -> Optional[str]:
        """Optional[:class:`str`]: The URL this button sends you to."""
        return self._underlying.url

    @url.setter
    def url(self, value: Optional[str]) -> None:
        if value is not None and not isinstance(value, str):
            raise TypeError("url must be None or str")
        self._underlying.url = value

    @property
    def disabled(self) -> bool:
        """:class:`bool`: Whether the button is disabled or not."""
        return self._underlying.disabled

    @disabled.setter
    def disabled(self, value: bool) -> None:
        self._underlying.disabled = bool(value)

    @property
    def label(self) -> Optional[str]:
        """Optional[:class:`str`]: The label of the button, if available."""
        return self._underlying.label

    @label.setter
    def label(self, value: Optional[str]) -> None:
        self._underlying.label = str(value) if value is not None else value

    @property
    def emoji(self) -> Optional[PartialEmoji]:
        """Optional[:class:`.PartialEmoji`]: The emoji of the button, if available."""
        return self._underlying.emoji

    @emoji.setter
    def emoji(self, value: Optional[Union[str, Emoji, PartialEmoji]]) -> None:  # type: ignore
        if value is not None:
            if isinstance(value, str):
                self._underlying.emoji = PartialEmoji.from_str(value)
            elif isinstance(value, _EmojiTag):
                self._underlying.emoji = value._to_partial()
            else:
                raise TypeError(
                    f"Expected str, Emoji, or PartialEmoji, received {value.__class__} instead"
                )
        else:
            self._underlying.emoji = None

    @classmethod
    def from_component(cls, button: ButtonComponent) -> Self:
        return cls(
            style=button.style,
            label=button.label,
            disabled=button.disabled,
            custom_id=button.custom_id,
            url=button.url,
            emoji=button.emoji,
            row=None,
        )

    @property
    def type(self) -> ComponentType:
        return self._underlying.type

    def to_component_dict(self) -> ButtonComponentPayload:
        return self._underlying.to_dict()

    def is_dispatchable(self) -> bool:
        return self.custom_id is not None

    def is_persistent(self) -> bool:
        if self.style is ButtonStyle.link:
            return self.url is not None
        return super().is_persistent()

    def refresh_component(self, button: ButtonComponent) -> None:
        self._underlying = button


def button(
    *,
    label: Optional[str] = None,
    custom_id: Optional[str] = None,
    disabled: bool = False,
    style: ButtonStyle = ButtonStyle.secondary,
    emoji: Optional[Union[str, Emoji, PartialEmoji]] = None,
    row: Optional[int] = None,
<<<<<<< HEAD
) -> Callable[[ViewItemCallbackType[Button[V], ClientT]], ViewItemCallbackType[Button[V], ClientT]]:
=======
) -> Callable[[ItemCallbackType[Button[V_co], ClientT]], ItemCallbackType[Button[V_co], ClientT]]:
>>>>>>> 244aca18
    """A decorator that attaches a button to a component.

    The function being decorated should have three parameters, ``self`` representing
    the :class:`nextcord.ui.View`, the :class:`nextcord.ui.Button` being pressed and
    the :class:`nextcord.Interaction` you receive.

    .. note::

        Buttons with a URL cannot be created with this function.
        Consider creating a :class:`Button` manually instead.
        This is because buttons with a URL do not have a callback
        associated with them since Discord does not do any processing
        with it.

    Parameters
    ----------
    label: Optional[:class:`str`]
        The label of the button, if any.
    custom_id: Optional[:class:`str`]
        The ID of the button that gets received during an interaction.
        It is recommended not to set this parameter to prevent conflicts.
    style: :class:`.ButtonStyle`
        The style of the button. Defaults to :attr:`.ButtonStyle.grey`.
    disabled: :class:`bool`
        Whether the button is disabled or not. Defaults to ``False``.
    emoji: Optional[Union[:class:`str`, :class:`.Emoji`, :class:`.PartialEmoji`]]
        The emoji of the button. This can be in string form or a :class:`.PartialEmoji`
        or a full :class:`.Emoji`.
    row: Optional[:class:`int`]
        The relative row this button belongs to. A Discord component can only have 5
        rows. By default, items are arranged automatically into those 5 rows. If you'd
        like to control the relative positioning of the row then passing an index is advised.
        For example, row=1 will show up before row=2. Defaults to ``None``, which is automatic
        ordering. The row number must be between 0 and 4 (i.e. zero indexed).
    """

<<<<<<< HEAD
    def decorator(func: ViewItemCallbackType[Button[V]]) -> ViewItemCallbackType[Button[V]]:
=======
    def decorator(
        func: ItemCallbackType[Button[V_co], ClientT]
    ) -> ItemCallbackType[Button[V_co], ClientT]:
>>>>>>> 244aca18
        if not asyncio.iscoroutinefunction(func):
            raise TypeError("Button function must be a coroutine function")

        func.__discord_ui_model_type__ = Button
        func.__discord_ui_model_kwargs__ = {
            "style": style,
            "custom_id": custom_id,
            "url": None,
            "disabled": disabled,
            "label": label,
            "emoji": emoji,
            "row": row,
        }
        return func

    return decorator<|MERGE_RESOLUTION|>--- conflicted
+++ resolved
@@ -27,11 +27,7 @@
 V_co = TypeVar("V_co", bound="View", covariant=True)
 
 
-<<<<<<< HEAD
 class Button(ViewItem[V]):
-=======
-class Button(Item[V_co]):
->>>>>>> 244aca18
     """Represents a UI button.
 
     .. versionadded:: 2.0
@@ -222,11 +218,7 @@
     style: ButtonStyle = ButtonStyle.secondary,
     emoji: Optional[Union[str, Emoji, PartialEmoji]] = None,
     row: Optional[int] = None,
-<<<<<<< HEAD
 ) -> Callable[[ViewItemCallbackType[Button[V], ClientT]], ViewItemCallbackType[Button[V], ClientT]]:
-=======
-) -> Callable[[ItemCallbackType[Button[V_co], ClientT]], ItemCallbackType[Button[V_co], ClientT]]:
->>>>>>> 244aca18
     """A decorator that attaches a button to a component.
 
     The function being decorated should have three parameters, ``self`` representing
@@ -263,13 +255,7 @@
         ordering. The row number must be between 0 and 4 (i.e. zero indexed).
     """
 
-<<<<<<< HEAD
     def decorator(func: ViewItemCallbackType[Button[V]]) -> ViewItemCallbackType[Button[V]]:
-=======
-    def decorator(
-        func: ItemCallbackType[Button[V_co], ClientT]
-    ) -> ItemCallbackType[Button[V_co], ClientT]:
->>>>>>> 244aca18
         if not asyncio.iscoroutinefunction(func):
             raise TypeError("Button function must be a coroutine function")
 
