--- conflicted
+++ resolved
@@ -40,11 +40,7 @@
 
 if TYPE_CHECKING:
     from ..emoji import Emoji
-<<<<<<< HEAD
-    from .view import View
-=======
     from ..types.components import ButtonComponent as ButtonComponentPayload
->>>>>>> 8ee4c5cb
 
 B = TypeVar("B", bound="Button")
 V = TypeVar("V", bound="View", covariant=True)
