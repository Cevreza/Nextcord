--- conflicted
+++ resolved
@@ -394,11 +394,7 @@
         asyncio.create_task(self.on_timeout(), name=f"discord-ui-view-timeout-{self.id}")
         self.__stopped.set_result(True)
 
-<<<<<<< HEAD
-    def _dispatch_item(self, item: Item, interaction: MessageComponentInteraction):
-=======
-    def _dispatch_item(self, item: Item, interaction: Interaction) -> None:
->>>>>>> 1d978bb3
+    def _dispatch_item(self, item: Item, interaction: MessageComponentInteraction) -> None:
         if self.__stopped.done():
             return
 
