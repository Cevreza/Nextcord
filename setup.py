import re

from setuptools import setup

requirements = []
with open("requirements.txt") as f:
    requirements = f.read().splitlines()

version = ""
with open("nextcord/__init__.py") as f:
    match = re.search(r'^__version__\s*=\s*[\'"]([^\'"]*)[\'"]', f.read(), re.MULTILINE)
    if match is None or match.group(1) is None:
        raise RuntimeError("version is not set")

    version = match.group(1)

if not version:
    raise RuntimeError("version is not set")

if any(v in version for v in ("a", "b", "rc")):
    # append version identifier based on commit count
    try:
        import subprocess

        p = subprocess.Popen(
            ["git", "rev-list", "--count", "HEAD"], stdout=subprocess.PIPE, stderr=subprocess.PIPE
        )
        out, err = p.communicate()
        if out:
            version += out.decode("utf-8").strip()
        p = subprocess.Popen(
            ["git", "rev-parse", "--short", "HEAD"], stdout=subprocess.PIPE, stderr=subprocess.PIPE
        )
        out, err = p.communicate()
        if out:
            version += "+g" + out.decode("utf-8").strip()
    except Exception:
        pass

readme = ""
with open("README.rst") as f:
    readme = f.read()

extras_require = {
    "voice": ["PyNaCl>=1.3.0,<1.5"],
    "docs": [
<<<<<<< HEAD
        "sphinx>=5.0.0,<6",
=======
        "sphinx==5.0.1",
>>>>>>> 6036ae3e
        "sphinxcontrib_trio==1.1.2",
        "sphinxcontrib-websupport",
        "typing_extensions>=4.2.0, <5",
    ],
    "speed": ["orjson>=3.5.4", "aiodns>=1.1", "Brotli", "cchardet"],
}

packages = [
    "nextcord",
    "nextcord.types",
    "nextcord.ui",
    "nextcord.webhook",
    "nextcord.ext.application_checks",
    "nextcord.ext.commands",
    "nextcord.ext.tasks",
    # Compat
    "discord",
    "discord.types",
    "discord.ui",
    "discord.webhook",
    "discord.ext.commands",
    "discord.ext.tasks",
]

setup(
    name="nextcord",
    author="tag-epic & Rapptz",
    url="https://github.com/nextcord/nextcord",
    project_urls={
        "Documentation": "https://docs.nextcord.dev/",
        "Issue tracker": "https://github.com/nextcord/nextcord/issues",
    },
    version=version,
    packages=packages,
    license="MIT",
    description="A Python wrapper for the Discord API forked from discord.py",
    long_description=readme,
    long_description_content_type="text/x-rst",
    include_package_data=True,
    install_requires=requirements,
    extras_require=extras_require,
    python_requires=">=3.8.0",
    classifiers=[
        "Development Status :: 5 - Production/Stable",
        "License :: OSI Approved :: MIT License",
        "Intended Audience :: Developers",
        "Natural Language :: English",
        "Operating System :: OS Independent",
        "Programming Language :: Python :: 3.8",
        "Programming Language :: Python :: 3.9",
        "Programming Language :: Python :: 3.10",
        "Framework :: AsyncIO",
        "Framework :: aiohttp",
        "Topic :: Internet",
        "Topic :: Software Development :: Libraries",
        "Topic :: Software Development :: Libraries :: Python Modules",
        "Topic :: Utilities",
        "Typing :: Typed",
    ],
)<|MERGE_RESOLUTION|>--- conflicted
+++ resolved
@@ -44,11 +44,7 @@
 extras_require = {
     "voice": ["PyNaCl>=1.3.0,<1.5"],
     "docs": [
-<<<<<<< HEAD
-        "sphinx>=5.0.0,<6",
-=======
-        "sphinx==5.0.1",
->>>>>>> 6036ae3e
+        "sphinx>=5.0.1,<6",
         "sphinxcontrib_trio==1.1.2",
         "sphinxcontrib-websupport",
         "typing_extensions>=4.2.0, <5",
